//
// ========================================================================
// Copyright (c) 1995 Mort Bay Consulting Pty Ltd and others.
//
// This program and the accompanying materials are made available under the
// terms of the Eclipse Public License v. 2.0 which is available at
// https://www.eclipse.org/legal/epl-2.0, or the Apache License, Version 2.0
// which is available at https://www.apache.org/licenses/LICENSE-2.0.
//
// SPDX-License-Identifier: EPL-2.0 OR Apache-2.0
// ========================================================================
//

package org.eclipse.jetty.quic.quiche.jna;

import java.nio.ByteBuffer;
import java.nio.charset.Charset;
import java.nio.charset.StandardCharsets;
import java.util.Map;
import java.util.concurrent.atomic.AtomicBoolean;

import com.sun.jna.Callback;
import com.sun.jna.Library;
import com.sun.jna.Native;
import com.sun.jna.Pointer;
import com.sun.jna.Structure;
import org.slf4j.Logger;
import org.slf4j.LoggerFactory;

public interface LibQuiche extends Library
{
    // This interface is a translation of the quiche.h header of a specific version.
    // It needs to be reviewed each time the native lib version changes.
<<<<<<< HEAD
    String EXPECTED_QUICHE_VERSION = "0.20.1";
=======
    String EXPECTED_QUICHE_VERSION = "0.21.0";
>>>>>>> 6566a1c6

    // The charset used to convert java.lang.String to char * and vice versa.
    Charset CHARSET = StandardCharsets.UTF_8;

    // Load the native lib.
    LibQuiche INSTANCE = Native.load("quiche", LibQuiche.class, Map.of(Library.OPTION_STRING_ENCODING, CHARSET.name()));

    class Logging
    {
        private static final Logger LIB_QUICHE_LOG = LoggerFactory.getLogger(LibQuiche.class);
        private static final LoggingCallback LIB_QUICHE_LOGGING_CALLBACK = (msg, argp) -> LIB_QUICHE_LOG.debug(msg);
        private static final AtomicBoolean LOGGING_ENABLED = new AtomicBoolean();

        public static void enable()
        {
            String quicheVersion = INSTANCE.quiche_version();
            if (!EXPECTED_QUICHE_VERSION.equals(quicheVersion))
                throw new IllegalStateException("native quiche library version [" + quicheVersion + "] does not match expected version [" + EXPECTED_QUICHE_VERSION + "]");

            if (LIB_QUICHE_LOG.isDebugEnabled() && LOGGING_ENABLED.compareAndSet(false, true))
            {
                INSTANCE.quiche_enable_debug_logging(LIB_QUICHE_LOGGING_CALLBACK, null);
                LIB_QUICHE_LOG.debug("quiche version {}", quicheVersion);
            }
        }
    }

    // QUIC transport API.

    // Returns a human readable string with the quiche version number.
    String quiche_version();

    // Stores configuration shared between multiple connections.
    @Structure.FieldOrder({"dummy"})
    class quiche_config extends Structure
    {
        public byte dummy;
    }

    // Creates a config object with the given version.
    quiche_config quiche_config_new(uint32_t version);

    // Sets the congestion control algorithm used.
    void quiche_config_set_cc_algorithm(quiche_config config, int/*quiche_cc_algorithm*/ algo);

    // Configures the given certificate chain.
    int quiche_config_load_cert_chain_from_pem_file(quiche_config config, String path);

    // Configures the given private key.
    int quiche_config_load_priv_key_from_pem_file(quiche_config config, String path);

    // Configures whether to verify the peer's certificate.
    void quiche_config_verify_peer(quiche_config config, boolean v);

    // Specifies a file where trusted CA certificates are stored for the purposes of certificate verification.
    int quiche_config_load_verify_locations_from_file(quiche_config config, String path);

    // Configures the list of supported application protocols.
    int quiche_config_set_application_protos(quiche_config config, byte[] protos, size_t protos_len);

    // Sets the `max_idle_timeout` transport parameter.
    void quiche_config_set_max_idle_timeout(quiche_config config, uint64_t v);

    // Sets the maximum outgoing UDP payload size.
    void quiche_config_set_max_send_udp_payload_size(quiche_config config, size_t v);

    // Sets the `initial_max_data` transport parameter.
    void quiche_config_set_initial_max_data(quiche_config config, uint64_t v);

    // Sets the `initial_max_stream_data_bidi_local` transport parameter.
    void quiche_config_set_initial_max_stream_data_bidi_local(quiche_config config, uint64_t v);

    // Sets the `initial_max_stream_data_bidi_remote` transport parameter.
    void quiche_config_set_initial_max_stream_data_bidi_remote(quiche_config config, uint64_t v);

    // Sets the `initial_max_stream_data_uni` transport parameter.
    void quiche_config_set_initial_max_stream_data_uni(quiche_config config, uint64_t v);

    // Sets the `initial_max_streams_bidi` transport parameter.
    void quiche_config_set_initial_max_streams_bidi(quiche_config config, uint64_t v);

    // Sets the `initial_max_streams_uni` transport parameter.
    void quiche_config_set_initial_max_streams_uni(quiche_config config, uint64_t v);

    // Sets the `ack_delay_exponent` transport parameter.
    void quiche_config_set_ack_delay_exponent(quiche_config config, uint64_t v);

    // Sets the `max_ack_delay` transport parameter.
    void quiche_config_set_max_ack_delay(quiche_config config, uint64_t v);

    // Sets the `disable_active_migration` transport parameter.
    void quiche_config_set_disable_active_migration(quiche_config config, boolean v);

    // Sets the maximum connection window.
    void quiche_config_set_max_connection_window(quiche_config config, uint64_t v);

    // Sets the maximum stream window.
    void quiche_config_set_max_stream_window(quiche_config config, uint64_t v);

    // Sets the limit of active connection IDs.
    void quiche_config_set_active_connection_id_limit(quiche_config config, uint64_t v);

    // Sets the initial stateless reset token. |v| must contain 16 bytes, otherwise the behaviour is undefined.
    void quiche_config_set_stateless_reset_token(quiche_config config, byte[] v);

    // Frees the config object.
    void quiche_config_free(quiche_config config);

    // A QUIC connection.
    @Structure.FieldOrder({"dummy"})
    class quiche_conn extends Structure
    {
        public byte dummy;
    }

    @Structure.FieldOrder({
        "peer_max_idle_timeout", "peer_max_udp_payload_size", "peer_initial_max_data",
        "peer_initial_max_stream_data_bidi_local", "peer_initial_max_stream_data_bidi_remote",
        "peer_initial_max_stream_data_uni", "peer_initial_max_streams_bidi", "peer_initial_max_streams_uni",
        "peer_ack_delay_exponent", "peer_max_ack_delay", "peer_disable_active_migration", "peer_active_conn_id_limit",
        "peer_max_datagram_frame_size"
    })
    class quiche_transport_params extends Structure
    {
        // The maximum idle timeout.
        public uint64_t peer_max_idle_timeout;

        // The maximum UDP payload size.
        public uint64_t peer_max_udp_payload_size;

        // The initial flow control maximum data for the connection.
        public uint64_t peer_initial_max_data;

        // The initial flow control maximum data for local bidirectional streams.
        public uint64_t peer_initial_max_stream_data_bidi_local;

        // The initial flow control maximum data for remote bidirectional streams.
        public uint64_t peer_initial_max_stream_data_bidi_remote;

        // The initial flow control maximum data for unidirectional streams.
        public uint64_t peer_initial_max_stream_data_uni;

        // The initial maximum bidirectional streams.
        public uint64_t peer_initial_max_streams_bidi;

        // The initial maximum unidirectional streams.
        public uint64_t peer_initial_max_streams_uni;

        // The ACK delay exponent.
        public uint64_t peer_ack_delay_exponent;

        // The max ACK delay.
        public uint64_t peer_max_ack_delay;

        // Whether active migration is disabled.
        public boolean peer_disable_active_migration;

        // The active connection ID limit.
        public uint64_t peer_active_conn_id_limit;

        // DATAGRAM frame extension parameter, if any.
        public ssize_t peer_max_datagram_frame_size;
    }

    @Structure.FieldOrder({
        "recv", "sent", "lost", "retrans", "sent_bytes", "recv_bytes", "lost_bytes", "stream_retrans_bytes", "paths_count",
        "reset_stream_count_local", "stopped_stream_count_local", "reset_stream_count_remote", "stopped_stream_count_remote"
    })
    class quiche_stats extends Structure
    {
        // The number of QUIC packets received on this connection.
        public size_t recv;

        // The number of QUIC packets sent on this connection.
        public size_t sent;

        // The number of QUIC packets that were lost.
        public size_t lost;

        // The number of sent QUIC packets with retransmitted data.
        public size_t retrans;

        // The number of sent bytes.
        public uint64_t sent_bytes;

        // The number of received bytes.
        public uint64_t recv_bytes;

        // The number of bytes lost.
        public uint64_t lost_bytes;

        // The number of stream bytes retransmitted.
        public uint64_t stream_retrans_bytes;

        // The number of known paths for the connection.
        public size_t paths_count;

        // The number of streams reset by local.
        public uint64_t reset_stream_count_local;

        // The number of streams stopped by local.
        public uint64_t stopped_stream_count_local;

        // The number of streams reset by remote.
        public uint64_t reset_stream_count_remote;

        // The number of streams stopped by remote.
        public uint64_t stopped_stream_count_remote;
    }

    @Structure.FieldOrder({
        "local_addr", "local_addr_len", "peer_addr", "peer_addr_len",
        "validation_state", "active", "recv", "sent", "lost", "retrans",
        "rtt", "cwnd", "sent_bytes", "recv_bytes", "lost_bytes",
        "stream_retrans_bytes", "pmtu", "delivery_rate"
    })
    class quiche_path_stats extends Structure
    {
        // The local address used by this path.
        public sockaddr_storage local_addr;
        public size_t local_addr_len;

        // The peer address seen by this path.
        public sockaddr_storage peer_addr;
        public size_t peer_addr_len;

        // The validation state of the path.
        public ssize_t validation_state;

        // Whether this path is active.
        public boolean active;

        // The number of QUIC packets received on this path.
        public size_t recv;

        // The number of QUIC packets sent on this path.
        public size_t sent;

        // The number of QUIC packets that were lost on this path.
        public size_t lost;

        // The number of sent QUIC packets with retransmitted data on this path.
        public size_t retrans;

        // The estimated round-trip time of the path (in nanoseconds).
        public uint64_t rtt;

        // The size of the path's congestion window in bytes.
        public size_t cwnd;

        // The number of sent bytes on this path.
        public uint64_t sent_bytes;

        // The number of received bytes on this path.
        public uint64_t recv_bytes;

        // The number of bytes lost on this path.
        public uint64_t lost_bytes;

        // The number of stream bytes retransmitted on this path.
        public uint64_t stream_retrans_bytes;

        // The current PMTU for the path.
        public size_t pmtu;

        // The most recent data delivery rate estimate in bytes/s.
        public uint64_t delivery_rate;
    }

    interface LoggingCallback extends Callback
    {
        void log(String msg, Pointer argp);
    }

    // Enables logging. |cb| will be called with log messages
    int quiche_enable_debug_logging(LoggingCallback cb, Pointer argp);

    // Creates a new client-side connection.
    quiche_conn quiche_connect(String server_name, byte[] scid, size_t scid_len,
                               sockaddr local, size_t local_len,
                               sockaddr peer, size_t peer_len,
                               quiche_config config);

    interface packet_type
    {
        byte INITIAL = 1,
            RETRY = 2,
            HANDSHAKE = 3,
            ZERO_RTT = 4,
            SHORT = 5,
            VERSION_NEGOTIATION = 6;

        static String typeToString(byte type)
        {
            if (type == INITIAL)
                return "INITIAL";
            if (type == RETRY)
                return "RETRY";
            if (type == HANDSHAKE)
                return "HANDSHAKE";
            if (type == ZERO_RTT)
                return "ZERO_RTT";
            if (type == SHORT)
                return "SHORT";
            if (type == VERSION_NEGOTIATION)
                return "VERSION_NEGOTIATION";
            return "?? " + type;
        }
    }

    // Extracts version, type, source / destination connection ID and address
    // verification token from the packet in |buf|.
    int quiche_header_info(ByteBuffer buf, size_t buf_len, size_t dcil,
                           uint32_t_pointer version, uint8_t_pointer type,
                           byte[] scid, size_t_pointer scid_len,
                           byte[] dcid, size_t_pointer dcid_len,
                           byte[] token, size_t_pointer token_len);

    // Returns true if the given protocol version is supported.
    boolean quiche_version_is_supported(uint32_t version);

    // Enables qlog to the specified file path. Returns true on success.
    boolean quiche_conn_set_qlog_path(quiche_conn conn, String path,
                                      String log_title, String log_desc);

    // Writes a version negotiation packet.
    ssize_t quiche_negotiate_version(byte[] scid, size_t scid_len,
                                     byte[] dcid, size_t dcid_len,
                                     ByteBuffer out, size_t out_len);

    // Writes a retry packet.
    ssize_t quiche_retry(byte[] scid, size_t scid_len,
                         byte[] dcid, size_t dcid_len,
                         byte[] new_scid, size_t new_scid_len,
                         byte[] token, size_t token_len,
                         uint32_t version, ByteBuffer out, size_t out_len);

    // Creates a new server-side connection.
    quiche_conn quiche_accept(byte[] scid, size_t scid_len, byte[] odcid, size_t odcid_len,
                              sockaddr local, size_t local_len,
                              sockaddr peer, size_t peer_len,
                              quiche_config config);

    // Returns the amount of time until the next timeout event, in milliseconds.
    uint64_t quiche_conn_timeout_as_millis(quiche_conn conn);

    // Processes a timeout event.
    void quiche_conn_on_timeout(quiche_conn conn);

    // Collects and returns statistics about the connection.
    void quiche_conn_stats(quiche_conn conn, quiche_stats out);

    // Collects and returns statistics about the specified path for the connection.
    //
    // The `idx` argument represent the path's index (also see the `paths_count`
    // field of `quiche_stats`).
    int quiche_conn_path_stats(quiche_conn conn, size_t idx, quiche_path_stats out);

    // Returns the peer's transport parameters in |out|. Returns false if we have
    // not yet processed the peer's transport parameters.
    boolean quiche_conn_peer_transport_params(quiche_conn conn, quiche_transport_params out);

    // Returns whether or not this is a server-side connection.
    boolean quiche_conn_is_server(quiche_conn conn);

    // Schedule an ack-eliciting packet on the active path.
    ssize_t quiche_conn_send_ack_eliciting(quiche_conn conn);

    // Schedule an ack-eliciting packet on the specified path.
    ssize_t quiche_conn_send_ack_eliciting_on_path(quiche_conn conn,
                                                   sockaddr local, size_t local_len,
                                                   sockaddr peer, size_t peer_len);

    @Structure.FieldOrder({"from", "from_len", "to", "to_len", "at"})
    class quiche_send_info extends Structure
    {
        // The local address the packet should be sent from.
        public sockaddr_storage from;
        public size_t from_len;

        // The remote address the packet should be sent to.
        public sockaddr_storage to;
        public size_t to_len;

        // The time to send the packet out.
        public timespec at;
    }

    // Writes a single QUIC packet to be sent to the peer.
    ssize_t quiche_conn_send(quiche_conn conn, ByteBuffer out, size_t out_len, quiche_send_info out_info);

    // Returns the size of the send quantum, in bytes.
    size_t quiche_conn_send_quantum(quiche_conn conn);

    @Structure.FieldOrder({"from", "from_len", "to", "to_len"})
    class quiche_recv_info extends Structure
    {
        // The remote address the packet was received from.
        public sockaddr.ByReference from;
        public size_t from_len;

        // The local address the packet was received on.
        public sockaddr.ByReference to;
        public size_t to_len;
    }

    // Processes QUIC packets received from the peer.
    ssize_t quiche_conn_recv(quiche_conn conn, ByteBuffer buf, size_t buf_len, quiche_recv_info info);

    // Returns the negotiated ALPN protocol.
    void quiche_conn_application_proto(quiche_conn conn, char_pointer out, size_t_pointer out_len);

    // Returns true if the connection handshake is complete.
    boolean quiche_conn_is_established(quiche_conn conn);

    // Returns true if the connection has a pending handshake that has progressed
    // enough to send or receive early data.
    boolean quiche_conn_is_in_early_data(quiche_conn conn);

    // Returns true if the connection is draining.
    boolean quiche_conn_is_draining(quiche_conn conn);

    // Returns true if the connection is closed.
    boolean quiche_conn_is_closed(quiche_conn conn);

    // Returns true if the connection was closed due to the idle timeout.
    boolean quiche_conn_is_timed_out(quiche_conn conn);

    // Returns the peer's leaf certificate (if any) as a DER-encoded buffer.
    void quiche_conn_peer_cert(quiche_conn conn, char_pointer out, size_t_pointer out_len);

    // Returns true if a connection error was received, and updates the provided
    // parameters accordingly.
    boolean quiche_conn_peer_error(quiche_conn conn,
                                   bool_pointer is_app,
                                   uint64_t_pointer error_code,
                                   char_pointer reason,
                                   size_t_pointer reason_len);

    // Returns true if a connection error was queued or sent, and updates the provided
    // parameters accordingly.
    boolean quiche_conn_local_error(quiche_conn conn,
                                    bool_pointer is_app,
                                    uint64_t_pointer error_code,
                                    char_pointer reason,
                                    size_t_pointer reason_len);

    // Closes the connection with the given error and reason.
    int quiche_conn_close(quiche_conn conn, boolean app, uint64_t err,
                          String reason, size_t reason_len);

    @Structure.FieldOrder({"dummy"})
    class quiche_stream_iter extends Structure
    {
        public byte dummy;
    }

    // The side of the stream to be shut down.
    interface quiche_shutdown
    {
        int QUICHE_SHUTDOWN_READ = 0,
            QUICHE_SHUTDOWN_WRITE = 1;
    }

    // Sets the priority for a stream.
    int quiche_conn_stream_priority(quiche_conn conn, uint64_t stream_id,
                                    uint8_t urgency, boolean incremental);

    // Shuts down reading or writing from/to the specified stream.
    int quiche_conn_stream_shutdown(quiche_conn conn, uint64_t stream_id,
                                    int /*quiche_shutdown*/ direction, uint64_t err);

    // Returns the stream's send capacity in bytes.
    ssize_t quiche_conn_stream_capacity(quiche_conn conn, uint64_t stream_id);

    // Returns true if the stream has data that can be read.
    boolean quiche_conn_stream_readable(quiche_conn conn, uint64_t stream_id);

    // Returns the next stream that has data to read, or -1 if no such stream is
    // available.
    int64_t quiche_conn_stream_readable_next(quiche_conn conn);

    // Returns true if the stream has enough send capacity.
    //
    // On error a value lower than 0 is returned.
    int quiche_conn_stream_writable(quiche_conn conn, uint64_t stream_id, size_t len);

    // Returns the next stream that can be written to, or -1 if no such stream is
    // available.
    int64_t quiche_conn_stream_writable_next(quiche_conn conn);

    // Returns true if all the data has been read from the specified stream.
    boolean quiche_conn_stream_finished(quiche_conn conn, uint64_t stream_id);

    // Returns an iterator over streams that have outstanding data to read.
    quiche_stream_iter quiche_conn_readable(quiche_conn conn);

    // Returns an iterator over streams that can be written to.
    quiche_stream_iter quiche_conn_writable(quiche_conn conn);

    // Fetches the next stream from the given iterator. Returns false if there are
    // no more elements in the iterator.
    boolean quiche_stream_iter_next(quiche_stream_iter iter, uint64_t_pointer stream_id);

    // Frees the given stream iterator object.
    void quiche_stream_iter_free(quiche_stream_iter iter);

    // Reads contiguous data from a stream.
    ssize_t quiche_conn_stream_recv(quiche_conn conn, uint64_t stream_id, ByteBuffer out, size_t buf_len, bool_pointer fin);

    // Writes data to a stream.
    ssize_t quiche_conn_stream_send(quiche_conn conn, uint64_t stream_id, ByteBuffer buf, size_t buf_len, boolean fin);

    // Frees the connection object.
    void quiche_conn_free(quiche_conn conn);
}<|MERGE_RESOLUTION|>--- conflicted
+++ resolved
@@ -31,11 +31,7 @@
 {
     // This interface is a translation of the quiche.h header of a specific version.
     // It needs to be reviewed each time the native lib version changes.
-<<<<<<< HEAD
-    String EXPECTED_QUICHE_VERSION = "0.20.1";
-=======
     String EXPECTED_QUICHE_VERSION = "0.21.0";
->>>>>>> 6566a1c6
 
     // The charset used to convert java.lang.String to char * and vice versa.
     Charset CHARSET = StandardCharsets.UTF_8;
