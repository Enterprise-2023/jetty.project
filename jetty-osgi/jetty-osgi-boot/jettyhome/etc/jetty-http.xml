--- conflicted
+++ resolved
@@ -1,15 +1,11 @@
 <?xml version="1.0"?>
 <!DOCTYPE Configure PUBLIC "-//Jetty//Configure//EN" "https://www.eclipse.org/jetty/configure_9_3.dtd">
 
-<<<<<<< HEAD
 <!-- ============================================================= -->
 <!-- Configure the Jetty Server instance with an ID "Server"       -->
-<!-- by adding a HTTP connector.                                   -->
+<!-- by adding an HTTP connector.                                   -->
 <!-- This configuration must be used in conjunction with jetty.xml -->
 <!-- ============================================================= -->
-=======
-<!-- ============================================================= --><!-- Configure the Jetty Server instance with an ID "Server"       --><!-- by adding an HTTP connector.                                   --><!-- This configuration must be used in conjunction with jetty.xml --><!-- ============================================================= -->
->>>>>>> 49ba6d1a
 <Configure id="Server" class="org.eclipse.jetty.server.Server">
 
   <!-- =========================================================== -->
