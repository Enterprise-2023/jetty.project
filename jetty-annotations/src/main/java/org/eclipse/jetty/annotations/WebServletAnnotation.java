--- conflicted
+++ resolved
@@ -48,10 +48,6 @@
     {
         super(context, className);
     }
-<<<<<<< HEAD
-
-    /**
-=======
     
     
     public WebServletAnnotation (WebAppContext context, String className, Resource resource)
@@ -59,8 +55,7 @@
         super(context, className, resource);
     }
     
-    /** 
->>>>>>> 7625f0b8
+    /**
      * @see org.eclipse.jetty.annotations.ClassAnnotation#apply()
      */
     public void apply()
