//
//  ========================================================================
//  Copyright (c) 1995-2016 Mort Bay Consulting Pty. Ltd.
//  ------------------------------------------------------------------------
//  All rights reserved. This program and the accompanying materials
//  are made available under the terms of the Eclipse Public License v1.0
//  and Apache License v2.0 which accompanies this distribution.
//
//      The Eclipse Public License is available at
//      http://www.eclipse.org/legal/epl-v10.html
//
//      The Apache License v2.0 is available at
//      http://www.opensource.org/licenses/apache2.0.php
//
//  You may elect to redistribute this code under either of these licenses.
//  ========================================================================
//

package org.eclipse.jetty.io;

import java.io.IOException;
import java.io.InterruptedIOException;
import java.nio.ByteBuffer;
import java.nio.channels.WritePendingException;
import java.util.Arrays;
import java.util.Random;
import java.util.concurrent.CountDownLatch;
import java.util.concurrent.ExecutionException;
import java.util.concurrent.ScheduledExecutorService;
import java.util.concurrent.ScheduledThreadPoolExecutor;
import java.util.concurrent.TimeUnit;
import java.util.concurrent.TimeoutException;
import java.util.concurrent.atomic.AtomicBoolean;

import org.eclipse.jetty.util.BufferUtil;
import org.eclipse.jetty.util.Callback;
import org.eclipse.jetty.util.FutureCallback;
import org.eclipse.jetty.util.SharedBlockingCallback;
import org.eclipse.jetty.util.SharedBlockingCallback.Blocker;
import org.hamcrest.Matchers;
import org.junit.Assert;
import org.junit.Test;

<<<<<<< HEAD
import static org.hamcrest.CoreMatchers.equalTo;
import static org.hamcrest.CoreMatchers.is;
import static org.junit.Assert.assertEquals;
import static org.junit.Assert.assertFalse;
import static org.junit.Assert.assertThat;
import static org.junit.Assert.assertTrue;
import static org.mockito.Matchers.any;
import static org.mockito.Mockito.when;

@RunWith(MockitoJUnitRunner.class)
=======
>>>>>>> d8aafea4
public class WriteFlusherTest
{
    @Test
    public void testCompleteNoBlocking() throws Exception
    {
        testCompleteWrite(false);
    }

    @Test
    public void testIgnorePreviousFailures() throws Exception
    {
        testCompleteWrite(true);
    }

    private void testCompleteWrite(boolean failBefore) throws Exception
    {
        ByteArrayEndPoint endPoint = new ByteArrayEndPoint(new byte[0], 16);
        endPoint.setGrowOutput(true);

        AtomicBoolean incompleteFlush = new AtomicBoolean();
        WriteFlusher flusher = new WriteFlusher(endPoint)
        {
            @Override
            protected void onIncompleteFlush()
            {
                incompleteFlush.set(true);
            }
        };

        if (failBefore)
            flusher.onFail(new IOException("Ignored because no operation in progress"));

        FutureCallback callback = new FutureCallback();
        flusher.write(callback, BufferUtil.toBuffer("How "), BufferUtil.toBuffer("now "), BufferUtil.toBuffer("brown "), BufferUtil.toBuffer("cow!"));

        Assert.assertTrue(callback.isDone());
        Assert.assertFalse(incompleteFlush.get());
        Assert.assertEquals("How now brown cow!", endPoint.takeOutputString());
        Assert.assertTrue(flusher.isIdle());
    }

    @Test
    public void testClosedNoBlocking() throws Exception
    {
        ByteArrayEndPoint endPoint = new ByteArrayEndPoint(new byte[0], 16);
        endPoint.close();

        AtomicBoolean incompleteFlush = new AtomicBoolean();
        WriteFlusher flusher = new WriteFlusher(endPoint)
        {
            @Override
            protected void onIncompleteFlush()
            {
                incompleteFlush.set(true);
            }
        };

        FutureCallback callback = new FutureCallback();
        flusher.write(callback, BufferUtil.toBuffer("foo"));

        Assert.assertTrue(callback.isDone());
        Assert.assertFalse(incompleteFlush.get());

        try
        {
            callback.get();
            Assert.fail();
        }
        catch (ExecutionException e)
        {
            Throwable cause = e.getCause();
            Assert.assertTrue(cause instanceof IOException);
            Assert.assertThat(cause.getMessage(), Matchers.containsString("CLOSED"));
        }
        Assert.assertEquals("", endPoint.takeOutputString());
        Assert.assertTrue(flusher.isIdle());
    }

    @Test
    public void testCompleteBlocking() throws Exception
    {
        ByteArrayEndPoint endPoint = new ByteArrayEndPoint(new byte[0], 10);

        AtomicBoolean incompleteFlush = new AtomicBoolean();
        WriteFlusher flusher = new WriteFlusher(endPoint)
        {
            @Override
            protected void onIncompleteFlush()
            {
                incompleteFlush.set(true);
            }
        };

        FutureCallback callback = new FutureCallback();
        flusher.write(callback, BufferUtil.toBuffer("How now brown cow!"));

        Assert.assertFalse(callback.isDone());
        Assert.assertFalse(callback.isCancelled());

        Assert.assertTrue(incompleteFlush.get());

        try
        {
            callback.get(100, TimeUnit.MILLISECONDS);
            Assert.fail();
        }
        catch (TimeoutException x)
        {
            incompleteFlush.set(false);
        }

        Assert.assertEquals("How now br", endPoint.takeOutputString());

        flusher.completeWrite();

        Assert.assertTrue(callback.isDone());
        Assert.assertEquals("own cow!", endPoint.takeOutputString());
        Assert.assertFalse(incompleteFlush.get());
        Assert.assertTrue(flusher.isIdle());
    }

    @Test
    public void testCloseWhileBlocking() throws Exception
    {
        ByteArrayEndPoint endPoint = new ByteArrayEndPoint(new byte[0], 10);

        AtomicBoolean incompleteFlush = new AtomicBoolean();
        WriteFlusher flusher = new WriteFlusher(endPoint)
        {
            @Override
            protected void onIncompleteFlush()
            {
                incompleteFlush.set(true);
            }
        };

        FutureCallback callback = new FutureCallback();
        flusher.write(callback, BufferUtil.toBuffer("How now brown cow!"));

        Assert.assertFalse(callback.isDone());
        Assert.assertFalse(callback.isCancelled());

        Assert.assertTrue(incompleteFlush.get());
        incompleteFlush.set(false);

        Assert.assertEquals("How now br", endPoint.takeOutputString());

        endPoint.close();
        flusher.completeWrite();

        Assert.assertTrue(callback.isDone());
        Assert.assertFalse(incompleteFlush.get());

        try
        {
            callback.get();
            Assert.fail();
        }
        catch (ExecutionException e)
        {
            Throwable cause = e.getCause();
            Assert.assertTrue(cause instanceof IOException);
            Assert.assertThat(cause.getMessage(), Matchers.containsString("CLOSED"));
        }
        Assert.assertEquals("", endPoint.takeOutputString());
        Assert.assertTrue(flusher.isIdle());
    }

    @Test
    public void testFailWhileBlocking() throws Exception
    {
        ByteArrayEndPoint endPoint = new ByteArrayEndPoint(new byte[0], 10);

        AtomicBoolean incompleteFlush = new AtomicBoolean();
        WriteFlusher flusher = new WriteFlusher(endPoint)
        {
            @Override
            protected void onIncompleteFlush()
            {
                incompleteFlush.set(true);
            }
        };

        FutureCallback callback = new FutureCallback();
        flusher.write(callback, BufferUtil.toBuffer("How now brown cow!"));

        Assert.assertFalse(callback.isDone());
        Assert.assertFalse(callback.isCancelled());

        Assert.assertTrue(incompleteFlush.get());
        incompleteFlush.set(false);

        Assert.assertEquals("How now br", endPoint.takeOutputString());

        String reason = "Failure";
        flusher.onFail(new IOException(reason));
        flusher.completeWrite();

        Assert.assertTrue(callback.isDone());
        Assert.assertFalse(incompleteFlush.get());

        try
        {
            callback.get();
            Assert.fail();
        }
        catch (ExecutionException e)
        {
            Throwable cause = e.getCause();
            Assert.assertTrue(cause instanceof IOException);
            Assert.assertEquals(reason, cause.getMessage());
        }
        Assert.assertEquals("", endPoint.takeOutputString());
        Assert.assertTrue(flusher.isIdle());
    }

    @Test
    public void testConcurrent() throws Exception
    {
        Random random = new Random();
        ScheduledThreadPoolExecutor scheduler = new ScheduledThreadPoolExecutor(100);
        try
        {
            String reason = "THE_CAUSE";
            ConcurrentWriteFlusher[] flushers = new ConcurrentWriteFlusher[50000];
            FutureCallback[] futures = new FutureCallback[flushers.length];
            for (int i = 0; i < flushers.length; ++i)
            {
                int size = 5 + random.nextInt(15);
                ByteArrayEndPoint endPoint = new ByteArrayEndPoint(new byte[0], size);
                ConcurrentWriteFlusher flusher = new ConcurrentWriteFlusher(endPoint, scheduler, random);
                flushers[i] = flusher;
                FutureCallback callback = new FutureCallback();
                futures[i] = callback;
                scheduler.schedule(() -> flusher.onFail(new Throwable(reason)), random.nextInt(75) + 1, TimeUnit.MILLISECONDS);
                flusher.write(callback, BufferUtil.toBuffer("How Now Brown Cow."), BufferUtil.toBuffer(" The quick brown fox jumped over the lazy dog!"));
            }

            int completed = 0;
            int failed = 0;
            for (int i = 0; i < flushers.length; ++i)
            {
                try
                {
                    futures[i].get(15, TimeUnit.SECONDS);
                    Assert.assertEquals("How Now Brown Cow. The quick brown fox jumped over the lazy dog!", flushers[i].getContent());
                    completed++;
                }
                catch (ExecutionException x)
                {
                    Assert.assertEquals(reason, x.getCause().getMessage());
                    failed++;
                }
            }
            Assert.assertThat(completed, Matchers.greaterThan(0));
            Assert.assertThat(failed, Matchers.greaterThan(0));
            Assert.assertEquals(flushers.length, completed + failed);
        }
        finally
        {
            scheduler.shutdown();
        }
    }

    @Test
    public void testPendingWriteDoesNotStoreConsumedBuffers() throws Exception
    {
        ByteArrayEndPoint endPoint = new ByteArrayEndPoint(new byte[0], 10);

        int toWrite = endPoint.getOutput().capacity();
        byte[] chunk1 = new byte[toWrite / 2];
        Arrays.fill(chunk1, (byte)1);
        ByteBuffer buffer1 = ByteBuffer.wrap(chunk1);
        byte[] chunk2 = new byte[toWrite];
        Arrays.fill(chunk1, (byte)2);
        ByteBuffer buffer2 = ByteBuffer.wrap(chunk2);

        AtomicBoolean incompleteFlush = new AtomicBoolean();
        WriteFlusher flusher = new WriteFlusher(endPoint)
        {
            @Override
            protected void onIncompleteFlush()
            {
                incompleteFlush.set(true);
            }
        };


<<<<<<< HEAD
        _flusher.write(Callback.NOOP, buffer1, buffer2);
        assertTrue(_flushIncomplete.get());
        assertFalse(buffer1.hasRemaining());
=======
        flusher.write(Callback.NOOP, buffer1, buffer2);
        Assert.assertTrue(incompleteFlush.get());
        Assert.assertFalse(buffer1.hasRemaining());
>>>>>>> d8aafea4

        // Reuse buffer1
        buffer1.clear();
        Arrays.fill(chunk1, (byte)3);
        int remaining1 = buffer1.remaining();

        // Complete the write
        endPoint.takeOutput();
        flusher.completeWrite();

        // Make sure buffer1 is unchanged
        Assert.assertEquals(remaining1, buffer1.remaining());
    }

    @Test(expected = WritePendingException.class)
    public void testConcurrentWrites() throws Exception
    {
        ByteArrayEndPoint endPoint = new ByteArrayEndPoint(new byte[0], 16);

        CountDownLatch flushLatch = new CountDownLatch(1);
        WriteFlusher flusher = new WriteFlusher(endPoint)
        {
            @Override
            protected ByteBuffer[] flush(ByteBuffer[] buffers) throws IOException
            {
                try
                {
                    flushLatch.countDown();
                    Thread.sleep(2000);
                    return super.flush(buffers);
                }
                catch (InterruptedException x)
                {
                    throw new InterruptedIOException();
                }
            }

            @Override
            protected void onIncompleteFlush()
            {
            }
        };

        // Two concurrent writes.
        new Thread(() -> flusher.write(Callback.NOOP, BufferUtil.toBuffer("foo"))).start();
        Assert.assertTrue(flushLatch.await(1, TimeUnit.SECONDS));
        // The second write throws WritePendingException.
        flusher.write(Callback.NOOP, BufferUtil.toBuffer("bar"));
    }

    @Test
    public void testConcurrentWriteAndOnFail() throws Exception
    {
        ByteArrayEndPoint endPoint = new ByteArrayEndPoint(new byte[0], 16);

        WriteFlusher flusher = new WriteFlusher(endPoint)
        {
            @Override
            protected ByteBuffer[] flush(ByteBuffer[] buffers) throws IOException
            {
                ByteBuffer[] result = super.flush(buffers);
                boolean notified = onFail(new Throwable());
                Assert.assertFalse(notified);
                return result;
            }

            @Override
            protected void onIncompleteFlush()
            {
            }
        };

<<<<<<< HEAD
        ExposingStateCallback callback = new ExposingStateCallback();
        executor.submit(new Writer(writeFlusher, callback));
        assertThat("Write has been called.", writeCalledLatch.await(5, TimeUnit.SECONDS), is(true));
        // make sure we're in pending state when calling onFail
        assertThat("onIncompleteFlushed has been called.", onIncompleteFlushedCalledLatch.await(5,
                TimeUnit.SECONDS), is(true));
        executor.submit(new FailedCaller(writeFlusher, failedCalledLatch));
        assertThat("Failed has been called.", failedCalledLatch.await(5, TimeUnit.SECONDS), is(true));
        assertThat("completeWrite done", completeWrite.await(5, TimeUnit.SECONDS), is(true));
        // when we fail in PENDING state, we should have called callback.failed()
        assertThat("callback failed has been called", callback.isFailed(), is(true));
        assertThat("callback complete has not been called", callback.isCompleted(), is(false));
    }

    private static class EndPointConcurrentAccessToIncompleteWriteAndOnFailMock extends ByteArrayEndPoint
    {
        private final CountDownLatch writeCalledLatch;
        private final CountDownLatch failedCalledLatch;
        private final AtomicBoolean stalled=new AtomicBoolean(false);

        public EndPointConcurrentAccessToIncompleteWriteAndOnFailMock(CountDownLatch writeCalledLatch, CountDownLatch failedCalledLatch)
        {
            this.writeCalledLatch = writeCalledLatch;
            this.failedCalledLatch = failedCalledLatch;
        }

        @Override
        public boolean flush(ByteBuffer... buffers) throws IOException
        {
            writeCalledLatch.countDown();
            ByteBuffer byteBuffer = buffers[0];
            int oldPos = byteBuffer.position();
            if (byteBuffer.remaining() == 2)
            {
                // make sure we stall at least once
                if (!stalled.get())
                {
                    stalled.set(true);
                    return false;
                }

                // make sure failed is called before we go on
                try
                {
                    failedCalledLatch.await(5, TimeUnit.SECONDS);
                }
                catch (InterruptedException e)
                {
                    e.printStackTrace();
                }
                BufferUtil.flipToFill(byteBuffer);
            }
            else if (byteBuffer.remaining() == 3)
            {
                byteBuffer.position(1); // pretend writing one byte
            }
            else
            {
                byteBuffer.position(byteBuffer.limit());
            }
=======
        FutureCallback callback = new FutureCallback();
        flusher.write(callback, BufferUtil.toBuffer("foo"));
>>>>>>> d8aafea4

        // Callback must be successfully completed.
        callback.get(1, TimeUnit.SECONDS);
        // Flusher must be idle - not failed - since the write succeeded.
        Assert.assertTrue(flusher.isIdle());
    }

    @Test
    public void testConcurrentIncompleteFlushAndOnFail() throws Exception
    {
        int capacity = 8;
        ByteArrayEndPoint endPoint = new ByteArrayEndPoint(new byte[0], capacity);
        String reason = "the_reason";

        WriteFlusher flusher = new WriteFlusher(endPoint)
        {
            @Override
            protected void onIncompleteFlush()
            {
<<<<<<< HEAD
                executor.submit(new Runnable()
                {
                    public void run()
                    {
                        try
                        {
                            while(window.get()==0)
                                window.addAndGet(exchange.exchange(0));
                            completeWrite();
                        }
                        catch(Throwable th)
                        {
                            th.printStackTrace();
                        }
                    }
                });

            }
        };

        try(Blocker blocker = new SharedBlockingCallback().acquire())
        {
            writeFlusher.write(blocker,BufferUtil.toBuffer("How "),BufferUtil.toBuffer("now "),BufferUtil.toBuffer("brown "),BufferUtil.toBuffer("cow."));
            exchange.exchange(0);

            Assert.assertThat(endp.takeOutputString(StandardCharsets.US_ASCII),Matchers.equalTo("How now br"));

            exchange.exchange(1);
            exchange.exchange(0);

            Assert.assertThat(endp.takeOutputString(StandardCharsets.US_ASCII),Matchers.equalTo("o"));

            exchange.exchange(8);
            blocker.block();
        }

        Assert.assertThat(endp.takeOutputString(StandardCharsets.US_ASCII),Matchers.equalTo("wn cow."));

    }

    private static class EndPointIterationOnNonBlockedStallMock extends ByteArrayEndPoint
    {
        final AtomicInteger _window;

        public EndPointIterationOnNonBlockedStallMock(AtomicInteger window)
=======
                onFail(new Throwable(reason));
            }
        };

        FutureCallback callback = new FutureCallback();
        byte[] content = new byte[capacity * 2];
        flusher.write(callback, BufferUtil.toBuffer(content));

        try
>>>>>>> d8aafea4
        {
            // Callback must be failed.
            callback.get(1, TimeUnit.SECONDS);
        }
        catch (ExecutionException x)
        {
<<<<<<< HEAD
            ByteBuffer byteBuffer = buffers[0];

            if (_window.get()>0 && byteBuffer.hasRemaining())
            {
                // consume 1 byte
                byte one = byteBuffer.get(byteBuffer.position());
                if (super.flush(ByteBuffer.wrap(new byte[]{one})))
                {
                    _window.decrementAndGet();
                    byteBuffer.position(byteBuffer.position()+1);
                }
            }
            for (ByteBuffer b: buffers)
                if (BufferUtil.hasContent(b))
                    return false;
            return true;
        }
    }

=======
            Assert.assertEquals(reason, x.getCause().getMessage());
        }
    }
>>>>>>> d8aafea4

    private static class ConcurrentWriteFlusher extends WriteFlusher implements Runnable
    {
        private final ByteArrayEndPoint endPoint;
        private final ScheduledExecutorService scheduler;
        private final Random random;
        private String content = "";

        private ConcurrentWriteFlusher(ByteArrayEndPoint endPoint, ScheduledThreadPoolExecutor scheduler, Random random)
        {
            super(endPoint);
            this.endPoint = endPoint;
            this.scheduler = scheduler;
            this.random = random;
        }

        @Override
        protected void onIncompleteFlush()
        {
            scheduler.schedule(this, 1 + random.nextInt(9), TimeUnit.MILLISECONDS);
        }

        @Override
        public void run()
        {
            content += endPoint.takeOutputString();
            completeWrite();
        }

        private String getContent()
        {
            content += endPoint.takeOutputString();
            return content;
        }
    }
}<|MERGE_RESOLUTION|>--- conflicted
+++ resolved
@@ -35,25 +35,10 @@
 import org.eclipse.jetty.util.BufferUtil;
 import org.eclipse.jetty.util.Callback;
 import org.eclipse.jetty.util.FutureCallback;
-import org.eclipse.jetty.util.SharedBlockingCallback;
-import org.eclipse.jetty.util.SharedBlockingCallback.Blocker;
 import org.hamcrest.Matchers;
 import org.junit.Assert;
 import org.junit.Test;
 
-<<<<<<< HEAD
-import static org.hamcrest.CoreMatchers.equalTo;
-import static org.hamcrest.CoreMatchers.is;
-import static org.junit.Assert.assertEquals;
-import static org.junit.Assert.assertFalse;
-import static org.junit.Assert.assertThat;
-import static org.junit.Assert.assertTrue;
-import static org.mockito.Matchers.any;
-import static org.mockito.Mockito.when;
-
-@RunWith(MockitoJUnitRunner.class)
-=======
->>>>>>> d8aafea4
 public class WriteFlusherTest
 {
     @Test
@@ -342,15 +327,9 @@
         };
 
 
-<<<<<<< HEAD
-        _flusher.write(Callback.NOOP, buffer1, buffer2);
-        assertTrue(_flushIncomplete.get());
-        assertFalse(buffer1.hasRemaining());
-=======
         flusher.write(Callback.NOOP, buffer1, buffer2);
         Assert.assertTrue(incompleteFlush.get());
         Assert.assertFalse(buffer1.hasRemaining());
->>>>>>> d8aafea4
 
         // Reuse buffer1
         buffer1.clear();
@@ -423,71 +402,8 @@
             }
         };
 
-<<<<<<< HEAD
-        ExposingStateCallback callback = new ExposingStateCallback();
-        executor.submit(new Writer(writeFlusher, callback));
-        assertThat("Write has been called.", writeCalledLatch.await(5, TimeUnit.SECONDS), is(true));
-        // make sure we're in pending state when calling onFail
-        assertThat("onIncompleteFlushed has been called.", onIncompleteFlushedCalledLatch.await(5,
-                TimeUnit.SECONDS), is(true));
-        executor.submit(new FailedCaller(writeFlusher, failedCalledLatch));
-        assertThat("Failed has been called.", failedCalledLatch.await(5, TimeUnit.SECONDS), is(true));
-        assertThat("completeWrite done", completeWrite.await(5, TimeUnit.SECONDS), is(true));
-        // when we fail in PENDING state, we should have called callback.failed()
-        assertThat("callback failed has been called", callback.isFailed(), is(true));
-        assertThat("callback complete has not been called", callback.isCompleted(), is(false));
-    }
-
-    private static class EndPointConcurrentAccessToIncompleteWriteAndOnFailMock extends ByteArrayEndPoint
-    {
-        private final CountDownLatch writeCalledLatch;
-        private final CountDownLatch failedCalledLatch;
-        private final AtomicBoolean stalled=new AtomicBoolean(false);
-
-        public EndPointConcurrentAccessToIncompleteWriteAndOnFailMock(CountDownLatch writeCalledLatch, CountDownLatch failedCalledLatch)
-        {
-            this.writeCalledLatch = writeCalledLatch;
-            this.failedCalledLatch = failedCalledLatch;
-        }
-
-        @Override
-        public boolean flush(ByteBuffer... buffers) throws IOException
-        {
-            writeCalledLatch.countDown();
-            ByteBuffer byteBuffer = buffers[0];
-            int oldPos = byteBuffer.position();
-            if (byteBuffer.remaining() == 2)
-            {
-                // make sure we stall at least once
-                if (!stalled.get())
-                {
-                    stalled.set(true);
-                    return false;
-                }
-
-                // make sure failed is called before we go on
-                try
-                {
-                    failedCalledLatch.await(5, TimeUnit.SECONDS);
-                }
-                catch (InterruptedException e)
-                {
-                    e.printStackTrace();
-                }
-                BufferUtil.flipToFill(byteBuffer);
-            }
-            else if (byteBuffer.remaining() == 3)
-            {
-                byteBuffer.position(1); // pretend writing one byte
-            }
-            else
-            {
-                byteBuffer.position(byteBuffer.limit());
-            }
-=======
         FutureCallback callback = new FutureCallback();
         flusher.write(callback, BufferUtil.toBuffer("foo"));
->>>>>>> d8aafea4
 
         // Callback must be successfully completed.
         callback.get(1, TimeUnit.SECONDS);
@@ -507,53 +423,6 @@
             @Override
             protected void onIncompleteFlush()
             {
-<<<<<<< HEAD
-                executor.submit(new Runnable()
-                {
-                    public void run()
-                    {
-                        try
-                        {
-                            while(window.get()==0)
-                                window.addAndGet(exchange.exchange(0));
-                            completeWrite();
-                        }
-                        catch(Throwable th)
-                        {
-                            th.printStackTrace();
-                        }
-                    }
-                });
-
-            }
-        };
-
-        try(Blocker blocker = new SharedBlockingCallback().acquire())
-        {
-            writeFlusher.write(blocker,BufferUtil.toBuffer("How "),BufferUtil.toBuffer("now "),BufferUtil.toBuffer("brown "),BufferUtil.toBuffer("cow."));
-            exchange.exchange(0);
-
-            Assert.assertThat(endp.takeOutputString(StandardCharsets.US_ASCII),Matchers.equalTo("How now br"));
-
-            exchange.exchange(1);
-            exchange.exchange(0);
-
-            Assert.assertThat(endp.takeOutputString(StandardCharsets.US_ASCII),Matchers.equalTo("o"));
-
-            exchange.exchange(8);
-            blocker.block();
-        }
-
-        Assert.assertThat(endp.takeOutputString(StandardCharsets.US_ASCII),Matchers.equalTo("wn cow."));
-
-    }
-
-    private static class EndPointIterationOnNonBlockedStallMock extends ByteArrayEndPoint
-    {
-        final AtomicInteger _window;
-
-        public EndPointIterationOnNonBlockedStallMock(AtomicInteger window)
-=======
                 onFail(new Throwable(reason));
             }
         };
@@ -563,38 +432,15 @@
         flusher.write(callback, BufferUtil.toBuffer(content));
 
         try
->>>>>>> d8aafea4
         {
             // Callback must be failed.
             callback.get(1, TimeUnit.SECONDS);
         }
         catch (ExecutionException x)
         {
-<<<<<<< HEAD
-            ByteBuffer byteBuffer = buffers[0];
-
-            if (_window.get()>0 && byteBuffer.hasRemaining())
-            {
-                // consume 1 byte
-                byte one = byteBuffer.get(byteBuffer.position());
-                if (super.flush(ByteBuffer.wrap(new byte[]{one})))
-                {
-                    _window.decrementAndGet();
-                    byteBuffer.position(byteBuffer.position()+1);
-                }
-            }
-            for (ByteBuffer b: buffers)
-                if (BufferUtil.hasContent(b))
-                    return false;
-            return true;
-        }
-    }
-
-=======
             Assert.assertEquals(reason, x.getCause().getMessage());
         }
     }
->>>>>>> d8aafea4
 
     private static class ConcurrentWriteFlusher extends WriteFlusher implements Runnable
     {
