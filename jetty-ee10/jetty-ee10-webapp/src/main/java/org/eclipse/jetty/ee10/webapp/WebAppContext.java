//
// ========================================================================
// Copyright (c) 1995 Mort Bay Consulting Pty Ltd and others.
//
// This program and the accompanying materials are made available under the
// terms of the Eclipse Public License v. 2.0 which is available at
// https://www.eclipse.org/legal/epl-2.0, or the Apache License, Version 2.0
// which is available at https://www.apache.org/licenses/LICENSE-2.0.
//
// SPDX-License-Identifier: EPL-2.0 OR Apache-2.0
// ========================================================================
//

package org.eclipse.jetty.ee10.webapp;

import java.io.IOException;
import java.net.MalformedURLException;
import java.net.URI;
import java.net.URL;
import java.net.URLClassLoader;
import java.nio.file.Path;
import java.security.PermissionCollection;
import java.util.ArrayList;
import java.util.Arrays;
import java.util.Collections;
import java.util.EventListener;
import java.util.HashMap;
import java.util.HashSet;
import java.util.List;
import java.util.Map;
import java.util.Set;

import jakarta.servlet.ServletContext;
import jakarta.servlet.ServletRegistration.Dynamic;
import jakarta.servlet.ServletSecurityElement;
import jakarta.servlet.http.HttpSessionActivationListener;
import jakarta.servlet.http.HttpSessionAttributeListener;
import jakarta.servlet.http.HttpSessionBindingListener;
import jakarta.servlet.http.HttpSessionIdListener;
import jakarta.servlet.http.HttpSessionListener;
import org.eclipse.jetty.ee.WebAppClassLoading;
import org.eclipse.jetty.ee10.servlet.ErrorHandler;
import org.eclipse.jetty.ee10.servlet.ErrorPageErrorHandler;
import org.eclipse.jetty.ee10.servlet.ServletContextHandler;
import org.eclipse.jetty.ee10.servlet.ServletHandler;
import org.eclipse.jetty.ee10.servlet.SessionHandler;
import org.eclipse.jetty.ee10.servlet.security.ConstraintAware;
import org.eclipse.jetty.ee10.servlet.security.ConstraintMapping;
import org.eclipse.jetty.ee10.servlet.security.ConstraintSecurityHandler;
import org.eclipse.jetty.security.SecurityHandler;
import org.eclipse.jetty.server.Connector;
import org.eclipse.jetty.server.Deployable;
import org.eclipse.jetty.server.Server;
import org.eclipse.jetty.server.handler.ContextHandler;
import org.eclipse.jetty.util.ClassMatcher;
import org.eclipse.jetty.util.ExceptionUtil;
import org.eclipse.jetty.util.IO;
import org.eclipse.jetty.util.StringUtil;
import org.eclipse.jetty.util.URIUtil;
import org.eclipse.jetty.util.annotation.ManagedAttribute;
import org.eclipse.jetty.util.annotation.ManagedObject;
import org.eclipse.jetty.util.component.ClassLoaderDump;
import org.eclipse.jetty.util.component.DumpableCollection;
import org.eclipse.jetty.util.resource.Resource;
import org.eclipse.jetty.util.resource.ResourceFactory;
import org.eclipse.jetty.util.resource.Resources;
import org.slf4j.Logger;
import org.slf4j.LoggerFactory;

/**
 * Web Application Context Handler.
 * <p>
 * The WebAppContext handler is an extension of ContextHandler that
 * coordinates the construction and configuration of nested handlers:
 * {@link ConstraintSecurityHandler}, {@link org.eclipse.jetty.ee10.servlet.SessionHandler}
 * and {@link ServletHandler}.
 * The handlers are configured by pluggable configuration classes, with
 * the default being  {@link WebXmlConfiguration} and
 * {@link JettyWebXmlConfiguration}.
 *
 */
@ManagedObject("Web Application ContextHandler")
public class WebAppContext extends ServletContextHandler implements WebAppClassLoader.Context, Deployable
{
    static final Logger LOG = LoggerFactory.getLogger(WebAppContext.class);

    public static final String WEB_DEFAULTS_XML = "org/eclipse/jetty/ee10/webapp/webdefault-ee10.xml";
<<<<<<< HEAD
=======
    /**
     * @deprecated use {@link WebAppClassLoading#PROTECTED_CLASSES_ATTRIBUTE} instead.
     */
    @Deprecated(forRemoval = true, since = "12.0.9")
    public static final String SERVER_SYS_CLASSES = WebAppClassLoading.PROTECTED_CLASSES_ATTRIBUTE;
    /**
     * @deprecated use {@link WebAppClassLoading#HIDDEN_CLASSES_ATTRIBUTE} instead.
     */
    @Deprecated(forRemoval = true, since = "12.0.9")
    public static final String SERVER_SRV_CLASSES = WebAppClassLoading.HIDDEN_CLASSES_ATTRIBUTE;
>>>>>>> 656e904d

    private static final String[] __dftProtectedTargets = {"/WEB-INF", "/META-INF"};

    /**
     * @deprecated use {@link WebAppClassLoading#DEFAULT_PROTECTED_CLASSES}
     */
    @Deprecated (forRemoval = true, since = "12.0.9")
    public static final org.eclipse.jetty.ee10.webapp.ClassMatcher __dftSystemClasses =
        new org.eclipse.jetty.ee10.webapp.ClassMatcher(WebAppClassLoading.DEFAULT_PROTECTED_CLASSES);

    /**
     * @deprecated use {@link WebAppClassLoading#DEFAULT_HIDDEN_CLASSES}
     */
    @Deprecated (forRemoval = true, since = "12.0.9")
    public static final org.eclipse.jetty.ee10.webapp.ClassMatcher __dftServerClasses =
        new org.eclipse.jetty.ee10.webapp.ClassMatcher(WebAppClassLoading.DEFAULT_HIDDEN_CLASSES);

    private final ClassMatcher _protectedClasses = new ClassMatcher(WebAppClassLoading.getProtectedClasses(ServletContextHandler.ENVIRONMENT));
    private final ClassMatcher _hiddenClasses = new ClassMatcher(WebAppClassLoading.getHiddenClasses(ServletContextHandler.ENVIRONMENT));

    private Configurations _configurations;
    private String _defaultsDescriptor = WEB_DEFAULTS_XML;
    private String _descriptor = null;
    private final List<String> _overrideDescriptors = new ArrayList<>();
    private boolean _distributable = false;
    private boolean _extractWAR = true;
    private boolean _copyDir = false;
    private boolean _copyWebInf = false;
    private boolean _logUrlOnStart = false;
    private boolean _parentLoaderPriority = Boolean.getBoolean("org.eclipse.jetty.server.webapp.parentLoaderPriority");
    private PermissionCollection _permissions;
    private boolean _defaultContextPath = true;

    private String[] _contextWhiteList = null;

    private String _war;
    private List<Resource> _extraClasspath;
    private Throwable _unavailableException;

    private Map<String, String> _resourceAliases;
    private ClassLoader _initialClassLoader;
    private boolean _configurationDiscovered = true;
    private boolean _allowDuplicateFragmentNames = false;
    private boolean _throwUnavailableOnStartupException = false;

    private MetaData _metadata = new MetaData();

    public static WebAppContext getCurrentWebAppContext()
    {
        ServletContextHandler handler = ServletContextHandler.getCurrentServletContextHandler();
        if (handler != null)
        {
            if (handler instanceof WebAppContext)
                return (WebAppContext)handler;
        }
        return null;
    }

    public WebAppContext()
    {
        this(null, null, null, null, new ErrorPageErrorHandler(), SESSIONS | SECURITY);
    }

    /**
     * @param contextPath The context path
     * @param webApp The URL or filename of the webapp directory or war file.
     */
    public WebAppContext(String webApp, String contextPath)
    {
        this(contextPath, null, null, null, new ErrorPageErrorHandler(), SESSIONS | SECURITY);
        setWar(webApp);
    }

    /**
     * @param contextPath The context path
     * @param webApp The URL or filename of the webapp directory or war file.
     */
    public WebAppContext(Resource webApp, String contextPath)
    {
        this(contextPath, null, null, null, new ErrorPageErrorHandler(), SESSIONS | SECURITY);
        setWarResource(webApp);
    }

    /**
     * @param sessionHandler SessionHandler for this web app
     * @param securityHandler SecurityHandler for this web app
     * @param servletHandler ServletHandler for this web app
     * @param errorHandler ErrorHandler for this web app
     */
    public WebAppContext(SessionHandler sessionHandler, SecurityHandler securityHandler, ServletHandler servletHandler, ErrorHandler errorHandler)
    {
        this(null, sessionHandler, securityHandler, servletHandler, errorHandler, 0);
    }

    /**
     * @param contextPath the context path
     * @param sessionHandler SessionHandler for this web app
     * @param securityHandler SecurityHandler for this web app
     * @param servletHandler ServletHandler for this web app
     * @param errorHandler ErrorHandler for this web app
     * @param options the options ({@link ServletContextHandler#SESSIONS} and/or {@link ServletContextHandler#SECURITY})
     */
    public WebAppContext(String contextPath, SessionHandler sessionHandler, SecurityHandler securityHandler, ServletHandler servletHandler, ErrorHandler errorHandler, int options)
    {
        // always pass parent as null and then set below, so that any resulting setServer call
        // is done after this instance is constructed.
        super(contextPath, sessionHandler, securityHandler, servletHandler, errorHandler, options);
        setErrorHandler(errorHandler != null ? errorHandler : new ErrorPageErrorHandler());
        setProtectedTargets(__dftProtectedTargets);
    }

    @Override
    public void initializeDefaults(Map<String, String> properties)
    {
        for (String property : properties.keySet())
        {
            String value = properties.get(property);
            if (LOG.isDebugEnabled())
                LOG.debug("init {}: {}", property, value);

            switch (property)
            {
                case Deployable.WAR -> setWar(value);
                case Deployable.TEMP_DIR -> setTempDirectory(IO.asFile(value));
                case Deployable.CONFIGURATION_CLASSES -> setConfigurationClasses(value == null ? null : value.split(","));
                case Deployable.CONTAINER_SCAN_JARS -> setAttribute(MetaInfConfiguration.CONTAINER_JAR_PATTERN, value);
                case Deployable.EXTRACT_WARS -> setExtractWAR(Boolean.parseBoolean(value));
                case Deployable.PARENT_LOADER_PRIORITY -> setParentLoaderPriority(Boolean.parseBoolean(value));
                case Deployable.WEBINF_SCAN_JARS -> setAttribute(MetaInfConfiguration.WEBINF_JAR_PATTERN, value);
                case Deployable.DEFAULTS_DESCRIPTOR -> setDefaultsDescriptor(value);
                case Deployable.SCI_EXCLUSION_PATTERN -> setAttribute("org.eclipse.jetty.containerInitializerExclusionPattern", value);
                case Deployable.SCI_ORDER -> setAttribute("org.eclipse.jetty.containerInitializerOrder", value);
                default ->
                {
                    if (LOG.isDebugEnabled() && StringUtil.isNotBlank(value))
                        LOG.debug("unknown property {}={}", property, value);
                }
            }
        }
        _defaultContextPath = true;
    }

    public boolean isContextPathDefault()
    {
        return _defaultContextPath;
    }

    @Override
    public void setContextPath(String contextPath)
    {
        super.setContextPath(contextPath);
        _defaultContextPath = false;
    }

    public void setDefaultContextPath(String contextPath)
    {
        super.setContextPath(contextPath);
        _defaultContextPath = true;
    }

    /**
     * @param servletContextName The servletContextName to set.
     */
    @Override
    public void setDisplayName(String servletContextName)
    {
        super.setDisplayName(servletContextName);
        ClassLoader cl = getClassLoader();
        if (servletContextName != null && cl instanceof WebAppClassLoader webAppClassLoader)
            webAppClassLoader.setName(servletContextName);
    }

    /**
     * Get an exception that caused the webapp to be unavailable
     *
     * @return A throwable if the webapp is unavailable or null
     */
    public Throwable getUnavailableException()
    {
        return _unavailableException;
    }

    /**
     * Set Resource Alias.
     * Resource aliases map resource uri's within a context.
     * They may optionally be used by a handler when looking for
     * a resource.
     *
     * @param alias the alias for a resource
     * @param uri the uri for the resource
     */
    public void setResourceAlias(String alias, String uri)
    {
        if (_resourceAliases == null)
            _resourceAliases = new HashMap<>(5);
        _resourceAliases.put(alias, uri);
    }

    public Map<String, String> getResourceAliases()
    {
        if (_resourceAliases == null)
            return null;
        return _resourceAliases;
    }

    public void setResourceAliases(Map<String, String> map)
    {
        _resourceAliases = map;
    }

    public String getResourceAlias(String path)
    {
        if (_resourceAliases == null)
            return null;
        String alias = _resourceAliases.get(path);

        int slash = path.length();
        while (alias == null)
        {
            slash = path.lastIndexOf("/", slash - 1);
            if (slash < 0)
                break;
            String match = _resourceAliases.get(path.substring(0, slash + 1));
            if (match != null)
                alias = match + path.substring(slash + 1);
        }
        return alias;
    }

    public String removeResourceAlias(String alias)
    {
        if (_resourceAliases == null)
            return null;
        return _resourceAliases.remove(alias);
    }

    @Override
    public void setClassLoader(ClassLoader classLoader)
    {
        super.setClassLoader(classLoader);

        String name = getDisplayName();
        if (name == null)
            name = getContextPath();

        if (classLoader instanceof WebAppClassLoader webAppClassLoader && getDisplayName() != null)
            webAppClassLoader.setName(name);
    }

    public ResourceFactory getResourceFactory()
    {
        return ResourceFactory.of(this);
    }

    @Override
    public Resource getResource(String pathInContext) throws MalformedURLException
    {
        if (pathInContext == null || !pathInContext.startsWith("/"))
            throw new MalformedURLException(pathInContext);

        MalformedURLException mue = null;
        Resource resource = null;
        int loop = 0;
        while (pathInContext != null && loop++ < 100)
        {
            try
            {
                resource = super.getResource(pathInContext);
                if (Resources.exists(resource))
                    return resource;

                pathInContext = getResourceAlias(pathInContext);
            }
            catch (MalformedURLException e)
            {
                LOG.trace("IGNORED", e);
                if (mue == null)
                    mue = e;
            }
        }

        if (mue != null)
            throw mue;

        return resource;
    }

    /**
     * Is the context Automatically configured.
     *
     * @return true if configuration discovery.
     */
    public boolean isConfigurationDiscovered()
    {
        return _configurationDiscovered;
    }

    /**
     * Set the configuration discovery mode.
     * If configuration discovery is set to true, then the JSR315
     * servlet 3.0 discovered configuration features are enabled.
     * These are:<ul>
     * <li>Web Fragments</li>
     * <li>META-INF/resource directories</li>
     * </ul>
     *
     * @param discovered true if configuration discovery is enabled for automatic configuration from the context
     */
    public void setConfigurationDiscovered(boolean discovered)
    {
        _configurationDiscovered = discovered;
    }

    /**
     * Pre configure the web application.
     * <p>
     * The method is normally called from {@link #start()}. It performs
     * the discovery of the configurations to be applied to this context,
     * specifically:
     * <ul>
     * <li>Instantiate the {@link Configuration} instances with a call to {@link #loadConfigurations()}.
     * <li>Instantiates a classloader (if one is not already set)
     * <li>Calls the {@link Configuration#preConfigure(WebAppContext)} method of all
     * Configuration instances.
     * </ul>
     *
     * @throws Exception if unable to pre configure
     */
    public void preConfigure() throws Exception
    {
        // Add the known server class inclusions for all known configurations
        for (Configuration configuration : Configurations.getKnown())
        {
            _hiddenClasses.include(configuration.getServerClasses().getInclusions());
        }

        // Setup Configuration classes for this webapp!
        loadConfigurations();
        _configurations.sort();
        for (Configuration configuration : _configurations)
        {
            _protectedClasses.add(configuration.getSystemClasses().getPatterns());
            _hiddenClasses.exclude(configuration.getServerClasses().getExclusions());
        }

        // Configure classloader
        _initialClassLoader = getClassLoader();
        ClassLoader loader = configureClassLoader(_initialClassLoader);
        if (loader != _initialClassLoader)
            setClassLoader(loader);

        if (LOG.isDebugEnabled())
        {
            LOG.debug("Thread Context classloader {}", loader);
            loader = loader.getParent();
            while (loader != null)
            {
                LOG.debug("Parent class loader: {} ", loader);
                loader = loader.getParent();
            }
        }

        _configurations.preConfigure(this);
    }

    /**
     * Configure the context {@link ClassLoader}, potentially wrapping it.
     * @param loader The loader initially set on this context by {@link #setClassLoader(ClassLoader)}
     * @return Either the configured loader, or a new {@link ClassLoader} that uses the loader.
     */
    protected ClassLoader configureClassLoader(ClassLoader loader)
    {
        if (loader instanceof WebAppClassLoader)
            return loader;
        return new WebAppClassLoader(loader, this);
    }

    @Override
    protected void createTempDirectory()
    {
        super.createTempDirectory();
    }

    public boolean configure() throws Exception
    {
        return _configurations.configure(this);
    }

    public void postConfigure() throws Exception
    {
        _configurations.postConfigure(this);
    }

    @Override
    protected void doStart() throws Exception
    {
        ClassLoader old = Thread.currentThread().getContextClassLoader();
        Thread.currentThread().setContextClassLoader(ServletContextHandler.ENVIRONMENT.getClassLoader());
        try
        {
            _metadata.setAllowDuplicateFragmentNames(isAllowDuplicateFragmentNames());
            Boolean validate = (Boolean)getAttribute(MetaData.VALIDATE_XML);
            _metadata.setValidateXml((validate != null && validate));
            preConfigure();
            super.doStart();
            postConfigure();

            if (isLogUrlOnStart())
                dumpUrl();
        }
        catch (Throwable t)
        {
            // start up of the webapp context failed, make sure it is not started
            LOG.warn("Failed startup of context {}", this, t);
            _unavailableException = t;
            setAvailable(false); // webapp cannot be accessed (results in status code 503)
            if (isThrowUnavailableOnStartupException())
                throw t;
        }
        finally
        {
            Thread.currentThread().setContextClassLoader(old);
        }
    }

    @Override
    public void destroy()
    {
        // Prepare for configuration
        Throwable multiException = null;
        if (_configurations != null)
        {
            for (Configuration configuration : _configurations)
            {
                try
                {
                    configuration.destroy(this);
                }
                catch (Exception e)
                {
                    multiException = ExceptionUtil.combine(multiException, e);
                }
            }
        }
        _configurations = null;
        super.destroy();
        ExceptionUtil.ifExceptionThrowUnchecked(multiException);
    }

    /*
     * Dumps the current web app name and URL to the log
     */
    private void dumpUrl()
    {
        Connector[] connectors = getServer().getConnectors();
        for (Connector connector : connectors)
        {
            String displayName = getDisplayName();
            if (displayName == null)
                displayName = "WebApp@" + Arrays.hashCode(connectors);

            LOG.info("{} at http://{}{}", displayName, connector.toString(), getContextPath());
        }
    }

    /**
     * @return Returns the configurations.
     */
    @ManagedAttribute(value = "configuration classes used to configure webapp", readonly = true)
    public String[] getConfigurationClasses()
    {
        loadConfigurations();
        return _configurations.toStringArray();
    }

    /**
     * @return Returns the configurations.
     */
    public Configurations getConfigurations()
    {
        loadConfigurations();
        return _configurations;
    }

    /**
     * The default descriptor is a web.xml format file that is applied to the context before the standard WEB-INF/web.xml
     *
     * @return Returns the defaultsDescriptor.
     */
    @ManagedAttribute(value = "default web.xml deascriptor applied before standard web.xml", readonly = true)
    public String getDefaultsDescriptor()
    {
        return _defaultsDescriptor;
    }

    /**
     * The override descriptor is a web.xml format file that is applied to the context after the standard WEB-INF/web.xml
     *
     * @return Returns the Override Descriptor.
     */
    public String getOverrideDescriptor()
    {
        if (_overrideDescriptors.size() != 1)
            return null;
        return _overrideDescriptors.get(0);
    }

    /**
     * An override descriptor is a web.xml format file that is applied to the context after the standard WEB-INF/web.xml
     *
     * @return Returns the Override Descriptor list
     */
    @ManagedAttribute(value = "web.xml deascriptors applied after standard web.xml", readonly = true)
    public List<String> getOverrideDescriptors()
    {
        return Collections.unmodifiableList(_overrideDescriptors);
    }

    /**
     * @return Returns the permissions.
     */
    @Override
    public PermissionCollection getPermissions()
    {
        return _permissions;
    }

    /**
     * Set the hidden (aka server) classes patterns.
     * <p>
     * These classes/packages are used to implement the server and are hiddenClasses
     * from the context.  If the context needs to load these classes, it must have its
     * own copy of them in WEB-INF/lib or WEB-INF/classes.
     *
     * @param hiddenClasses the server classes pattern
     */
    public void setHiddenClassMatcher(ClassMatcher hiddenClasses)
    {
        _hiddenClasses.clear();
        _hiddenClasses.add(hiddenClasses.getPatterns());
    }

    /**
     * Set the protected (aka system) classes patterns.
     * <p>
     * These classes/packages are provided by the JVM and
     * cannot be replaced by classes of the same name from WEB-INF,
     * regardless of the value of {@link #setParentLoaderPriority(boolean)}.
     *
     * @param protectedClasses the system classes pattern
     */
    public void setProtectedClassMatcher(ClassMatcher protectedClasses)
    {
        _protectedClasses.clear();
        _protectedClasses.add(protectedClasses.getPatterns());
    }

    /**
     * Add a ClassMatcher for hidden (server) classes by combining with
     * any existing matcher.
     *
     * @param hiddenClasses The class matcher of patterns to add to the server ClassMatcher
     */
    public void addHiddenClassMatcher(ClassMatcher hiddenClasses)
    {
        _hiddenClasses.add(hiddenClasses.getPatterns());
    }

    /**
     * Add a ClassMatcher for protected (system) classes by combining with
     * any existing matcher.
     *
     * @param protectedClasses The class matcher of patterns to add to the system ClassMatcher
     */
    public void addProtectedClassMatcher(ClassMatcher protectedClasses)
    {
        _protectedClasses.add(protectedClasses.getPatterns());
    }

    /**
     * @return The ClassMatcher used to match System (protected) classes
     */
    public ClassMatcher getProtectedClassMatcher()
    {
        return _protectedClasses;
    }

    /**
     * @return The ClassMatcher used to match Server (hiddenClasses) classes
     */
    public ClassMatcher getHiddenClassMatcher()
    {
        return _hiddenClasses;
    }

    @ManagedAttribute(value = "classes and packages protected by context classloader", readonly = true)
    public String[] getProtectedClasses()
    {
        return _protectedClasses.getPatterns();
    }

    @ManagedAttribute(value = "classes and packages hiddenClasses by the context classloader", readonly = true)
    public String[] getHiddenClasses()
    {
        return _hiddenClasses.getPatterns();
    }

    @Override
    public boolean isHiddenClass(Class<?> clazz)
    {
        return _hiddenClasses.match(clazz);
    }

    @Override
    public boolean isProtectedClass(Class<?> clazz)
    {
        return _protectedClasses.match(clazz);
    }

    @Override
    public boolean isHiddenResource(String name, URL url)
    {
        return _hiddenClasses.match(name, url);
    }

    @Override
    public boolean isProtectedResource(String name, URL url)
    {
        return _protectedClasses.match(name, url);
    }

    /**
     * @deprecated use {@link #setHiddenClassMatcher(ClassMatcher)}
     */
    @Deprecated(since = "12.0.8", forRemoval = true)
    public void setServerClassMatcher(ClassMatcher serverClasses)
    {
        _hiddenClasses.clear();
        _hiddenClasses.add(serverClasses.getPatterns());
    }

    /**
     * @deprecated use {@link #setProtectedClassMatcher(ClassMatcher)}
     */
    @Deprecated(since = "12.0.8", forRemoval = true)
    public void setSystemClassMatcher(ClassMatcher systemClasses)
    {
        _protectedClasses.clear();
        _protectedClasses.add(systemClasses.getPatterns());
    }

    /**
     * @deprecated use {@link #addHiddenClassMatcher(ClassMatcher)}
     */
    @Deprecated(since = "12.0.8", forRemoval = true)
    public void addServerClassMatcher(ClassMatcher serverClasses)
    {
        _hiddenClasses.add(serverClasses.getPatterns());
    }

    /**
     * @deprecated use {@link #addProtectedClassMatcher(ClassMatcher)}
     */
    @Deprecated(since = "12.0.8", forRemoval = true)
    public void addSystemClassMatcher(ClassMatcher systemClasses)
    {
        _protectedClasses.add(systemClasses.getPatterns());
    }

    /**
     * @deprecated use {@link #getProtectedClassMatcher()}
     */
    @Deprecated(since = "12.0.8", forRemoval = true)
    public ClassMatcher getSystemClassMatcher()
    {
        return _protectedClasses;
    }

    /**
     * @deprecated use {@link #getHiddenClassMatcher()}
     */
    @Deprecated(since = "12.0.8", forRemoval = true)
    public ClassMatcher getServerClassMatcher()
    {
        return _hiddenClasses;
    }

    /**
     * @deprecated use {@link #getProtectedClasses()}
     */
    @Deprecated(since = "12.0.8", forRemoval = true)
    public String[] getSystemClasses()
    {
        return _protectedClasses.getPatterns();
    }

    /**
     * @deprecated use {@link #getHiddenClasses()}
     */
    @Deprecated(since = "12.0.8", forRemoval = true)
    public String[] getServerClasses()
    {
        return _hiddenClasses.getPatterns();
    }

    /**
     * @deprecated use {@link #isHiddenClass(Class)}
     */
    @Deprecated(since = "12.0.8", forRemoval = true)
    public boolean isServerClass(Class<?> clazz)
    {
        return _hiddenClasses.match(clazz);
    }

    /**
     * @deprecated use {@link #isProtectedClass(Class)}
     */
    @Deprecated(since = "12.0.8", forRemoval = true)
    public boolean isSystemClass(Class<?> clazz)
    {
        return _protectedClasses.match(clazz);
    }

    /**
     * @deprecated use {@link #isHiddenResource(String, URL)}
     */
    @Deprecated(since = "12.0.8", forRemoval = true)
    public boolean isServerResource(String name, URL url)
    {
        return _hiddenClasses.match(name, url);
    }

    /**
     * @deprecated use {@link #isProtectedResource(String, URL)}
     */
    @Deprecated(since = "12.0.8", forRemoval = true)
    public boolean isSystemResource(String name, URL url)
    {
        return _protectedClasses.match(name, url);
    }

    @Override
    public void setServer(Server server)
    {
        super.setServer(server);
        if (server != null)
        {
            _protectedClasses.add(WebAppClassLoading.getProtectedClasses(server).getPatterns());
            _hiddenClasses.add(WebAppClassLoading.getHiddenClasses(server).getPatterns());
        }
    }

    /**
     * @return Returns the war as a file or URL string (Resource).
     * The war may be different to the @link {@link #getBaseResource()}
     * if the war has been expanded and/or copied.
     */
    @ManagedAttribute(value = "war file location", readonly = true)
    public String getWar()
    {
        if (_war == null)
        {
            if (getBaseResource() != null)
            {
                Path warPath = getBaseResource().getPath();
                if (warPath != null)
                    _war = warPath.toUri().toASCIIString();
            }
        }
        return _war;
    }

    public Resource getWebInf() throws IOException
    {
        if (getBaseResource() == null)
            return null;

        // Is there a WEB-INF directory anywhere in the Resource Base?
        // ResourceBase could be a CombinedResource
        // The result could be a CombinedResource with multiple WEB-INF directories
        // Can return from WEB-INF/lib/foo.jar!/WEB-INF
        // Can also never return from a META-INF/versions/#/WEB-INF location
        Resource webInf = getBaseResource().resolve("WEB-INF/");
        if (Resources.isReadableDirectory(webInf))
            return webInf;

        return null;
    }

    /**
     * @return Returns the distributable.
     */
    @ManagedAttribute("web application distributable")
    public boolean isDistributable()
    {
        return _distributable;
    }

    /**
     * @return Returns the extractWAR.
     */
    @ManagedAttribute(value = "extract war", readonly = true)
    public boolean isExtractWAR()
    {
        return _extractWAR;
    }

    /**
     * @return True if the webdir is copied (to allow hot replacement of jars on windows)
     */
    @ManagedAttribute(value = "webdir copied on deploy (allows hot replacement on windows)", readonly = true)
    public boolean isCopyWebDir()
    {
        return _copyDir;
    }

    /**
     * @return True if the web-inf lib and classes directories are copied (to allow hot replacement of jars on windows)
     */
    public boolean isCopyWebInf()
    {
        return _copyWebInf;
    }

    /**
     * @return True if the classloader should delegate first to the parent
     * classloader (standard java behaviour) or false if the classloader
     * should first try to load from WEB-INF/lib or WEB-INF/classes (servlet
     * spec recommendation). Default is false or can be set by the system
     * property org.eclipse.jetty.server.webapp.parentLoaderPriority
     */
    @Override
    @ManagedAttribute(value = "parent classloader given priority", readonly = true)
    public boolean isParentLoaderPriority()
    {
        return _parentLoaderPriority;
    }

    protected void loadConfigurations()
    {
        //if the configuration instances have been set explicitly, use them
        if (_configurations != null)
            return;
        if (isStarted())
            throw new IllegalStateException();
        _configurations = newConfigurations();
    }

    protected Configurations newConfigurations()
    {
        return new Configurations(Configurations.getServerDefault(getServer()).getConfigurations());
    }
    
    @Override
    public ServletContextApi newServletContextApi()
    {
        return new WebAppContext.ServletApiContext();
    }

    @Override
    public String toString()
    {
        if (_war != null)
            return super.toString() + "{" + _war + "}";
        return super.toString();
    }

    @Override
    public void dump(Appendable out, String indent) throws IOException
    {
        List<String> systemClasses = null;
        if (_protectedClasses != null)
        {
            systemClasses = new ArrayList<>(_protectedClasses);
            Collections.sort(systemClasses);
        }

        List<String> serverClasses = null;
        if (_hiddenClasses != null)
        {
            serverClasses = new ArrayList<>(_hiddenClasses);
            Collections.sort(serverClasses);
        }

        String name = getDisplayName();
        if (name == null)
        {
            if (_war != null)
            {
                int webapps = _war.indexOf("/webapps/");
                if (webapps >= 0)
                    name = _war.substring(webapps + 8);
                else
                    name = _war;
            }
            else if (getBaseResource() != null)
            {
                name = getBaseResource().getURI().toASCIIString();
                int webapps = name.indexOf("/webapps/");
                if (webapps >= 0)
                    name = name.substring(webapps + 8);
            }
            else
            {
                name = this.getClass().getSimpleName();
            }
        }

        name = String.format("%s@%x", name, hashCode());

        dumpObjects(out, indent,
            new ClassLoaderDump(getClassLoader()),
            new DumpableCollection("Systemclasses " + name, systemClasses),
            new DumpableCollection("Serverclasses " + name, serverClasses),
            new DumpableCollection("Configurations " + name, _configurations),
            new DumpableCollection("Handler attributes " + name, asAttributeMap().entrySet()),
            new DumpableCollection("Context attributes " + name, getContext().asAttributeMap().entrySet()),
            new DumpableCollection("EventListeners " + this, getEventListeners()),
            new DumpableCollection("Initparams " + name, getInitParams().entrySet())
        );
    }

    /**
     * @param configurations The configuration class names.  If setConfigurations is not called
     * these classes are used to create a configurations array.
     */
    public void setConfigurationClasses(String[] configurations)
    {
        if (_configurations == null)
            _configurations = new Configurations();
        _configurations.set(configurations);
    }

    public void setConfigurationClasses(List<String> configurations)
    {
        setConfigurationClasses(configurations.toArray(new String[0]));
    }

    /**
     * @param configurations The configurations to set.
     */
    public void setConfigurations(Configurations configurations)
    {
        _configurations = configurations == null ? new Configurations() : configurations;
    }

    /**
     * @param configurations The configurations to set.
     */
    public void setConfigurations(Configuration[] configurations)
    {
        if (_configurations == null)
            _configurations = new Configurations();
        _configurations.set(configurations);
    }

    public void addConfiguration(Configuration... configuration)
    {
        loadConfigurations();
        _configurations.add(configuration);
    }

    public <T> T getConfiguration(Class<? extends T> configClass)
    {
        loadConfigurations();
        return _configurations.get(configClass);
    }

    public void removeConfiguration(Configuration... configurations)
    {
        if (_configurations != null)
            _configurations.remove(configurations);
    }

    public void removeConfiguration(Class<? extends Configuration>... configurations)
    {
        if (_configurations != null)
            _configurations.remove(configurations);
    }

    /**
     * The default descriptor is a web.xml format file that is applied to the context before the standard WEB-INF/web.xml
     *
     * @param defaultsDescriptor The defaultsDescriptor to set.
     */
    public void setDefaultsDescriptor(String defaultsDescriptor)
    {
        _defaultsDescriptor = defaultsDescriptor;
    }

    /**
     * The override descriptor is a web.xml format file that is applied to the context after the standard WEB-INF/web.xml
     *
     * @param overrideDescriptor The overrideDescritpor to set.
     */
    public void setOverrideDescriptor(String overrideDescriptor)
    {
        _overrideDescriptors.clear();
        _overrideDescriptors.add(overrideDescriptor);
    }

    /**
     * The override descriptor is a web.xml format file that is applied to the context after the standard WEB-INF/web.xml
     *
     * @param overrideDescriptors The overrideDescriptors (file or URL) to set.
     */
    public void setOverrideDescriptors(List<String> overrideDescriptors)
    {
        _overrideDescriptors.clear();
        _overrideDescriptors.addAll(overrideDescriptors);
    }

    /**
     * The override descriptor is a web.xml format file that is applied to the context after the standard WEB-INF/web.xml
     *
     * @param overrideDescriptor The overrideDescriptor (file or URL) to add.
     */
    public void addOverrideDescriptor(String overrideDescriptor)
    {
        _overrideDescriptors.add(overrideDescriptor);
    }

    /**
     * @return the web.xml descriptor to use. If set to null, WEB-INF/web.xml is used if it exists.
     */
    @ManagedAttribute(value = "standard web.xml descriptor", readonly = true)
    public String getDescriptor()
    {
        return _descriptor;
    }

    /**
     * Set the web.xml descriptor to use. If set to null, WEB-INF/web.xml is used if it exists..
     * @param descriptor the web.xml descriptor to use. If set to null, WEB-INF/web.xml is used if it exists.
     */
    public void setDescriptor(String descriptor)
    {
        _descriptor = descriptor;
    }

    /**
     * @param distributable The distributable to set.
     */
    public void setDistributable(boolean distributable)
    {
        this._distributable = distributable;
    }

    @Override
    public boolean removeEventListener(EventListener listener)
    {
        if (super.removeEventListener(listener))
        {
            if ((listener instanceof HttpSessionActivationListener) ||
                (listener instanceof HttpSessionAttributeListener) ||
                (listener instanceof HttpSessionBindingListener) ||
                (listener instanceof HttpSessionListener) ||
                (listener instanceof HttpSessionIdListener))
            {
                if (_sessionHandler != null)
                    _sessionHandler.removeEventListener(listener);
            }
            return true;
        }
        return false;
    }

    /**
     * @param extractWAR True if war files are extracted
     */
    public void setExtractWAR(boolean extractWAR)
    {
        _extractWAR = extractWAR;
    }

    /**
     * @param copy True if the webdir is copied (to allow hot replacement of jars)
     */
    public void setCopyWebDir(boolean copy)
    {
        _copyDir = copy;
    }

    /**
     * @param copyWebInf True if the web-inf lib and classes directories are copied (to allow hot replacement of jars on windows)
     */
    public void setCopyWebInf(boolean copyWebInf)
    {
        _copyWebInf = copyWebInf;
    }

    /**
     * @param java2compliant True if the classloader should delegate first to the parent
     * classloader (standard java behaviour) or false if the classloader
     * should first try to load from WEB-INF/lib or WEB-INF/classes (servlet
     * spec recommendation).  Default is false or can be set by the system
     * property org.eclipse.jetty.server.webapp.parentLoaderPriority
     */
    public void setParentLoaderPriority(boolean java2compliant)
    {
        _parentLoaderPriority = java2compliant;
    }

    /**
     * @param permissions The permissions to set.
     */
    public void setPermissions(PermissionCollection permissions)
    {
        _permissions = permissions;
    }

    /**
     * Set the context white list
     * <p>
     * In certain circumstances you want may want to deny access of one webapp from another
     * when you may not fully trust the webapp.  Setting this white list will enable a
     * check when a servlet called <code>ServletContextHandler.Context#getContext(String)</code>,
     * validating that the uriInPath for the given webapp has been declaratively allows access to the context.
     *
     * @param contextWhiteList the whitelist of contexts
     */
    public void setContextWhiteList(String... contextWhiteList)
    {
        _contextWhiteList = contextWhiteList;
    }

    /**
     * Set the war of the webapp. From this value a {@link #setBaseResource(Resource)}
     * value is computed by {@link WebInfConfiguration}, which may be changed from
     * the war URI by unpacking and/or copying.
     *
     * @param war The war to set as a file name or URL.
     */
    public void setWar(String war)
    {
        _war = war;
    }

    /**
     * Set the war of the webapp as a {@link Resource}.
     *
     * @param war The war to set as a Resource.
     * @see #setWar(String)
     */
    public void setWarResource(Resource war)
    {
        setWar(war == null ? null : war.toString());
    }

    /**
     * @return Comma or semicolon separated path of filenames or URLs
     * pointing to directories or jar files. Directories should end
     * with '/'.
     */
    @Override
    @ManagedAttribute(value = "extra classpath for context classloader", readonly = true)
    public List<Resource> getExtraClasspath()
    {
        return _extraClasspath == null ? Collections.emptyList() : _extraClasspath;
    }

    /**
     * Set the Extra ClassPath via delimited String.
     * <p>
     * This is a convenience method for {@link #setExtraClasspath(List)}
     * </p>
     *
     * @param extraClasspath Comma or semicolon separated path of filenames or URLs
     * pointing to directories or jar files. Directories should end
     * with '/'.
     * @see #setExtraClasspath(List)
     */
    public void setExtraClasspath(String extraClasspath)
    {
        setExtraClasspath(getResourceFactory().split(extraClasspath));
    }

    public void setExtraClasspath(List<Resource> extraClasspath)
    {
        _extraClasspath = extraClasspath;
    }

    public boolean isLogUrlOnStart()
    {
        return _logUrlOnStart;
    }

    /**
     * Sets whether or not the web app name and URL is logged on startup
     *
     * @param logOnStart whether or not the log message is created
     */
    public void setLogUrlOnStart(boolean logOnStart)
    {
        this._logUrlOnStart = logOnStart;
    }

    public boolean isAllowDuplicateFragmentNames()
    {
        return _allowDuplicateFragmentNames;
    }

    public void setAllowDuplicateFragmentNames(boolean allowDuplicateFragmentNames)
    {
        _allowDuplicateFragmentNames = allowDuplicateFragmentNames;
    }

    public void setThrowUnavailableOnStartupException(boolean throwIfStartupException)
    {
        _throwUnavailableOnStartupException = throwIfStartupException;
    }

    public boolean isThrowUnavailableOnStartupException()
    {
        return _throwUnavailableOnStartupException;
    }

    public void resolveMetaData() throws Exception
    {
        LOG.debug("metadata resolve {}", this);

        //Ensure origins is fresh
        _metadata._origins.clear();

        // Set the ordered lib attribute
        List<Resource> orderedWebInfJars;
        if (_metadata.isOrdered())
        {
            orderedWebInfJars = _metadata.getWebInfResources(true);
            List<String> orderedLibs = new ArrayList<>();
            for (Resource jar: orderedWebInfJars)
            {
                URI uri = URIUtil.unwrapContainer(jar.getURI());
                orderedLibs.add(uri.getPath());
            }
            setAttribute(ServletContext.ORDERED_LIBS, Collections.unmodifiableList(orderedLibs));
        }

        // set the webxml version
        if (_metadata._webXmlRoot != null)
        {
            getContext().getServletContext().setEffectiveMajorVersion(_metadata._webXmlRoot.getMajorVersion());
            getContext().getServletContext().setEffectiveMinorVersion(_metadata._webXmlRoot.getMinorVersion());
        }

        //process web-defaults.xml, web.xml and override-web.xmls
        for (DescriptorProcessor p : _metadata._descriptorProcessors)
        {
            p.process(this, _metadata.getDefaultsDescriptor());
            p.process(this, _metadata.getWebDescriptor());
            for (WebDescriptor wd : _metadata.getOverrideDescriptors())
            {
                LOG.debug("process {} {} {}", this, p, wd);
                p.process(this, wd);
            }
        }

        List<Resource> resources = new ArrayList<>();
        resources.add(null); //always apply annotations with no resource first
        resources.addAll(_metadata._orderedContainerResources); //next all annotations from container path
        resources.addAll(_metadata._webInfClasses); //next everything from web-inf classes
        resources.addAll(_metadata.getWebInfResources(_metadata.isOrdered())); //finally annotations (in order) from webinf path

        for (Resource r : resources)
        {
            //Process the web-fragment.xml before applying annotations from a fragment.
            //Note that some fragments, or resources that aren't fragments won't have
            //a descriptor.
            FragmentDescriptor fd = _metadata._webFragmentResourceMap.get(r);
            if (fd != null)
            {
                for (DescriptorProcessor p : _metadata._descriptorProcessors)
                {
                    LOG.debug("process {} {}", this, fd);
                    p.process(this, fd);
                }
            }

            //Then apply the annotations - note that if metadata is complete
            //either overall or for a fragment, those annotations won't have
            //been discovered.
            List<DiscoveredAnnotation> annotations = _metadata._annotations.get(r);
            if (annotations != null)
            {
                for (DiscoveredAnnotation a : annotations)
                {
                    LOG.debug("apply {}", a);
                    a.apply();
                }
            }
        }
    }

    @Override
    protected void startContext()
        throws Exception
    {
        if (configure())
        {
            resolveMetaData();
            startWebapp();
        }
    }

    @Override
    protected void stopContext() throws Exception
    {
        stopWebapp();

        try
        {
            for (int i = _configurations.size(); i-- > 0; )
            {
                _configurations.get(i).deconfigure(this);
            }

            if (_metadata != null)
                _metadata.clear();
            _metadata = new MetaData();
        }
        finally
        {
            ClassLoader loader = getClassLoader();
            if (loader != _initialClassLoader)
            {
                if (loader instanceof URLClassLoader urlClassLoader)
                    urlClassLoader.close();
                setClassLoader(_initialClassLoader);
            }

            _unavailableException = null;

            super.cleanupAfterStop();
        }
    }

    /**
     * Continue the {@link #startContext()} before calling {@code super.startContext()}.
     * @throws Exception If there was a problem starting
     */
    protected void startWebapp() throws Exception
    {
        super.startContext();
    }

    /**
     * Continue the {@link #stopContext()} before calling {@code super.stopContext()}.
     * @throws Exception If there was a problem stopping
     */
    protected void stopWebapp() throws Exception
    {
        super.stopContext();
    }

    /**
     * Prevent the temp directory from being deleted during the normal stop sequence, and require that
     * {@link ContextHandler#cleanupAfterStop()} is explicitly called after the webapp classloader is closed
     */
    @Override
    protected void cleanupAfterStop() throws Exception
    {
        //intentionally left blank
    }

    @Override
    public Set<String> setServletSecurity(Dynamic registration, ServletSecurityElement servletSecurityElement)
    {
        Set<String> unchangedURLMappings = new HashSet<>();
        //From javadoc for ServletSecurityElement:
        /*
        If a URL pattern of this ServletRegistration is an exact target of a security-constraint that 
        was established via the portable deployment descriptor, then this method does not change the 
        security-constraint for that pattern, and the pattern will be included in the return value.

        If a URL pattern of this ServletRegistration is an exact target of a security constraint 
        that was established via the ServletSecurity annotation or a previous call to this method, 
        then this method replaces the security constraint for that pattern.

        If a URL pattern of this ServletRegistration is neither the exact target of a security constraint 
        that was established via the ServletSecurity annotation or a previous call to this method, 
        nor the exact target of a security-constraint in the portable deployment descriptor, then 
        this method establishes the security constraint for that pattern from the argument ServletSecurityElement. 
         */

        java.util.Collection<String> pathMappings = registration.getMappings();
        if (pathMappings != null && getSecurityHandler() instanceof ConstraintAware constraintAware)
        {
            ConstraintSecurityHandler.createConstraint(registration.getName(), servletSecurityElement);

            for (String pathSpec : pathMappings)
            {
                Origin origin = getMetaData().getOrigin("constraint.url." + pathSpec);

                switch (origin)
                {
                    case NotSet:
                    {
                        //No mapping for this url already established
                        List<ConstraintMapping> mappings = ConstraintSecurityHandler.createConstraintsWithMappingsForPath(registration.getName(), pathSpec, servletSecurityElement);
                        for (ConstraintMapping m : mappings)
                        {
                            constraintAware.addConstraintMapping(m);
                        }
                        constraintAware.checkPathsWithUncoveredHttpMethods();
                        getMetaData().setOriginAPI("constraint.url." + pathSpec);
                        break;
                    }
                    case WebXml:
                    case WebDefaults:
                    case WebOverride:
                    case WebFragment:
                    {
                        //a mapping for this url was created in a descriptor, which overrides everything
                        unchangedURLMappings.add(pathSpec);
                        break;
                    }
                    case Annotation:
                    case API:
                    {
                        //mapping established via an annotation or by previous call to this method,
                        //replace the security constraint for this pattern
                        List<ConstraintMapping> constraintMappings = ConstraintSecurityHandler.removeConstraintMappingsForPath(pathSpec, constraintAware.getConstraintMappings());

                        List<ConstraintMapping> freshMappings = ConstraintSecurityHandler.createConstraintsWithMappingsForPath(registration.getName(), pathSpec, servletSecurityElement);
                        constraintMappings.addAll(freshMappings);

                        ((ConstraintSecurityHandler)getSecurityHandler()).setConstraintMappings(constraintMappings);
                        constraintAware.checkPathsWithUncoveredHttpMethods();
                        break;
                    }
                    default:
                        throw new IllegalStateException(origin.toString());
                }
            }
        }

        return unchangedURLMappings;
    }
    
    public class ServletApiContext extends ServletContextHandler.ServletContextApi
    {
        @Override
        public jakarta.servlet.ServletContext getContext(String path)
        {
            jakarta.servlet.ServletContext servletContext = super.getContext(path);

            if (servletContext != null && _contextWhiteList != null)
            {
                for (String context : _contextWhiteList)
                {
                    if (context.equals(path))
                    {
                        return servletContext;
                    }
                }

                return null;
            }
            else
            {
                return servletContext;
            }
        }
        
        @Override
        public URL getResource(String path) throws MalformedURLException
        {
            if (path == null)
                return null;

            // Assumption is that the resource base has been properly setup.
            // Spec requirement is that the WAR file is interrogated first.
            // If a WAR file is mounted, or is extracted to a temp directory,
            // then the first entry of the resource base must be the WAR file.
            Resource resource = WebAppContext.this.getResource(path);
            if (Resources.missing(resource))
                return null;

            for (Resource r: resource)
            {
                // return first entry
                return r.getURI().toURL();
            }

            // A Resource was returned, but did not exist
            return null;
        }
    }

    public MetaData getMetaData()
    {
        return _metadata;
    }

    /**
     * Add a Server Class pattern to use for all ee9 WebAppContexts.
     * @param server The {@link Server} instance to add classes to
     * @param patterns the patterns to use
     * @see #getHiddenClassMatcher()
     * @see #getHiddenClasses()
     * @deprecated use {@link WebAppClassLoading#addProtectedClasses(Server, String...)}
     */
    @Deprecated(since = "12.0.8", forRemoval = true)
    public static void addServerClasses(Server server, String... patterns)
    {
        WebAppClassLoading.addHiddenClasses(server, patterns);
    }

    /**
     * Add a System Class pattern to use for all ee9 WebAppContexts.
     * @param server The {@link Server} instance to add classes to
     * @param patterns the patterns to use
     * @see #getProtectedClassMatcher()
     * @see #getProtectedClasses()
     * @deprecated use {@link WebAppClassLoading#addHiddenClasses(Server, String...)}
     */
    @Deprecated(since = "12.0.8", forRemoval = true)
    public static void addSystemClasses(Server server, String... patterns)
    {
        WebAppClassLoading.addProtectedClasses(server, patterns);
    }
}<|MERGE_RESOLUTION|>--- conflicted
+++ resolved
@@ -85,8 +85,6 @@
     static final Logger LOG = LoggerFactory.getLogger(WebAppContext.class);
 
     public static final String WEB_DEFAULTS_XML = "org/eclipse/jetty/ee10/webapp/webdefault-ee10.xml";
-<<<<<<< HEAD
-=======
     /**
      * @deprecated use {@link WebAppClassLoading#PROTECTED_CLASSES_ATTRIBUTE} instead.
      */
@@ -97,7 +95,6 @@
      */
     @Deprecated(forRemoval = true, since = "12.0.9")
     public static final String SERVER_SRV_CLASSES = WebAppClassLoading.HIDDEN_CLASSES_ATTRIBUTE;
->>>>>>> 656e904d
 
     private static final String[] __dftProtectedTargets = {"/WEB-INF", "/META-INF"};
 
@@ -678,7 +675,7 @@
     }
 
     /**
-     * @return The ClassMatcher used to match System (protected) classes
+     * @deprecated use {@link #getProtectedClassMatcher()}
      */
     public ClassMatcher getProtectedClassMatcher()
     {
