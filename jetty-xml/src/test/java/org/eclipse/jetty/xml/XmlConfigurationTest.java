--- conflicted
+++ resolved
@@ -1,19 +1,19 @@
 //
-// ========================================================================
-// Copyright (c) 1995-2020 Mort Bay Consulting Pty Ltd and others.
+//  ========================================================================
+//  Copyright (c) 1995-2020 Mort Bay Consulting Pty Ltd and others.
+//  ------------------------------------------------------------------------
+//  All rights reserved. This program and the accompanying materials
+//  are made available under the terms of the Eclipse Public License v1.0
+//  and Apache License v2.0 which accompanies this distribution.
 //
-// This program and the accompanying materials are made available under
-// the terms of the Eclipse Public License 2.0 which is available at
-// https://www.eclipse.org/legal/epl-2.0
+//      The Eclipse Public License is available at
+//      http://www.eclipse.org/legal/epl-v10.html
 //
-// This Source Code may also be made available under the following
-// Secondary Licenses when the conditions for such availability set
-// forth in the Eclipse Public License, v. 2.0 are satisfied:
-// the Apache License v2.0 which is available at
-// https://www.apache.org/licenses/LICENSE-2.0
+//      The Apache License v2.0 is available at
+//      http://www.opensource.org/licenses/apache2.0.php
 //
-// SPDX-License-Identifier: EPL-2.0 OR Apache-2.0
-// ========================================================================
+//  You may elect to redistribute this code under either of these licenses.
+//  ========================================================================
 //
 
 package org.eclipse.jetty.xml;
@@ -32,7 +32,6 @@
 import java.util.Map;
 import java.util.concurrent.atomic.AtomicInteger;
 import java.util.stream.Collectors;
-import java.util.stream.Stream;
 
 import org.eclipse.jetty.toolchain.test.MavenTestingUtils;
 import org.eclipse.jetty.toolchain.test.jupiter.WorkDir;
@@ -45,11 +44,8 @@
 import org.junit.jupiter.api.Disabled;
 import org.junit.jupiter.api.Test;
 import org.junit.jupiter.api.extension.ExtendWith;
-import org.junit.jupiter.api.extension.ExtensionContext;
 import org.junit.jupiter.params.ParameterizedTest;
-import org.junit.jupiter.params.provider.Arguments;
-import org.junit.jupiter.params.provider.ArgumentsProvider;
-import org.junit.jupiter.params.provider.ArgumentsSource;
+import org.junit.jupiter.params.provider.MethodSource;
 import org.xml.sax.SAXException;
 
 import static java.nio.charset.StandardCharsets.UTF_8;
@@ -72,18 +68,6 @@
 {
     public WorkDir workDir;
 
-    public static class ScenarioProvider implements ArgumentsProvider
-    {
-        @Override
-        public Stream<? extends Arguments> provideArguments(ExtensionContext context)
-        {
-            return Stream.of(
-                "org/eclipse/jetty/xml/configureWithAttr.xml",
-                "org/eclipse/jetty/xml/configureWithElements.xml"
-            ).map(Arguments::of);
-        }
-    }
-
     private static final String STRING_ARRAY_XML = "<Array type=\"String\"><Item type=\"String\">String1</Item><Item type=\"String\">String2</Item></Array>";
     private static final String INT_ARRAY_XML = "<Array type=\"int\"><Item type=\"int\">1</Item><Item type=\"int\">2</Item></Array>";
 
@@ -96,31 +80,24 @@
         configuration.configure();
     }
 
+    public static String[] xmlConfigs()
+    {
+        return new String[]{"org/eclipse/jetty/xml/configureWithAttr.xml", "org/eclipse/jetty/xml/configureWithElements.xml"};
+    }
+
     @ParameterizedTest
-    @ArgumentsSource(ScenarioProvider.class)
+    @MethodSource("xmlConfigs")
     public void testPassedObject(String configure) throws Exception
     {
-<<<<<<< HEAD
-        for (String configure : _configure)
-        {
-            Map<String, String> properties = new HashMap<>();
-            properties.put("whatever", "xxx");
-            TestConfiguration.VALUE = 77;
-            URL url = XmlConfigurationTest.class.getClassLoader().getResource(configure);
-            XmlConfiguration configuration = new XmlConfiguration(Resource.newResource(url));
-            TestConfiguration tc = new TestConfiguration("tc");
-            configuration.getProperties().putAll(properties);
-            configuration.configure(tc);
-=======
         Map<String, String> properties = new HashMap<>();
         properties.put("whatever", "xxx");
         TestConfiguration.VALUE = 77;
         URL url = XmlConfigurationTest.class.getClassLoader().getResource(configure);
-        XmlConfiguration configuration = new XmlConfiguration(url);
+        assertNotNull(url);
+        XmlConfiguration configuration = new XmlConfiguration(Resource.newResource(url));
         TestConfiguration tc = new TestConfiguration("tc");
         configuration.getProperties().putAll(properties);
         configuration.configure(tc);
->>>>>>> ea5b70ba
 
         assertEquals("SetValue", tc.testObject, "Set String");
         assertEquals(2, tc.testInt, "Set Type");
@@ -179,30 +156,27 @@
         assertEquals(tc.testField2, 2, "field to field");
         assertEquals(TestConfiguration.VALUE, 42, "literal to static");
 
-        assertEquals(((Map<String, String>)configuration.getIdMap().get("map")).get("key0"), "value0");
-        assertEquals(((Map<String, String>)configuration.getIdMap().get("map")).get("key1"), "value1");
+        @SuppressWarnings("unchecked")
+        Map<String, String> map = (Map<String, String>)configuration.getIdMap().get("map");
+        assertEquals(map.get("key0"), "value0");
+        assertEquals(map.get("key1"), "value1");
     }
 
     @ParameterizedTest
-    @ArgumentsSource(ScenarioProvider.class)
+    @MethodSource("xmlConfigs")
     public void testNewObject(String configure) throws Exception
     {
         TestConfiguration.VALUE = 71;
         Map<String, String> properties = new HashMap<>();
         properties.put("whatever", "xxx");
 
-<<<<<<< HEAD
-            URL url = XmlConfigurationTest.class.getClassLoader().getResource(configure);
-            final AtomicInteger count = new AtomicInteger(0);
-            XmlConfiguration configuration = new XmlConfiguration(Resource.newResource(url))
-=======
         URL url = XmlConfigurationTest.class.getClassLoader().getResource(configure);
-        final AtomicInteger count = new AtomicInteger(0);
-        XmlConfiguration configuration = new XmlConfiguration(url)
+        assertNotNull(url);
+        AtomicInteger count = new AtomicInteger(0);
+        XmlConfiguration configuration = new XmlConfiguration(Resource.newResource(url))
         {
             @Override
             public void initializeDefaults(Object object)
->>>>>>> ea5b70ba
             {
                 if (object instanceof TestConfiguration)
                 {
@@ -333,7 +307,7 @@
         tc.setTestString("default");
         configuration.configure(tc);
         assertEquals("default", tc.getTestString());
-        assertEquals(configuration.getIdMap().get("test"), null);
+        assertNull(configuration.getIdMap().get("test"));
     }
 
     @Test
@@ -357,7 +331,7 @@
         tc.setTestString("default");
         configuration.configure(tc);
         assertEquals("default", tc.getTestString());
-        assertEquals(configuration.getIdMap().get("test"), null);
+        assertNull(configuration.getIdMap().get("test"));
     }
 
     @Test
@@ -366,10 +340,7 @@
         XmlConfiguration configuration = asXmlConfiguration("<Configure class=\"org.eclipse.jetty.xml.TestConfiguration\"><Set name=\"PropertyTest\"><Property name=\"null\"/></Set></Configure>");
         TestConfiguration tc = new TestConfiguration();
 
-        NoSuchMethodException e = assertThrows(NoSuchMethodException.class, () ->
-        {
-            configuration.configure(tc);
-        });
+        NoSuchMethodException e = assertThrows(NoSuchMethodException.class, () -> configuration.configure(tc));
 
         assertThat(e.getMessage(), containsString("Found setters for int"));
     }
@@ -409,10 +380,7 @@
             "<New class=\"org.eclipse.jetty.xml.ConstructorArgTestClass\"><Arg type=\"List\">Some String</Arg></New></Configure>");
         TestConfiguration tc = new TestConfiguration();
 
-        assertThrows(IllegalArgumentException.class, () ->
-        {
-            xmlConfiguration.configure(tc);
-        });
+        assertThrows(IllegalArgumentException.class, () -> xmlConfiguration.configure(tc));
     }
 
     @Test
@@ -434,10 +402,7 @@
         XmlConfiguration xmlConfiguration = asXmlConfiguration("<Configure class=\"org.eclipse.jetty.xml.TestConfiguration\">" +
             "<New class=\"org.eclipse.jetty.xml.ConstructorArgTestClass\"><Arg type=\"Set\">Some String</Arg></New></Configure>");
         TestConfiguration tc = new TestConfiguration();
-        assertThrows(IllegalArgumentException.class, () ->
-        {
-            xmlConfiguration.configure(tc);
-        });
+        assertThrows(IllegalArgumentException.class, () -> xmlConfiguration.configure(tc));
     }
 
     @Test
@@ -469,10 +434,7 @@
             INT_ARRAY_XML + "</Set></Configure>");
         TestConfiguration tc = new TestConfiguration();
         assertThat("tc.getSet() returns null as it's not configured yet", tc.getList(), is(nullValue()));
-        assertThrows(NoSuchMethodException.class, () ->
-        {
-            xmlConfiguration.configure(tc);
-        });
+        assertThrows(NoSuchMethodException.class, () -> xmlConfiguration.configure(tc));
     }
 
     @Test
@@ -1021,7 +983,7 @@
                 "  <Set name=\"integer\">bad</Set>" +
                 "</Configure>");
 
-        assertThrows(InvocationTargetException.class, () -> xmlConfiguration.configure());
+        assertThrows(InvocationTargetException.class, xmlConfiguration::configure);
     }
 
     @Test
@@ -1032,7 +994,7 @@
                 "  <Set name=\"integer\">100 bas</Set>" +
                 "</Configure>");
 
-        assertThrows(InvocationTargetException.class, () -> xmlConfiguration.configure());
+        assertThrows(InvocationTargetException.class, xmlConfiguration::configure);
     }
 
     @Test
@@ -1099,7 +1061,7 @@
                 "  <Set name=\"integer\">1.5</Set>" +
                 "</Configure>");
 
-        assertThrows(InvocationTargetException.class, () -> xmlConfiguration.configure());
+        assertThrows(InvocationTargetException.class, xmlConfiguration::configure);
     }
 
     @Test
