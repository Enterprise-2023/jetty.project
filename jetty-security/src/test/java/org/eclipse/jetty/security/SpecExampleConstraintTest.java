--- conflicted
+++ resolved
@@ -323,12 +323,8 @@
         response = _connector.getResponse("POST /ctx/acme/wholesale/index.html HTTP/1.0\r\n" +
             "Authorization: Basic " + encodedChris + "\r\n" +
             "\r\n");
-<<<<<<< HEAD
-        assertThat(response, startsWith("HTTP/1.1 403 "));
-=======
         assertThat(response, startsWith("HTTP/1.1 403 Forbidden"));
         assertThat(response, containsString("!Secure"));
->>>>>>> bde86467
 
         //a user in role HOMEOWNER can do a GET
         response = _connector.getResponse("GET /ctx/acme/retail/index.html HTTP/1.0\r\n" +
