--- conflicted
+++ resolved
@@ -20,13 +20,9 @@
 
 import java.nio.channels.AsynchronousCloseException;
 import java.util.Set;
-<<<<<<< HEAD
+import java.util.concurrent.TimeoutException;
 import java.util.concurrent.atomic.AtomicBoolean;
 import java.util.concurrent.atomic.AtomicInteger;
-=======
-import java.util.concurrent.TimeoutException;
-import java.util.concurrent.atomic.AtomicBoolean;
->>>>>>> f0a1ccf4
 
 import org.eclipse.jetty.client.HttpChannel;
 import org.eclipse.jetty.client.HttpConnection;
@@ -44,10 +40,7 @@
 {
     private final Set<HttpChannel> channels = new ConcurrentHashSet<>();
     private final AtomicBoolean closed = new AtomicBoolean();
-<<<<<<< HEAD
     private final AtomicInteger sweeps = new AtomicInteger();
-=======
->>>>>>> f0a1ccf4
     private final Session session;
 
     public HttpConnectionOverHTTP2(HttpDestination destination, Session session)
@@ -85,11 +78,6 @@
         getHttpDestination().release(this);
     }
 
-    public boolean isClosed()
-    {
-        return closed.get();
-    }
-
     @Override
     public boolean onIdleTimeout(long idleTimeout)
     {
@@ -97,6 +85,11 @@
         if (close)
             close(new TimeoutException("idle_timeout"));
         return false;
+    }
+
+    public boolean isClosed()
+    {
+        return closed.get();
     }
 
     @Override
@@ -109,19 +102,11 @@
     {
         if (closed.compareAndSet(false, true))
         {
-<<<<<<< HEAD
-            // First close then abort, to be sure that the connection cannot be reused
-            // from an onFailure() handler or by blocking code waiting for completion.
-            getHttpDestination().close(this);
-            session.close(ErrorCode.NO_ERROR.code, failure.getMessage(), Callback.NOOP);
-            abort(failure);
-=======
             getHttpDestination().close(this);
 
             abort(failure);
 
             session.close(ErrorCode.NO_ERROR.code, failure.getMessage(), Callback.NOOP);
->>>>>>> f0a1ccf4
         }
     }
 
