--- conflicted
+++ resolved
@@ -1,7 +1,6 @@
-<<<<<<< HEAD
 //
 //  ========================================================================
-//  Copyright (c) 1995-2017 Mort Bay Consulting Pty. Ltd.
+//  Copyright (c) 1995-2018 Mort Bay Consulting Pty. Ltd.
 //  ------------------------------------------------------------------------
 //  All rights reserved. This program and the accompanying materials
 //  are made available under the terms of the Eclipse Public License v1.0
@@ -212,220 +211,4 @@
         String contents = IO.readToString(startIni.toFile());
         Assert.assertThat("Contents",contents,containsString("Base Ini"));
     }
-}
-=======
-//
-//  ========================================================================
-//  Copyright (c) 1995-2018 Mort Bay Consulting Pty. Ltd.
-//  ------------------------------------------------------------------------
-//  All rights reserved. This program and the accompanying materials
-//  are made available under the terms of the Eclipse Public License v1.0
-//  and Apache License v2.0 which accompanies this distribution.
-//
-//      The Eclipse Public License is available at
-//      http://www.eclipse.org/legal/epl-v10.html
-//
-//      The Apache License v2.0 is available at
-//      http://www.opensource.org/licenses/apache2.0.php
-//
-//  You may elect to redistribute this code under either of these licenses.
-//  ========================================================================
-//
-
-package org.eclipse.jetty.start;
-
-import static org.hamcrest.Matchers.containsInAnyOrder;
-import static org.hamcrest.Matchers.containsString;
-import static org.hamcrest.Matchers.notNullValue;
-import static org.hamcrest.Matchers.startsWith;
-
-import java.io.File;
-import java.io.IOException;
-import java.nio.file.Path;
-import java.util.ArrayList;
-import java.util.List;
-
-import org.eclipse.jetty.start.config.ConfigSources;
-import org.eclipse.jetty.start.config.JettyBaseConfigSource;
-import org.eclipse.jetty.start.config.JettyHomeConfigSource;
-import org.eclipse.jetty.toolchain.test.IO;
-import org.eclipse.jetty.toolchain.test.MavenTestingUtils;
-import org.junit.Assert;
-import org.junit.Test;
-
-public class BaseHomeTest
-{
-    public static void assertPathList(BaseHome hb, String message, List<String> expected, PathFinder finder)
-    {
-        List<String> actual = new ArrayList<>();
-        for (Path path : finder.getHits())
-        {
-            actual.add(hb.toShortForm(path.toFile()));
-        }
-
-        if (actual.size() != expected.size())
-        {
-            System.out.printf("Actual Path(s): %,d hits%n",actual.size());
-            for (String path : actual)
-            {
-                System.out.printf(" %s%n",path);
-            }
-            System.out.printf("Expected Path(s): %,d entries%n",expected.size());
-            for (String path : expected)
-            {
-                System.out.printf(" %s%n",path);
-            }
-        }
-        Assert.assertThat(message + ": " + Utils.join(actual,", "),actual,containsInAnyOrder(expected.toArray()));
-    }
-    
-    public static void assertPathList(BaseHome hb, String message, List<String> expected, List<Path> paths)
-    {
-        List<String> actual = new ArrayList<>();
-        for (Path path : paths)
-        {
-            actual.add(hb.toShortForm(path.toFile()));
-        }
-
-        if (actual.size() != expected.size())
-        {
-            System.out.printf("Actual Path(s): %,d hits%n",actual.size());
-            for (String path : actual)
-            {
-                System.out.printf(" %s%n",path);
-            }
-            System.out.printf("Expected Path(s): %,d entries%n",expected.size());
-            for (String path : expected)
-            {
-                System.out.printf(" %s%n",path);
-            }
-        }
-        Assert.assertThat(message + ": " + Utils.join(actual,", "),actual,containsInAnyOrder(expected.toArray()));
-    }
-
-    public static void assertFileList(BaseHome hb, String message, List<String> expected, List<File> files)
-    {
-        List<String> actual = new ArrayList<>();
-        for (File file : files)
-        {
-            actual.add(hb.toShortForm(file));
-        }
-        Assert.assertThat(message + ": " + Utils.join(actual,", "),actual,containsInAnyOrder(expected.toArray()));
-    }
-
-    @Test
-    public void testGetPath_OnlyHome() throws IOException
-    {
-        File homeDir = MavenTestingUtils.getTestResourceDir("hb.1/home");
-        
-        ConfigSources config = new ConfigSources();
-        config.add(new JettyHomeConfigSource(homeDir.toPath()));
-
-        BaseHome hb = new BaseHome(config);
-        Path startIni = hb.getPath("start.ini");
-
-        String ref = hb.toShortForm(startIni);
-        Assert.assertThat("Reference",ref,startsWith("${jetty.home}"));
-
-        String contents = IO.readToString(startIni.toFile());
-        Assert.assertThat("Contents",contents,containsString("Home Ini"));
-    }
-
-    @Test
-    public void testGetPaths_OnlyHome() throws IOException
-    {
-        File homeDir = MavenTestingUtils.getTestResourceDir("hb.1/home");
-
-        ConfigSources config = new ConfigSources();
-        config.add(new JettyHomeConfigSource(homeDir.toPath()));
-
-        BaseHome hb = new BaseHome(config);
-        List<Path> paths = hb.getPaths("start.d/*");
-
-        List<String> expected = new ArrayList<>();
-        expected.add("${jetty.home}/start.d/jmx.ini");
-        expected.add("${jetty.home}/start.d/jndi.ini");
-        expected.add("${jetty.home}/start.d/jsp.ini");
-        expected.add("${jetty.home}/start.d/logging.ini");
-        expected.add("${jetty.home}/start.d/ssl.ini");
-        FSTest.toOsSeparators(expected);
-
-        assertPathList(hb,"Paths found",expected,paths);
-    }
-
-    @Test
-    public void testGetPaths_OnlyHome_InisOnly() throws IOException
-    {
-        File homeDir = MavenTestingUtils.getTestResourceDir("hb.1/home");
-
-        ConfigSources config = new ConfigSources();
-        config.add(new JettyHomeConfigSource(homeDir.toPath()));
-
-        BaseHome hb = new BaseHome(config);
-        List<Path> paths = hb.getPaths("start.d/*.ini");
-
-        List<String> expected = new ArrayList<>();
-        expected.add("${jetty.home}/start.d/jmx.ini");
-        expected.add("${jetty.home}/start.d/jndi.ini");
-        expected.add("${jetty.home}/start.d/jsp.ini");
-        expected.add("${jetty.home}/start.d/logging.ini");
-        expected.add("${jetty.home}/start.d/ssl.ini");
-        FSTest.toOsSeparators(expected);
-
-        assertPathList(hb,"Paths found",expected,paths);
-    }
-
-    @Test
-    public void testGetPaths_Both() throws IOException
-    {
-        File homeDir = MavenTestingUtils.getTestResourceDir("hb.1/home");
-        File baseDir = MavenTestingUtils.getTestResourceDir("hb.1/base");
-
-        ConfigSources config = new ConfigSources();
-        config.add(new JettyBaseConfigSource(baseDir.toPath()));
-        config.add(new JettyHomeConfigSource(homeDir.toPath()));
-
-        BaseHome hb = new BaseHome(config);
-        List<Path> paths = hb.getPaths("start.d/*.ini");
-
-        List<String> expected = new ArrayList<>();
-        expected.add("${jetty.base}/start.d/jmx.ini");
-        expected.add("${jetty.home}/start.d/jndi.ini");
-        expected.add("${jetty.home}/start.d/jsp.ini");
-        expected.add("${jetty.base}/start.d/logging.ini");
-        expected.add("${jetty.home}/start.d/ssl.ini");
-        expected.add("${jetty.base}/start.d/myapp.ini");
-        FSTest.toOsSeparators(expected);
-
-        assertPathList(hb,"Paths found",expected,paths);
-    }
-
-    @Test
-    public void testDefault() throws IOException
-    {
-        BaseHome bh = new BaseHome();
-        Assert.assertThat("Home",bh.getHome(),notNullValue());
-        Assert.assertThat("Base",bh.getBase(),notNullValue());
-    }
-
-    @Test
-    public void testGetPath_Both() throws IOException
-    {
-        File homeDir = MavenTestingUtils.getTestResourceDir("hb.1/home");
-        File baseDir = MavenTestingUtils.getTestResourceDir("hb.1/base");
-
-        ConfigSources config = new ConfigSources();
-        config.add(new JettyBaseConfigSource(baseDir.toPath()));
-        config.add(new JettyHomeConfigSource(homeDir.toPath()));
-
-        BaseHome hb = new BaseHome(config);
-        Path startIni = hb.getPath("start.ini");
-
-        String ref = hb.toShortForm(startIni);
-        Assert.assertThat("Reference",ref,startsWith("${jetty.base}"));
-
-        String contents = IO.readToString(startIni.toFile());
-        Assert.assertThat("Contents",contents,containsString("Base Ini"));
-    }
-}
->>>>>>> fa4c7b0c
+}