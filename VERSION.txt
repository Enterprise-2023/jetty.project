<<<<<<< HEAD
jetty-9.3.0-SNAPSHOT

jetty-9.2.6.v20141203 - 03 December 2014
=======
jetty-9.2.6.v20141205 - 05 December 2014
>>>>>>> bc22ba72
 + 383207 Use BundleFileLocatorHelperFactory to obtain BundleFileLocatorHelper
 + 443652 Remove dependency on java.lang.management classes
 + 447472 Clear async context timeout on async static content
 + 451529 Change sentinel class for finding jstl on classpath to
   org.apache.taglibs.standard.tag.rt.core.WhenTag
 + 451634 DefaultServlet: useFileMappedBuffer javadoc is misleading
 + 452188 Delay dispatch until content optimisation.
 + 452201 EnvConfiguration.destroy() should set the classloader
 + 452246 Fixed SSL hang on last chunk
 + 452261 Multiple servlets map to path *.jsp when using jsp-property-group
 + 452261 Ensure <jsp-file> works with new JettyJspServlet
 + 452424 Do not add Date header if already set
 + 452516 Make HttpOutput aggregation size configurable.
 + 453386 Jetty not working when configuring QueuedThreadPool with
   minThreads=0.
 + 453629 Fixed big write test
 + 453793 _maxHeaderBytes>0 is not verified in parseNext() when in
   State.CLOSED.
 + 453801 Jetty does not check for already registered services when
   bootstrapping
 + 454157 HttpInput.consumeAll spins if input is in async mode.

jetty-9.2.5.v20141112 - 12 November 2014
 + 448446 org.eclipse.jetty.start.Main create classloader duplicate
 + 449594 Handle ArrayTrie overflow with false return
 + 449811 handle unquoted etags when gzipping
 + 450467 Integer overflow in Session expiry calculation in MongoSessionManager
 + 450483 Missing parameterization of etc/jetty-deploy.xml.
 + 450484 Missing parameterization of etc/jetty-http[s].xml.
 + 450855 GzipFilter MIGHT_COMPRESS exception
 + 450873 Disable tests that downcaste wrapped GzipFilterResponses
 + 450894 jetty.sh does not delete JETTY_STATE at start

jetty-9.2.4.v20141103 - 03 November 2014
 + 376365 "jetty.sh start" returns 0 on failure
 + 396569 'bin/jetty.sh stop' reports 'OK' even when jetty was not running
 + 396572 Starting jetty from cygwin is not working properly
 + 438387 NullPointerException after ServletUpgradeResponse.sendForbidden is
   called during WebSocketCreator.createWebSocket
 + 440729 SSL requests often fail with EOFException or IllegalStateException.
 + 440925 NPE when using relative paths for --start-log-file
 + 442419 CrossOriginFilter javadoc says "exposeHeaders", but should be
   "exposedHeaders"
 + 442495 Bad Context ClassLoader in JSR356 WebSocket onOpen
 + 442942 Content sent with status 204 (No Content)
 + 443529 CrossOriginFilter does not accept wildcard for allowedHeaders
 + 443530 CrossOriginFilter does not set the Vary header
 + 443550 improved FileResource encoded alias checking
 + 444031 Ensure exceptions do not reduce threadpool below minimum
 + 444124 JSP include with <servlet><jsp-file> can cause infinite recursion
 + 444214 Socks4Proxy fails when reading less than 8 bytes.
 + 444222 replace CRLF in header values with whitespace rather than ?
 + 444415 iterative WriteFlusher
 + 444416 AsyncProxyServlet recursion.
 + 444517 Ensure WebSocketUpgradeFilter is always first in filter chain
 + 444547 Format exception in ResourceCache.Content.toString()
 + 444595 nosql/mongodb - Cleanup process/Refreshing does not respect encoding
   of attribute keys
 + 444617 Expose local and remote socket address to applications
 + 444676 Goal jetty:deploy-war produces errors with version 9.2.3
 + 444722 Fixed order of setReuseAddress call
 + 444748 WebSocketClient.stop() does not unregister from ShutdownThread
 + 444764 HttpClient notifies callbacks for last chunk of content twice.
 + 444771 JSR356 / EndPointConfig.userProperties are not unique per endpoint
   upgrade
 + 444863 ProxyServlet does not filter headers listed by the Connection header.
 + 444896 Overriding of web-default servlet mapping in web.xml not working with
   quickstart
 + 445157 First redeployed servlet leaks WebAppContext
 + 445239 Rename weld.mod to cdi.mod to be consistent with past module namings
 + 445258 STOP.WAIT is not really respected
 + 445374 Reevaluate org.eclipse.jetty.websocket.jsr356 enablement concepts
 + 445495 Improve Exception message when no jndi resource to bind for a name in
   web.xml
 + 445542 Add SecuredRedirectHandler for embedded jetty use to redirect to
   secure port/scheme
 + 445821 Error 400 should be logged with RequestLog
 + 445823 RequestLogHandler at end of HandlerCollection doesn't work
 + 445830 Support setting environment variables on forked jetty with
   jetty:run-forked
 + 445979 jetty.sh fails to start when start-stop-daemon does not exist and the
   user is not root
 + 446033 org.eclipse.jetty.websocket.server.WebSocketServerFactory not
   available in OSGi
 + 446063 ALPN Fail SSL Handshake if no supported Application Protocols.
 + 446107 NullPointerException in ProxyServlet when extended by Servlet without
   a package
 + 446425 Oracle Sql error on JettySessions table when this table do not exist
   already
 + 446506 getAsyncContext ISE before startAsync on async dispatches
 + 446563 Null HttpChannel.getCurrentHttpChannel() in
   ServletHandler.doFilter().
 + 446672 NPN Specification issue in the case no protocols are selected.
 + 446923 SharedBlockingCallback does not handle connector max idle time of
   Long.MAX_VALUE; BlockerTimeoutException not serializable
 + 447381 Disable SSLv3 by default.
 + 447472 test harness for slow large writes
 + 447627 MultiPart file always created when "filename" set in
   Content-Disposition
 + 447629 getPart()/getParts() fails on Multipart request if getParameter is
   called in a filter first
 + 447746 HttpClient is always going to send User-Agent header even though I do
   not want it to.
 + 447979 Refactor to make MetaData responsible for progressively ordering
   web-inf jars
 + 448156 Fixed INACTIVE race in IteratingCallback
 + 448225 Removed unnecessary synchronize on initParser
 + 448841 Clarified selectors==0 javadoc 448840 Clarified ServerConnector
   javadoc 448839 Fixed javadoc typo in ServerConnector
 + 449001 Remove start.d directory from JETTY_HOME
 + 449003 WARNING: Cannot enable requested module [protonego-impl]: not a valid
   module name
 + 449038 WebSocketUpgradeFilter must support async.
 + 449175 Removed extra space in NCSA log
 + 449291 create-files downloads without license
 + 449372 Make jvmArgs of jetty:run-forked configurable from command line
 + 449603 OutputStreamContentProvider hangs when host is not available.

jetty-9.3.0.M0 - 24 September 2014
 + 437395 Start / Properties in template sections should be default applied for
   enabled modules
 + 438204 getServerName returns IPv6 addresses wrapped in []
 + 438387 NullPointerException after ServletUpgradeResponse.sendForbidden is
   called during WebSocketCreator.createWebSocket
 + 439369 Remove unused class CrossContextPsuedoSession
 + 439375 preferred rfc7231 format is mime;charset=lowercase-9
 + 442083 Client resets stream, pending server data is failed, connection
   closed.
 + 442086 Review HttpOutput blocking writes.
 + 442477 Allow Symlink aliases by default
 + 442495 Bad Context ClassLoader in JSR356 WebSocket onOpen
 + 442950 Embedded Jetty client requests to localhost hangs with high cpu usage
   (NIO OP_CONNECT Solaris/Sparc).
 + 443652 Remove dependency on java.lang.management classes
 + 443661 Rename manifest and service constants for jetty osgi resource
   fragment code
 + 443662 Consume buffer in write(ByteBuffer)
 + 443713 Reduce number of SelectionKey.setInterestOps() calls.
 + 443893 Make a module for weld
 + 444124 JSP include with <servlet><jsp-file> can cause infinite recursion
 + 444214 Socks4Proxy fails when reading less than 8 bytes.
 + 444222 replace CRLF in header values with whitespace rather than ?
 + 444415 iterative WriteFlusher
 + 444416 AsyncProxyServlet recursion.
 + 444485 Client resets stream, pending server data is failed, write hangs.
 + 444517 Ensure WebSocketUpgradeFilter is always first in filter chain
 + 444547 Format exception in ResourceCache.Content.toString()
 + 444617 Expose local and remote socket address to applications
 + 444748 WebSocketClient.stop() does not unregister from ShutdownThread
 + 444764 HttpClient notifies callbacks for last chunk of content twice.
 + 444771 JSR356 / EndPointConfig.userProperties are not unique per endpoint
   upgrade
 + 444863 ProxyServlet does not filter headers listed by the Connection header.

jetty-9.2.3.v20140905 - 05 September 2014
 + 347110 renamed class transformer methods
 + 411163 Add embedded jetty code example with JSP enabled
 + 435322 Added a idleTimeout to the SharedBlockerCallback
 + 435533 Handle 0 sized async gzip
 + 435988 ContainerLifeCycle: beans never stopped on remove
 + 436862 Update jetty-osgi to asm-5 and spifly-1.0.1
 + 438500 Odd NoClassDef errors when shutting down the jetty-maven-plugin via
   the stop goal
 + 440255 ensure 500 is logged on thrown Errors
 + 441073 isEarlyEOF on HttpInput
 + 441475 org.eclipse.jetty.server.ResourceCache exceptions under high load
 + 441479 Jetty hangs due to deadlocks in session manager
 + 441649 Update to jsp and el Apache Jasper 8.0.9
 + 441756 Ssl Stackoverflow on renegotiate
 + 441897 Fixed etag handling in gzipfilter
 + 442048 fixed sendRedirect %2F encoding
 + 442383 Improved insufficient threads message
 + 442628 Update example xml file for second server instance to extract wars
 + 442642 Quickstart generates valid XML
 + 442759 Allow specific ServletContainerInitializers to be excluded
 + 442950 Embedded Jetty client requests to localhost hangs with high cpu usage
   (NIO OP_CONNECT Solaris/Sparc).
 + 443049 Improved HttpParser illegal character messages
 + 443158 Fixed HttpOutput spin
 + 443172 web-fragment.xml wrongly parsed for applications running in serlvet
   2.4 mode
 + 443231 java.lang.NullPointerException on scavenge scheduling when session id
   manager declared before shared scheduler
 + 443262 Distinguish situation where jetty looks for tlds in META-INF but
   finds none vs does not look

jetty-9.2.2.v20140723 - 23 July 2014
 + 411323 DosFilter/QoSFilter should use AsyncContext rather than
   Continuations.
 + 432815 Fixed selector stop race
 + 434536 Improved Customizer javadoc
 + 435322 Fixed Iterating Callback close
 + 435653 encode async dispatched requestURI
 + 435895 jetty spring module is not in distribution
 + 436874 WebSocket client throwing a NullPointer when handling a pong
 + 436894 GzipFilter code cleanup
 + 436916 CGI: "Search docroot for a matching execCmd" logic is wrong
 + 436987 limited range of default acceptors and selectors
 + 437051 Refactor Filter chain handling of Request.isAsyncSupported
 + 437395 Start / Properties in template sections should be default applied for
   enabled modules
 + 437419 Allow scanning of META-INF for resources,fragments,tlds for unpacked
   jars
 + 437430 jettyXml not consistent between jetty:run and jetty:run-forked
 + 437462 consistent test failure in jetty-start under windows
 + 437706 ServletTester calls LocalConnector method with hardcoded timeout
 + 437800 URLs with single quote and spaces return 404
 + 437996 avoid async status race by not setting 200 on handled
 + 438079 Review garbage creation in 9.2.x series.
 + 438190 findbug improvements
 + 438204 leave IPv6 addresses [] wrapped in getServerName
 + 438327 Remove hard coded Allow from OPTIONS *
 + 438331 AbstractLogger.debug(String,long) infinite loop
 + 438434 ResourceHandler checks aliases
 + 438895 Add mvn jetty:effective-web-xml goal
 + 439066 javadoc setStopAtShutdown
 + 439067 Improved graceful stop timeout handling
 + 439194 Do not configure fake server for jetty:run-forked
 + 439201 GzipFilter and AsyncGzipFilter should strip charset from Content-Type
   before making exclusion comparison in doFilter
 + 439369 Deprecate CrossContextPseudoSession
 + 439387 Ensure empty servlet-class never generated for quickstart
 + 439390 Ensure jsp scratchdir is created same way for quickstart and
   non-quickstart
 + 439394 load-on-startup with value 0 not preserved for quickstart
 + 439399 Scan tlds for apache jasper standard taglib with jetty-maven-plugin
 + 439438 DataSourceLoginService does not refresh passwords when changed in
   database
 + 439507 Possible timing side-channel when comparing MD5-Credentials
 + 439540 setReuseAddress() in ServerConnector.java is not coded properly
 + 439652 GzipHandler super.doStart
 + 439663 Allow mappings to be declared before servlet/filter
 + 439672 support using Apache commons daemon for managing Jetty
 + 439753 ConstraintSecurityHandler has dead code for processing constraints
 + 439788 CORS filter headers gone between 9.2.0.M0 and 9.2.1 .v20140609 for
   ProxyServlet requests.
 + 439809 mvn jetty:jspc cannot find taglibs in dependency jars
 + 439895 No event callback should be invoked after the "failure" callback.
 + 440020 Abort bad proxy responses with sendError(-1)
 + 440038 Content decoding may fail.
 + 440114 ContextHandlerCollection does not skip context wrappers
 + 440122 Remove usages of ForkInvoker.

jetty-9.2.1.v20140609 - 09 June 2014
 + 347110 Supprt ClassFileTransormers in WebAppClassLoader
 + 432192 jetty-start / Allow JETTY_LOGS use for start-log-file
 + 432321 jetty-start / Allow defining extra start directories for common
   configurations
 + 435322 Improved debug
 + 436029 GzipFilter errors on asynchronous methods with message to
   AsyncGzipFilter
 + 436345 Refactor AbstractSession to minimize burden on subclasses to
   implement behaviour
 + 436388 Allow case-insensitive STOP.KEY and STOP.PORT use
 + 436405 ${jetty.base}/resources not on classpath with default configuration
 + 436520 Start / Allow https and file urls in jetty-start's module download
   mechanism
 + 436524 Start / Downloadable [files] references in modules cannot use ":"
   themselves

jetty-9.2.0.v20140526 - 26 May 2014
 + 429390 Decoders and Encoders are not registered for non-annotated
   ClientEndpoint
 + 434810 better handling of bad messages
 + 435086 ${jetty.base}/resources not on classpath when using
   --module=resources
 + 435088 lib/npn packaging of jetty-distribution is off
 + 435206 Can't add Cookie header on websocket ClientUpgradeRequest
 + 435217 Remove deprecated TagLibConfiguration
 + 435223 High cpu usage in
   FCGIHttpParser.parseContent(ResponseContentParser.java:314).
 + 435338 Incorrect handling of asynchronous content.
 + 435412 Make AbstractSession.access() more amenable to customization

jetty-9.2.0.RC0 - 15 May 2014
 + 419972 Support sending forms (application/x-www-form-urlencoded).
 + 420368 Default content types for ContentProviders.
 + 428966 Per-request cookie support.
 + 430418 Jetty 9.1.3 and Chrome 33 permessage-deflate do not work together
 + 431333 NPE In logging of WebSocket ExtensionConfig
 + 432321 jetty-start / Allow defining extra start directories for common
   configurations
 + 432939 Jetty Client ContentResponse should have methods such as
   getContentType() and getMediaType().
 + 433089 Client should provide Request.accept() method, like JAX-RS 2.0
   Invocation.Builder.accept().
 + 433405 Websocket Session.setMaxIdleTimeout fails with zero
 + 433689 Evict old HttpDestinations from HttpClient.
 + 434386 Request Dispatcher extracts args and prevents asyncIO.
 + 434395 WebSocket / memory leak, WebSocketSession not cleaned up in abnormal
   closure cases
 + 434447 Able to create a session after a response.sendRedirect
 + 434505 Allow property files on start.jar command line Signed-off-by: Tom
   Zeller<tzeller@dragonacea.biz>
 + 434578 Complete listener not called if redirected to an invalid URI.
 + 434679 Log static initialization via jetty-logging.properties fails
   sometimes
 + 434685 WebSocket read/parse does not discard remaining network buffer after
   unrecoverable error case
 + 434715 Avoid call to ServletHolder.getServlet() during handle() iff servlet
   is available and instantiated

jetty-9.2.0.M1 - 08 May 2014
 + 367680 jsp-file with load-on-startup not precompiled
 + 404511 removed deprecated StringMap
 + 409105 Upgrade jetty-osgi build/test to use more recent pax junit test
   framework
 + 424982 improved PID check in jetty.sh
 + 425421 ContainerLifeCycle does not start added beans in started state
 + 428904 Add logging of which webapp has path with uncovered http methods
 + 431094 Consistent handling of utf8 decoding errors
 + 431459 Jetty WebSocket compression extensions fails to handle big messages
   properly
 + 431519 Fixed NetworkTrafficListener
 + 431642 Implement ProxyServlet using Servlet 3.1 async I/O.
 + 432145 Pending request is not failed when HttpClient is stopped.
 + 432270 Slow requests with response content delimited by EOF fail.
 + 432321 jetty-start / Allow defining extra start directories for common
   configurations
 + 432468 Improve command CGI path handling
 + 432473 web.xml declaration order of filters not preserved on calls to init()
 + 432483 make osgi.serviceloader support for
   javax.servlet.ServletContainerInitializer optional (cherry picked from
   commit 31043d25708edbea9ef31948093f4eaf2247919b)
 + 432528 IllegalStateException when using DeferredContentProvider.
 + 432777 Async Write Loses Data with HTTPS Server.
 + 432901 ensure a single onError callback only in pending and unready states
 + 432993 Improve handling of ProxyTo and Prefix parameters in
   ProxyServlet.Transparent.
 + 433244 Security manager lifecycle cleanup
 + 433262 WebSocket / Advanced close use cases
 + 433365 No such servlet:
   __org.eclipse.jetty.servlet.JspPropertyGroupServlet__
 + 433370 PATCH method does not work with ProxyServlet.
 + 433431 Support ServletHandler fall through
 + 433479 Improved resource javadoc
 + 433483 sync log initialize
 + 433512 Jetty throws RuntimeException when webapp compiled with jdk8
   -parameters
 + 433563 Jetty fails to startup on windows - InvalidPathException
 + 433572 default to sending date header
 + 433656 Change to Opcode.ASM5 breaks jetty-osgi
 + 433692 improved buffer resizing
 + 433708 Improve WebAppClassLoader.addClassPath() IllegalStateException
   message
 + 433793 WebSocket / empty protocol list in ServerEndpointConfig.Configurator
   when using non-exact header name
 + 433841 Resource.newResource() declares an exception it does not throw
 + 433849 FileResource string compare fix
 + 433916 HttpChannelOverHttp handles HTTP 1.0 connection reuse incorrectly.
 + 434009 Improved javadoc for accessing HttpChannel and HttpConnection
 + 434027 ReadListener.onError() not invoked in case of read failures.
 + 434056 Support content consumed asynchronously.
 + 434074 Avoid double dispatch by returning false from messageComplete
 + 434077 AnnotatedServerEndpointTest emits strange exception
 + 434247 Redirect loop in FastCGI proxying for HTTPS sites.

jetty-9.2.0.M0 - 09 April 2014
 + 419801 Upgrade to asm5 for jdk8
 + 423392 Fix buffer overflow in AsyncGzipFilter
 + 425736 jetty-start / Jetty 9 fails to startup with --exec option if Java
   path contain
 + 426920 jetty-start / BaseHome.listFilesRegex() and .recurseDir() do not
   detect filesystem loops
 + 427188 Re-enable automatic detection of logging-dependencies with
   logging-module
 + 429734 Implemented the HA ProxyProtocol
 + 430341 use apache jsp/jstl for maven plugins
 + 430747 jetty-start / Allow --lib and module [lib] to recursively add jars
 + 430825 jetty-start / use of jetty-jmx.xml prevents configuration of
   ThreadPool in jetty.xml
 + 431279 jetty-start / Unable to start jetty if no properties are defined.
 + 431892 DefaultFileLocatorHelper.getBundleInstallLocation fails for equinox
   3.10
 + 432122 ignore frequently failing test
 + 432145 Pending request is not failed when HttpClient is stopped.
 + 432270 Slow requests with response content delimited by EOF fail.

jetty-9.1.5.v20140505 - 05 May 2014
 + 431459 Jetty WebSocket compression extensions fails to handle big messages
   properly
 + 431519 Fixed NetworkTrafficListener
 + 432145 Pending request is not failed when HttpClient is stopped.
 + 432270 Slow requests with response content delimited by EOF fail.
 + 432473 web.xml declaration order of filters not preserved on calls to init()
 + 432483 make osgi.serviceloader support for
   javax.servlet.ServletContainerInitializer optional (cherry picked from
   commit 31043d25708edbea9ef31948093f4eaf2247919b)
 + 432528 IllegalStateException when using DeferredContentProvider.
 + 432777 Async Write Loses Data with HTTPS Server.
 + 432901 ensure a single onError callback only in pending and unready states
 + 432993 Improve handling of ProxyTo and Prefix parameters in
   ProxyServlet.Transparent.
 + 433365 No such servlet:
   __org.eclipse.jetty.servlet.JspPropertyGroupServlet__ (cherry picked from
   commit e2ed934978b958d6fccb28a8a5d04768f7c0432d)
 + 433370 PATCH method does not work with ProxyServlet.
 + 433483 sync log initialize
 + 433692 improved buffer resizing
 + 433916 HttpChannelOverHttp handles HTTP 1.0 connection reuse incorrectly.
 + 434027 ReadListener.onError() not invoked in case of read failures.

jetty-9.1.4.v20140401 - 01 April 2014
 + 414206 Rewrite rules re-encode requestURI
 + 414885 Don't expose JDT classes by default
 + 417022 Access current HttpConnection from Request not ThreadLocal
 + 423619 set Request timestamp on startRequest
 + 423982 removed duplicate UrlResource toString
 + 424107 Jetty should not finish chunked encoding on exception.
 + 425991 added qml mime type
 + 426897 improved ContainerLifeCycle javadoc
 + 427185 Add org.objectweb.asm. as serverClass
 + 427204 jetty-start / startup incorrectly requires directory in jetty.base
 + 427368 start.sh fails quietly on command line error
 + 428594 File upload with onMessage and InputStream fails
 + 428595 JSR-356 / ClientContainer does not support SSL
 + 428597 javax-websocket-client-impl and javax-websocket-server-impl jars
   Manifests do not export packages for OSGI
 + 428817 jetty-start / Allow for property to configure deploy manager
   `webapps` directory
 + 429180 Make requestlog filename parameterized
 + 429357 JDBCSessionManager.Session.removeAttribute don't set dirty flag if
   attribute already removed
 + 429409 osgi] jetty.websocket.servlet must import jetty.websocket.server
 + 429487 Runner code cleanups
 + 429616 Use UTF-8 encoding for XML
 + 429779 masked zero length websocket frame gives NullPointerException during
   streaming read
 + 430088 OnMessage*Callable decoding of streaming binary or text is not thread
   safe
 + 430242 added SharedBlockingCallback to support threadsafe blocking
 + 430273 Cancel async timeout breaks volatile link to avoid race with slow
   expire
 + 430341 add apache jsp and jstl optional modules
 + 430490 Added JETTY_SHELL 426738 Fixed JETTY_HOME comments
 + 430649 test form encoding
 + 430654 closing client connections can hang worker threads.
 + 430808 OutputStreamContentProvider violates OutputStream contract.
 + 430822 jetty-start / make soLingerTime configurable via property
 + 430823 jetty-start / make NeedClientAuth (ssl) configurable via property
 + 430824 jetty-start / use of jetty-logging.xml prevents configuration of
   ThreadPool in jetty.xml
 + 431103 Complete listener not called if request times out before processing
   exchange.
 + 431592 do not resolved forwarded-for address

jetty-9.1.3.v20140225 - 25 February 2014
 + 373952 Ensure MongoSessionManager un/binds session attributes on refresh
   only if necessary
 + 424899 Initialize GzipHandler mimeTypes
 + 426490 HttpServletResponse.setBufferSize(0) results in tight loop (100% cpu
   hog)
 + 427700 Outgoing extensions that create multiple frames should flush them in
   order and atomically.
 + 427738 fixed XSS in async-rest demo
 + 428157 Methods of anonymous inner classes can't be called via xml
 + 428232 Rework batch mode / buffering in websocket.
 + 428238 Test HEAD request with async IO
 + 428266 HttpRequest mangles URI query string.
 + 428383 limit white space between requests
 + 428418 JettyStopMojo prints some messages on System.err
 + 428435 Large streaming message fails in MessageWriter.
 + 428660 Delay closing async HttpOutput until after UNREADY->READY
 + 428710 JDBCSession(Id)Manager use read committed isolation level
 + 428859 Do not auto initialise jsr356 websocket if no annotations or
   EndPoints discovered

jetty-9.1.2.v20140210 - 10 February 2014
 + 408167 Complex object as session attribute not necessarily persisted.
 + 423421 remove org.slf4j and org.ow2.asm from jetty-all artifact
 + 424171 Old javax.activation jar interferes with email sending
 + 424562 JDBCSessionManager.setNodeIdInSessionId(true) does not work
 + 425275 
   org.eclipse.jetty.osgi.annotations.AnnotationConfiguration.BundleParserTask.getStatistic()
   returns null when debug is enabled.
 + 425638 Fixed monitor module/xml typos
 + 425696 start.jar --add-to-start={module} results in error
 + 425703 Review [Queued]HttpInput.
 + 425837 Upgrade to jstl 1.2.2
 + 425930 JDBC Session Manager constantly reloading session if save intervall
   expired once
 + 425998 JDBCSessionIdManager fails to create maxinterval column
 + 426250 jetty-all should be deployed on release
 + 426358 NPE generating temp dir name if no resourceBase or war
 + 426481 fix < java 1.7.0_10 npn files
 + 426739 Response with Connection: keep-alive truncated.
 + 426750 isReady() returns true at EOF
 + 426870 HTTP 1.0 Request with Connection: keep-alive and response content
   hangs.
 + 427068 ServletContext.getClassLoader should only check privileges if a
   SecurityManager exists
 + 427128 Cookies are not sent to the server.
 + 427245 StackOverflowError when session cannot be de-idled from disk
 + 427254 Cookies are not sent to the client.
 + 427512 ReadPendingException in case of HTTP Proxy tunnelling.
 + 427570 externalize common http config to start.ini
 + 427572 Default number of acceptors too big.
 + 427587 MessageInputStream must copy the payload.
 + 427588 WebSocket Parser leaks ByteBuffers.
 + 427690 Remove Mux Extension and related support.
 + 427699 WebSocket upgrade response sends Sec-WebSocket-Protocol twice.

jetty-9.1.1.v20140108 - 08 January 2014
 + 408912 JDBCSessionIdManager should allow configuration of schema
 + 410750 NPE Protection in Mongo save session
 + 417202 Start / command line arguments with ${variable} should be expanded
 + 418622 WebSocket / When rejecting old WebSocket protocols, log client
   details
 + 418769 Allow resourceBases in run-forked Mojo
 + 418888 Added strict mode to HttpGenerator
 + 419309 encode alias URIs from File.toURI
 + 419911 Empty chunk causes ArrayIndexOutOfBoundsException in
   InputStreamResponseListener.
 + 421189 WebSocket / AbstractExtension's WebSocketPolicy is not
   Session-specific
 + 421314 Websocket / Connect attempt with Chrome 32+ fails with "Some
   extension already uses the compress bit"
 + 421697 IteratingCallback improvements
 + 421775 CookiePatternRule only sets cookie if not set already
 + 421794 Iterator from InputStreamProvider is not implemented properly.
 + 421795 ContentProvider should have a method to release resources.
 + 422192 ClientContainer.getOpenSessions() always returns null
 + 422264 OutputStreamContentProvider does not work with Basic Authentication.
 + 422308 Change all session/sessionid managers to use shared Scheduler
 + 422386 Comma-separated <param-value>s not trimmed in GzipFilter
 + 422388 Test for GzipFilter apply to resources with charset appended to the
   MIME type
 + 422398 moved jmx remote config to jmx-remote.mod
 + 422427 improved TestConnection
 + 422703 Support reentrant HttpChannel and HttpConnection
 + 422723 Dispatch failed callbacks to avoid blocking selector
 + 422734 messages per second in ConnectorStatistics
 + 422807 fragment large written byte arrays to protect from JVM OOM bug
 + 423005 reuse gzipfilter buffers
 + 423048 Receiving a PING while sending a message kills the connection
 + 423060 Allow ${jetty.base}/work
 + 423118 ServletUpgradeRequest.getUserPrincipal() does not work
 + 423185 Update permessage-deflate for finalized spec
 + 423255 MBeans of SessionIdManager can leak memory on redeploy
 + 423361 Ensure ServletContainerInitializers called before injecting Listeners
 + 423373 Correct namespace use for JEE7 Schemas
 + 423392 GzipFilter without wrapping or blocking
 + 423395 Ensure @WebListeners are injected
 + 423397 Jetty server does not run on Linux server startup because of  a bug
   in jetty.sh script.
 + 423476 WebSocket / JSR / @OnMessage(maxMessageSize=20000000) not properly
   supported
 + 423556 HttpSessionIdListener should be resource injectable
 + 423646 WebSocket / JSR / WebSocketContainer (Client) should have its
   LifeCycle stop on standalone use
 + 423692 use UrlEncoded.ENCODING for merging forwarded query strings
 + 423695 <HT> Horizontal-tab used as HTTP Header Field separator unsupported
 + 423724 WebSocket / Rename MessageAppender.appendMessage to .appendFrame
 + 423739 Start checks module files.
 + 423804 WebSocket / JSR improper use of
   ServerEndpointConfig.Configurator.getNegotiatedSubprotocol()
 + 423875 Update jetty-distro build to use jetty-toolchain jetty-schemas 3.1.M0
 + 423915 WebSocket / Active connection from IOS that goes into airplane mode
   not disconnected on server side
 + 423926 Remove code duplication in class IdleTimeout.
 + 423930 SPDY streams are leaked.
 + 423948 Cleanup and consolidate testing utilities in WebSocket
 + 424014 PathContentProvider does not close its internal SeekableByteChannel.
 + 424043 IteratingCallback Idle race.
 + 424051 Using --list-config can result in NPE
 + 424168 Module [ext] should load libraries recursively from lib/ext/
 + 424180 extensible bad message content
 + 424183 Start does not find LIB (Classpath) when on non-English locale
 + 424284 Identify conflicts in logging when error "Multiple servlets map to
   {pathspec}" occurs
 + 424303 @ServletSecurity not applied on non load-on-startup servlets
 + 424307 obfuscate unicode
 + 424380 Augment class / Jar scanning timing log events
 + 424390 Allow enabling modules via regex
 + 424398 Servlet load-on-startup ordering is not obeyed
 + 424497 Allow concurrent async sends
 + 424498 made bytebufferendpoint threadsafe
 + 424588 org.eclipse.jetty.ant.AntWebInfConfiguration does not add
   WEB-INF/classes for annotation scanning
 + 424598 Module [npn] downloads wrong npn jar
 + 424651 org.eclipse.jetty.spdy.Flusher use of non-growable ArrayQueue yield
   java.lang.IllegalStateException: Full.
 + 424682 Session cannot be deserialized with form authentication
 + 424706 The setMaxIdleTimeout of javax.websocket.Session does not take any
   affect
 + 424734 WebSocket / Expose Locale information from ServletUpgradeRequest
 + 424735 WebSocket / Make ServletUpgradeRequest expose its HttpServletRequest
 + 424743 Verify abort behavior in case the total timeout expires before the
   connect timeout.
 + 424762 ShutdownHandler hardcodes "127.0.0.1" and cannot be used with IPv6
 + 424847 Deadlock in deflate-frame (webkit binary)
 + 424863 IllegalStateException "Unable to find decoder for type
   <javax.websocket.PongMessage>"
 + 425038 WebSocketClient leaks file handles when exceptions are thrown from
   open()
 + 425043 Track whether pools are used correctly.
 + 425049 add json mime mapping to mime.properties.

jetty-9.1.0.v20131115 - 15 November 2013
 + 397167 Remote Access documentation is wrong
 + 416477 QueuedThreadPool does not reuse interrupted threads
 + 420776 complete error pages after startAsync
 + 421362 When using the jetty.osgi.boot ContextHandler service feature the
   wrong ContextHandler can be undeployed

jetty-9.1.0.RC2 - 07 November 2013
 + 410656 WebSocketSession.suspend() hardcoded to return null
 + 417223 removed deprecated ThreadPool.dispatch
 + 418741 Threadlocal cookie buffer in response
 + 420359 fixed thread warnings
 + 420572 IOTest explicitly uses 127.0.0.1
 + 420692 set soTimeout to try to avoid hang
 + 420844 Connection:close on exceptional errors
 + 420930 Use Charset to specify character encoding
 + 421197 synchronize gzip output finish
 + 421198 onComplete never call onComplete in BufferingResponseListener in 9.1.

jetty-9.0.7.v20131107 - 07 November 2013
 + 407716 fixed logs
 + 416597 Allow classes and jars on the webappcontext extraclasspath to be
   scanned for annotations by jetty-maven-plugin
 + 418636 Name anonymous filter and holders with classname-hashcode
 + 418732 Add whiteListByPath mode to IPAccessHandler
 + 418767 run-forked goal ingores test scope dependencies with
   useTestScope=true
 + 418792 Session getProtocolVersion always returns null
 + 418892 SSL session caching so unreliable it effectively does not work.
 + 419309 Added symlink checker to test webapp
 + 419333 treat // as an alias in path
 + 419344 NPNServerConnection does not close the EndPoint if it reads -1.
 + 419350 Do not borrow space from passed arrays
 + 419655 AnnotationParser throws NullPointerException when scanning files from
   jar:file urls
 + 419687 HttpClient's query parameters must be case sensitive.
 + 419799 Async timeout dispatches to error page
 + 419814 Annotation properties maxMessageSize and inputBufferSize don't work
 + 419846 JDBCSessionManager doesn't determine dirty state correctly
 + 419901 Client always adds extra user-agent header.
 + 419937 Request isSecure cleared on recycle
 + 419950 Provide constructor for StringContentProvider that takes Charset.
 + 419964 InputStreamContentProvider does not close provided InputStream.
 + 420033 AsyncContext.onTimeout exceptions passed to onError
 + 420039 BufferingResponseListener continues processing after aborting
   request.
 + 420048 DefaultServlet alias checks configured resourceBase
 + 420142 reimplemented graceful shutdown
 + 420362 Response/request listeners called too many times.
 + 420374 Call super.close() in a finally block
 + 420530 AbstractLoginModule never fails a login
 + 420572 IOTest explicitly uses 127.0.0.1
 + 420776 complete error pages after startAsync
 + 420844 Connection:close on exceptional errors
 + 420930 Use Charset to specify character encoding
 + 421197 synchronize gzip output finish

jetty-8.1.14.v20131031 - 31 October 2013
 + 417772 fixed low resources idle timeout
 + 418636 Name anonymous filter and holders with classname-hashcode
 + 419432 Allow to override the SslContextFactory on a per-destination basis.
 + 420048 DefaultServlet alias checks configured resourceBase
 + 420530 AbstractLoginModule never fails a login

jetty-7.6.14.v20131031 - 31 October 2013
 + 417772 fixed low resources idle timeout
 + 418636 Name anonymous filter and holders with classname-hashcode
 + 419432 Allow to override the SslContextFactory on a per-destination basis.
 + 420048 DefaultServlet alias checks configured resourceBase
 + 420530 AbstractLoginModule never fails a login

jetty-9.1.0.RC1 - 31 October 2013
 + 294531 Unpacking webapp twice to the same directory name causes problems
   with updated jars in WEB-INF/lib
 + 397049 Cannot Provide Custom Credential to JDBCLoginService
 + 403591 improve the Blocking Q implementation.
 + 407716 fixed logs
 + 410840 Change SSLSession.getPeerCertificateChain() to
   SSLSession.getPeerCertificates().
 + 415118 WebAppClassLoader.getResource(name) should strip .class from name
 + 415609 spdy replace SessionInvoker with IteratingCallback. Introduce Flusher
   class to separate queuing/flushing logic from StandardSession
 + 416300 Order ServletContainerInitializer callbacks
 + 416597 Allow classes and jars on the webappcontext extraclasspath to be
   scanned for annotations by jetty-maven-plugin
 + 417356 Add SOCKS support to jetty client.
 + 417932 resources.mod should make ${jetty.base}/resources/ directory
 + 417933 logging.mod ini template should include commented log.class settings
 + 418212 org.eclipse.jetty.spdy.server.http.SSLExternalServerTest hangs.
 + 418441 Use of OPTIONS= in Jetty 9.1 should display WARNING message
 + 418596 Faults in JARs during class scanning should report the jar that
   caused the problem
 + 418603 cannot specify a custom ServerEndpointConfig.Configurator
 + 418625 WebSocket / Jsr RemoteEndpoint.sendObject(java.nio.HeapByteBuffer)
   doesn't find encoder
 + 418632 WebSocket / Jsr annotated @OnMessage with InputStream fails to be
   called
 + 418636 Name anonymous filter and holders with classname-hashcode
 + 418732 Add whiteListByPath mode to IPAccessHandler
 + 418767 run-forked goal ingores test scope dependencies with
   useTestScope=true
 + 418792 Session getProtocolVersion always returns null
 + 418892 SSL session caching so unreliable it effectively does not work.
 + 418922 Missing parameterization of etc/jetty-xinetd.xml
 + 418923 Missing parameterization of etc/jetty-proxy.xml
 + 419146 Parameterize etc/jetty-requestlog.xml values
 + 419309 Added symlink checker to test webapp
 + 419330 Allow access to setters on jetty-jspc-maven-plugin
 + 419333 treat // as an alias in path
 + 419344 NPNServerConnection does not close the EndPoint if it reads -1.
 + 419350 Do not borrow space from passed arrays
 + 419655 AnnotationParser throws NullPointerException when scanning files from
   jar:file urls
 + 419687 HttpClient's query parameters must be case sensitive.
 + 419799 Async timeout dispatches to error page
 + 419814 Annotation properties maxMessageSize and inputBufferSize don't work
 + 419846 JDBCSessionManager doesn't determine dirty state correctly
 + 419899 Do not wrap SSL Exception as EoFException
 + 419901 Client always adds extra user-agent header.
 + 419904 Data corruption on proxy PUT requests.
 + 419914 QueuedThreadPool uses nanoTime
 + 419937 Request isSecure cleared on recycle
 + 419950 Provide constructor for StringContentProvider that takes Charset.
 + 419964 InputStreamContentProvider does not close provided InputStream.
 + 420012 Improve ProxyServlet.Transparent configuration in case prefix="/".
 + 420033 AsyncContext.onTimeout exceptions passed to onError
 + 420034 Removed threads/timers from Date caching
 + 420039 BufferingResponseListener continues processing after aborting
   request.
 + 420048 DefaultServlet alias checks configured resourceBase
 + 420103 Split out jmx-remote module from existing jmx module
 + 420142 reimplemented graceful shutdown
 + 420362 Response/request listeners called too many times.
 + 420364 Bad synchronization in HttpConversation.
 + 420374 Call super.close() in a finally block
 + 420530 AbstractLoginModule never fails a login
 + 420687 XML errors in jetty-plus/src/test/resources/web-fragment-*.xml
 + 420776 complete error pages after startAsync

jetty-9.1.0.RC0 - 30 September 2013
 + 412469 make module for jetty-jaspi
 + 416453 Add comments to embedded SplitFileServer example
 + 416577 enhanced shutdown handler to send shutdown at startup
 + 416674 run all jetty-ant tests on random ports
 + 416940 avoid download of spring-beans.dtd
 + 417152 WebSocket / Do all setup in websocket specific
   ServletContainerInitializer
 + 417239 re-implemented Request.getContentRead()
 + 417284 Precompiled regex in HttpField
 + 417289 SPDY replace use of direct buffers with indirect buffers or make it
   configurable
 + 417340 Upgrade JDT compiler to one that supports source/target of Java 1.7
 + 417382 Upgrade to asm 4.1 and refactor annotation parsing
 + 417475 Do not null context Trie during dynamic deploy
 + 417490 WebSocket / @PathParam annotated parameters are null when the servlet
   mapping uses a wildcard
 + 417561 Refactor annotation related code: change log messages
 + 417574 Setting options with _JAVA_OPTIONS breaks run-forked with
   <waitForChild>true</waitForChild>
 + 417831 Remove jetty-logging.properties from distro/resources
 + 417938 Startup / Sort properties presented in --list-config alphabetically
 + 418014 Handle NTFS canonical exceptions during alias check
 + 418068 WebSocketClient has lazy or injected Executor
 + 418212 org.eclipse.jetty.spdy.server.http.SSLExternalServerTest hangs
 + 418227 Null cookie value test

jetty-9.0.6.v20130930 - 30 September 2013
 + 411069 better set compiler defaults to 1.7, including webdefault.xml for jsp
 + 411934 War overlay configuration assumes src/main/webapp exists
 + 413484 setAttribute in nosql session management better handles _dirty status
 + 413684 deprecated unsafe alias checkers
 + 413737 hide stacktrace in ReferrerPushStrategyTest
 + 414431 Avoid debug NPE race
 + 414898 Only upgrade v0 to v1 cookies on dquote , ; backslash space and tab
   in the value
 + 415192 <jsp-file> maps to JspPropertyGroupServlet instead of JspServlet
 + 415194 Deployer gives management of context to context collection
 + 415302 
 + 415330 Avoid multiple callbacks at EOF
 + 415401 Add initalizeDefaults call to SpringConfigurationProcessor
 + 415548 migrate ProxyHTTPToSPDYTest to use HttpClient to avoid intermittent
   NPE part 2
 + 415605 fix status code logging for async requests
 + 415999 Fix some of FindBugs warnings
 + 416015 Handle null Accept-Language and other headers
 + 416096 DefaultServlet leaves open file descriptors with file sizes greater
   than response buffer
 + 416102 Clean up of async sendContent process
 + 416103 Added AllowSymLinkAliasChecker.java
 + 416251 ProxyHTTPToSPDYConnection now sends a 502 to the client if it
   receives a rst frame from the upstream spdy server
 + 416266 HttpServletResponse.encodeURL() encodes on first request when only
   SessionTrackingMode.COOKIE is used
 + 416314 jetty async client wrong behaviour for HEAD Method + Redirect.
 + 416321 handle failure during blocked committing write
 + 416453 Add comments to embedded SplitFileServer example
 + 416477 Improved consumeAll error handling
 + 416568 Simplified servlet exception logging
 + 416577 enhanced shutdown handler to send shutdown at startup
 + 416585 WebInfConfiguration examines webapp classloader first instead of its
   parent when looking for container jars
 + 416597 Allow classes and jars on the webappcontext extraclasspath to be
   scanned for annotations
 + 416663 Content-length set by resourcehandler
 + 416674 run all jetty-ant tests on random ports
 + 416679 Change warning to debug if no transaction manager present
 + 416787 StringIndexOutOfBounds with a pathMap of ""
 + 416940 avoid download of spring-beans.dtd
 + 416990 JMX names statically unique
 + 417110 Demo / html body end tag missing in authfail.html
 + 417225 added Container.addEventListener method
 + 417260 Protected targets matched as true URI path segments
 + 417289 SPDY replace use of direct buffers with indirect buffers or make it
   configurable
 + 417475 Do not null context Trie during dynamic deploy
 + 417574 Setting options with _JAVA_OPTIONS breaks run-forked with
   <waitForChild>true</waitForChild>
 + 417831 Remove jetty-logging.properties from distro/resources
 + 418014 Handle NTFS canonical exceptions during alias check
 + 418212 org.eclipse.jetty.spdy.server.http.SSLExternalServerTest hangs
 + 418227 Null cookie value test

jetty-9.1.0.M0 - 16 September 2013
 + 393473 Add support for JSR-356 (javax.websocket) draft
 + 395444 Websockets not working with Chrome (deflate problem)
 + 396562 Add an implementation of RequestLog that supports Slf4j
 + 398467 Servlet 3.1 Non Blocking IO
 + 402984 WebSocket Upgrade must honor case insensitive header fields in
   upgrade request
 + 403280 Update to javax.el 2.2.4
 + 403380 Introduce WebSocketTimeoutException to differentiate between EOF on
   write and Timeout
 + 403510 HttpSession maxInactiveInterval is not serialized in HashSession
 + 403591 do not use the ConcurrentArrayBlockingQueue for thread pool, selector
   and async request log
 + 403817 Use of WebSocket Session.close() results in invalid status code
 + 405188 HTTP 1.0 with GET returns internal IP address.
 + 405422 Implement servlet3.1 spec sections 4.4.3 and 8.1.4 for new
   HttpSessionIdListener class
 + 405432 Check implementation of section 13.4.1 @ServletSecurity for
   @HttpConstraint and HttpMethodConstraint clarifications
 + 405435 Implement servlet3.1 section 13.6.3 for 303 redirects for Form auth
 + 405437 Implement section 13.8.4 Uncovered HTTP methods
 + 405525 Throw IllegalArgumentException if filter or servlet name is null or
   empty string in ServletContext.addXXX() methods
 + 405526 Deployment must fail if more than 1 servlet maps to same url pattern
 + 405531 Implement Part.getSubmittedFileName()
 + 405533 Implement special role ** for security constraints
 + 405535 Implement Request.isUserInRole(role) check security-role-refs
   defaulting to security-role if no matching ref
 + 405944 Check annotation and resource injection is supported for
   AsyncListener
 + 406759 supressed stacktrace in ReferrerPushStrategyTest
 + 407708 HttpUpgradeHandler must support injection
 + 408782 Transparent Proxy - rewrite URL is ignoring query strings.
 + 408904 Enhance CommandlineBuilder to not escape strings inside single quotes
 + 409403 fix IllegalStateException when SPDY is used and the response is
   written through BufferUtil.writeTo byte by byte
 + 409796 fix and cleanup ReferrerPushStrategy. There's more work to do here,
   so it remains @Ignore for now
 + 409953 return buffer.slice() instead of buffer.asReadOnlyBuffer() in
   ResourceCache to avoid using inefficent path in BufferUtil.writeTo
 + 410083 Jetty clients submits incomplete URL to proxy.
 + 410098 inject accept-encoding header for all http requests through SPDY as
   SPDY clients MUST support spdy. Also remove two new tests that have been to
   implementation agnostic and not needed anymore due to recent code changes
 + 410246 HttpClient with proxy does not tunnel HTTPS requests.
 + 410341 suppress stacktraces that happen during test setup shutdown after
   successful test run
 + 410800 Make RewritePatternRule queryString aware
 + 411069 better set compiler defaults to 1.7, including webdefault.xml for jsp
 + 411934 War overlay configuration assumes src/main/webapp exists
 + 412205 SSL handshake failure leads to unresponsive UpgradeConnection
 + 412418 HttpTransportOverSPDY fix race condition while sending push streams
   that could cause push data not to be sent. Fixes intermittent test issues in
   ReferrerPushStrategyTest
 + 412729 SPDYClient needs a Promise-based connect() method.
 + 412829 Allow any mappings from web-default.xml to be overridden by web.xml
 + 412830 Error Page match ServletException then root cause
 + 412840 remove Future in SPDYClient.connect() and return Session instead in
   blocking version
 + 412934 Ignore any re-definition of an init-param within a descriptor
 + 412935 setLocale is not an explicit set of character encoding
 + 412940 minor threadsafe fixes
 + 413018 ServletContext.addListener() should throw IllegalArgumentException if
   arg is not correct type of listener
 + 413020 Second call to HttpSession.invalidate() should throw exception 
 + 413019 HttpSession.getCreateTime() should throw exception after session is
   invalidated
 + 413291 Avoid SPDY double dispatch
 + 413387 onResponseHeaders is not called multiple times when multiple
   redirects occur.
 + 413484 setAttribute in nosql session management better handles _dirty status
 + 413531 Introduce pluggable transports for HttpClient.
 + 413684 deprecated unsafe alias checkers
 + 413737 hide stacktrace in ReferrerPushStrategyTest
 + 413901 isAsyncStarted remains true while original request is dispatched
 + 414167 WebSocket handshake upgrade from FireFox fails due to keep-alive
 + 414431 Avoid debug NPE race
 + 414635 Modular start.d and jetty.base property
 + 414640 HTTP header value encoding
 + 414725 Annotation Scanning should exclude webapp basedir from path
   validation checks
 + 414731 Request.getCookies() should return null if there are no cookies
 + 414740 Removed the parent peeking Loader
 + 414891 Errors thrown by ReadListener and WriteListener not handled
   correctly.
 + 414898 Only upgrade v0 to v1 cookies on dquote , ; backslash space and tab
   in the value
 + 414913 WebSocket / Performance - reduce ByteBuffer allocation/copying during
   generation/writing
 + 414923 CompactPathRule needs to also compact the uri
 + 415047 Create URIs lazily in HttpClient.
 + 415062 SelectorManager wakeup optimisation.
 + 415131 Avoid autoboxing on debug
 + 415192 <jsp-file> maps to JspPropertyGroupServlet instead of JspServlet
 + 415194 Deployer gives management of context to context collection
 + 415302 
 + 415314 Jetty should not commit response on output if <
   Response.setBufferSize() bytes are written
 + 415330 Avoid multiple callbacks at EOF
 + 415401 WebAppProvider: override XmlConfiguration.initializeDefaults
 + 415548 migrate ProxyHTTPToSPDYTest to use HttpClient to avoid intermittent
   NPE part 2
 + 415605 fix status code logging for async requests
 + 415641 Remove remaining calls to deprecated HttpTranspoert.send
 + 415656 SPDY - add IdleTimeout per Stream functionality
 + 415744 Reduce Future usage in websocket
 + 415745 Include followed by forward using a PrintWriter incurs unnecessary
   delay
 + 415780 fix StreamAlreadyCommittedException in spdy build
 + 415825 fix stop support in modular start setup
 + 415826 modules initialised with --add-to-start and --add-to-startd
 + 415827 jetty-start / update --help text for new command line options
 + 415830 jetty-start / add more TestUseCases for home + base + modules
   configurations
 + 415831 rename ini keyword from MODULES= to --module=
 + 415832 jetty-start / fix ClassNotFound exception when starting from empty
   base directory
 + 415839 jetty-start / warning about need for --exec given when not needed by
   default configuration
 + 415899 jetty-start / add --lib=<cp> capability from Jetty 7/8
 + 415913 support bootlib and download in modules
 + 415999 Fix some of FindBugs warnings
 + 416015 Handle null Accept-Language and other headers
 + 416026 improve error handlig in SPDY parsers
 + 416096 DefaultServlet leaves open file descriptors with file sizes greater
   than response buffer
 + 416102 Clean up of async sendContent process
 + 416103 Added AllowSymLinkAliasChecker.java
 + 416143 mod file format uses [type]
 + 416242 respect persistence headers in ProxyHTTPSPDYConnection
 + 416251 ProxyHTTPToSPDYConnection now sends a 502 to the client if it
   receives a rst frame from the upstream spdy server
 + 416266 HttpServletResponse.encodeURL() encodes on first request when only
   SessionTrackingMode.COOKIE is used
 + 416314 jetty async client wrong behaviour for HEAD Method + Redirect.
 + 416321 handle failure during blocked committing write
 + 416477 Improved consumeAll error handling
 + 416568 Simplified servlet exception logging
 + 416585 WebInfConfiguration examines webapp classloader first instead of its
   parent when looking for container jars
 + 416597 Allow classes and jars on the webappcontext extraclasspath to be
   scanned for annotations
 + 416663 Content-length set by resourcehandler
 + 416674 run all jetty-ant tests on random ports
 + 416679 Change warning to debug if no transaction manager present
 + 416680 remove uncovered constraint warning
 + 416681 Remove unnecessary security constraints in test-jetty-webapp
 + 416763 WebSocket / Jsr Session.getPathParameters() is empty
 + 416764 WebSocket / Jsr Session.getRequestURI() is missing scheme + host +
   port + query parameters
 + 416787 StringIndexOutOfBounds with a pathMap of ""
 + 416812 Don't start WebSocketClient for every context
 + 416990 JMX names statically unique
 + 417022 Request attribute access to Server,HttpChannel & HttpConnection
 + 417023 Add Default404Servlet if no default servlet set
 + 417108 demo-base uses HTTPS
 + 417109 Demo / Jaas test fails to find etc/login.conf
 + 417110 Demo / html body end tag missing in authfail.html
 + 417111 Demo / login with admin/admin fails
 + 417133 WebSocket / deflate-frame should accumulate decompress byte buffers
   properly
 + 417134 WebSocket / Jsr
   ServerEndpointConfig.Configurator.getNegotiatedExtensions() is never used
 + 417225 added Container.addEventListener method
 + 417260 Protected targets matched as true URI path segments

jetty-8.1.13.v20130916 - 16 September 2013
 + 412629 PropertyFileLoginModule doesn't cache user configuration file even
   for refreshInterval=0
 + 413484 setAttribute in nosql session management better handles _dirty status
 + 413684 deprecated unsafe alias checkers
 + 414235 RequestLogHandler configured on a context fails to handle forwarded
   requests
 + 414393 StringIndexOutofBoundsException with > 8k multipart content without
   CR or LF
 + 414431 Avoid debug NPE race
 + 414507 Ensure AnnotationParser ignores parent dir hierarchy when checking
   for hidden dirnames
 + 414652 WebSocket's sendMessage() may hang on congested connections.
 + 415192 <jsp-file> maps to JspPropertyGroupServlet instead of JspServlet
 + 415401 Add XmlConfiguration.initializeDefaults that allows to set default
   values for any XmlConfiguration that may be overridden in the config file
 + 416266 HttpServletResponse.encodeURL() encodes on first request when only
   SessionTrackingMode.COOKIE is used
 + 416585 WebInfConfiguration examines webapp classloader first instead of its
   parent when looking for container jars
 + 416787 StringIndexOutOfBounds with a pathMap of ""
 + 416990 JMX names statically unique

jetty-7.6.13.v20130916 - 16 September 2013
 + 412629 PropertyFileLoginModule doesn't cache user configuration file even
   for refreshInterval=0
 + 413484 setAttribute in nosql session management better handles _dirty status
 + 413684 deprecated unsafe alias checkers
 + 414235 RequestLogHandler configured on a context fails to handle forwarded
   requests
 + 414393 StringIndexOutofBoundsException with > 8k multipart content without
   CR or LF
 + 414431 Avoid debug NPE race
 + 414507 Ensure AnnotationParser ignores parent dir hierarchy when checking
   for hidden dirnames
 + 414652 WebSocket's sendMessage() may hang on congested connections.
 + 415192 <jsp-file> maps to JspPropertyGroupServlet instead of JspServlet
 + 415401 Add XmlConfiguration.initializeDefaults that allows to set default
   values for any XmlConfiguration that may be overridden in the config file
 + 416585 WebInfConfiguration examines webapp classloader first instead of its
   parent when looking for container jars
 + 416990 JMX names statically unique

jetty-9.0.5.v20130815 - 15 August 2013
 + 414898 Only upgrade v0 to v1 cookies on dquote , ; backslash space and tab
   in the value
 + 404468 Ported jetty-http-spi to Jetty-9
 + 405424 add X-Powered-By and Server header to SPDY
 + 405535 implement Request.isUserInRole(role) check security-role-refs
   defaulting to security-role if no matching ref
 + 408235 SPDYtoHTTP proxy fix: remove hop headers from upstream server
 + 409028 Jetty HttpClient does not work with proxy CONNECT method.
 + 409282 fix intermittently failing MaxConcurrentStreamTest
 + 409845 add test that makes sure that DataFrameGenerator correctly prepends
   the header information
 + 410498 ignore type of exception in
   GoAwayTest.testDataNotProcessedAfterGoAway
 + 410668 HTTP client should support the PATCH method.
 + 410800 Make RewritePatternRule queryString aware
 + 410805 StandardSession: remove all frameBytes for a given stream from queue
   if the stream is reset
 + 411216 RequestLogHandler handles async completion
 + 411458 MultiPartFilter getParameterMap doesn't preserve multivalued
   parameters 411459  MultiPartFilter.Wrapper getParameter should use charset
   encoding of part
 + 411538 Use Replacement character for bad parameter % encodings
 + 411545 SslConnection.DecryptedEndpoint.fill() sometimes misses a few network
   bytes
 + 411755 MultiPartInputStreamParser fails on base64 encoded content
 + 411844 ArrayIndexOutOfBoundsException on wild URL.
 + 411909 GzipFilter flushbuffer() results in erroneous finish() call
 + 412234 fix bug where NetworkTrafficSelectChannelEndpoint counted bytes wrong
   on incomplete writes
 + 412318 HttpChannel fix multiple calls to _transport.completed() if handle()
   is called multiple times while the channel is COMPLETED
 + 412418 HttpTransportOverSPDY fix race condition while sending push streams
   that could cause push data not to be sent. Fixes intermittent test issues in
   ReferrerPushStrategyTest
 + 412442 Avoid connection timeout after FIN-FIN close
 + 412466 Improved search for unset JETTY_HOME
 + 412608 EOF Chunk not sent on inputstream static content
 + 412629 PropertyFileLoginModule doesn't cache user configuration file even
   for refreshInterval=0
 + 412637 ShutdownMonitorThread already started
 + 412712 HttpClient does not send the terminal chunk after partial writes.
 + 412713 add dumpOnStart configuration to jetty-maven-plugin
 + 412750 HttpClient close expired connections fix
 + 412814 HttpClient calling CompleteListener.onComplete() twice.
 + 412846 jetty Http Client Connection through Proxy is failing with Timeout.
 + 412938 Request.setCharacterEncoding now throws UnsupportedEncodingException
   instead of UnsupportedCharsetException
 + 413034 Multiple webapps redeploy returns NamingException with AppDynamics
   javaagent
 + 413066 accept lower case method: head
 + 413108 HttpClient hardcodes dispatchIO=false when using SSL.
 + 413113 Inconsistent Request.getURI() when adding parameters via
   Request.param().
 + 413154 ContextHandlerCollection defers virtual host handling to
   ContextHandler
 + 413155 HttpTransportOverSPDY remove constructor argument for version and get
   version from stream.getSession instead
 + 413371 Default JSON.Converters for List and Set.
 + 413372 JSON Enum uses name rather than toString()
 + 413393 better logging of bad URLs in Resources
 + 413486 SessionCookieConfig setters should throw IllegalStateException if
   called after context started
 + 413568 Made AJP worker name generic
 + 413684 Trailing slash shows JSP source
 + 413901 isAsyncStarted remains true while original request is dispatched
 + 414085 Add jetty-continuations to plugin dependencies
 + 414101 Do not escape special characters in cookies
 + 414235 RequestLogHandler configured on a context fails to handle forwarded
   requests
 + 414393 StringIndexOutofBoundsException with > 8k multipart content without
   CR or LF
 + 414449 Added HttpParser strict mode for case sensitivity
 + 414507 Ensure AnnotationParser ignores parent dir hierarchy when checking
   for hidden dirnames
 + 414625 final static version fields
 + 414640 HTTP header value encoding
 + 414652 WebSocket's sendMessage() may hang on congested connections.
 + 414727 Ensure asynchronously flushed resources are closed
 + 414763 Added org.eclipse.jetty.util.log.stderr.ESCAPE option
 + 414833 HttpSessionListener.destroy must be invoked in reverse order
 + 414840 Request.login() throws NPE if username is null
 + 414951 QueuedThreadPool fix constructor that missed to pass the idleTimeout
 + 414972 HttpClient may read bytes with pre-tunnelled connection.

jetty-9.0.4.v20130625 - 25 June 2013
 + 396706 CGI support parameters
 + 397051 Make JDBCLoginService data members protected to facilitate
   subclassing
 + 397193 MongoSessionManager refresh updates last access time
 + 398467 Servlet 3.1 Non Blocking IO
 + 400503 WebSocket - squelch legitimate Exceptions during testing to avoid
   false positives
 + 401027 javadoc JMX annotations
 + 404508 enable overlay deployer
 + 405188 HTTP 1.0 with GET returns internal IP address.
 + 405313 Websocket client SSL hostname verification is broken, always defaults
   to raw IP as String
 + 406759 supressed stacktrace in ReferrerPushStrategyTest
 + 406923 Accept CRLF or LF but not CR as line termination
 + 407246 Test harness checked results in callbacks ignored.
 + 407325 Test Failure:
   org.eclipse.jetty.servlets.EventSourceServletTest.testEncoding
 + 407326 Test Failure:
   org.eclipse.jetty.client.HttpClientStreamTest.testInputStreamResponseListenerFailedBeforeResponse[0].
 + 407342 ReloadedSessionMissingClassTest uses class compiled with jdk7
 + 407386 Cookies not copied in ServletWebSocketRequest
 + 407469 Method parameters for @OnWebSocketError should support Throwable
 + 407470 Javadoc for @OnWebSocketFrame incorrectly references WebSocketFrame
   object
 + 407491 Better handle empty Accept-Language
 + 407614 added excludedMimeTypes to gzipFilter
 + 407812 jetty-maven-plugin can not handle whitespaces in equivalent of
   WEB-INF/classes paths
 + 407931 Add toggle for failing on servlet availability
 + 407976 JDBCSessionIdManager potentially leaves server in bad state after
   startup
 + 408077 HashSessionManager leaves file handles open after being stopped
 + 408117 isAsyncStarted is false on redispatch
 + 408118 NullPointerException when parsing request cookies
 + 408167 JDBCSessionManager don't mark session as dirty if same attribute
   value set
 + 408281 Inconsistent start/stop handling in ContainerLifeCycle
 + 408446 Multipart parsing issue with boundry and charset in ContentType
   header
 + 408529 Etags set in 304 response
 + 408600 set correct jetty.url in all pom files
 + 408642 setContentType from addHeader
 + 408662 In pax-web servlet services requests even if init() has not finished
   running
 + 408709 refactor test-webapp's chat application. Now there's only a single
   request for user login and initial chat message.
 + 408720 NPE in AsyncContext.getRequest()
 + 408723 Jetty Maven plugin reload ignores web.xml listeners
 + 408768 JSTL jars not scanned by jetty-ant
 + 408771 Problem with ShutdownMonitor for jetty-ant
 + 408782 Transparent Proxy - rewrite URL is ignoring query strings.
 + 408806 getParameter returns null on Multipart request if called before
   request.getPart()/getParts()
 + 408904 Enhance CommandlineBuilder to not escape strings inside single quotes
 + 408909 GzipFilter setting of headers when reset and/or not compressed
 + 408910 META-INF/jetty-webapp-context.xml file should be able to refer to
   bundle-relative locations
 + 408923 Need to be able to configure the ThreadPool for the default jetty
   server in osgi
 + 408945 XML Args ignored without DTD
 + 409012 added reference to example rewrite rules
 + 409133 Empty <welcome-file> causes StackOverflowError
 + 409228 Set jetty.home property so config files work even if deployed inside
   a bundle
 + 409403 fix IllegalStateException when SPDY is used and the response is
   written through BufferUtil.writeTo byte by byte
 + 409436 NPE on context restart using dynamic servlet registration
 + 409441 jetty.xml threadpool arg injection
 + 409449 Ensure servlets, filters and listeners added via dynamic
   registration, annotations or descriptors are cleaned on context restarts
 + 409545 Change HttpChannel contract
 + 409556 Resource files not closed
 + 409598 spdy: Fix NPE when a broken client tried to create duplicate stream
   IDs
 + 409684 Ids and properties not set for execution of jetty xml config files
   with mvn plugin
 + 409796 fix intermittent test issue in
   ReferrerPushStrategy.testResourceOrder. Happened when the client got closed
   before the server finished sending all data frames. Client waits now until
   all data is received.
 + 409801 Jetty should allow webdefault to be specified using a relative
   location when running in OSGi
 + 409842 Suspended request completed by a request thread does not set read
   interest.
 + 409953 return buffer.slice() instead of buffer.asReadOnlyBuffer() in
   ResourceCache to avoid using inefficent path in BufferUtil.writeTo
 + 409978 Websocket shouldn't create HttpSession if not present
 + 410083 Jetty clients submits incomplete URL to proxy.
 + 410098 inject accept-encoding header for all http requests through SPDY as
   SPDY clients MUST support spdy. Also remove two new tests that have been to
   implementation agnostic and not needed anymore due to recent code changes
 + 410175 WebSocketSession#isSecure() doesn't return true for SSL session on
   the server side
 + 410246 HttpClient with proxy does not tunnel HTTPS requests.
 + 410337 throw EofException instead of EOFException in HttpOutput.write() if
   HttpOutpyt is closed
 + 410341 suppress stacktraces that happen during test setup shutdown after
   successful test run
 + 410370 WebSocketCreator.createWebSocket() should use servlet specific
   parameters
 + 410372 Make SSL client certificate information available to server
   websockets
 + 410386 WebSocket Session.getUpgradeRequest().getRequestURI() returns bad URI
   on server side
 + 410405 Avoid NPE for requestDispatcher(../)
 + 410469 UpgradeRequest is sent twice when using SSL, one fails warning about
   WritePendingException
 + 410522 jetty start broken for command line options
 + 410537 Exceptions during @OnWebSocketConnect not reported to
   @OnWebSocketError
 + 410559 Removed FillInterest race
 + 410630 MongoSessionManager conflicting session update op
 + 410693 ServletContextHandler.setHandler does not relink handlers - check for
   null
 + 410750 NoSQLSessions: implement session context data persistence across
   server restarts
 + 410799 errors while creating push streams in HttpTransportOverSPDY are now
   logged to debug instead of warn
 + 410893 async support defaults to false for spec created servlets and filters
 + 410911 Continuation isExpired handling.
 + 410995 Avoid reverse DNS lookups when creating SSLEngines.
 + 411061 fix cookie handling in spdy. If two different HTTP headers with the
   same name are set, they should be translated to a single multiheader value
   according to:
   http://www.chromium.org/spdy/spdy-protocol/spdy-protocol-draft3#TOC-2.6.10-Name-Value-Header-Block.
   That applies for Set-Cookie headers for example. Before this changed
   duplicate header names have overwritten the previous one
 + 411135 HttpClient may send proxied https requests to the proxy instead of
   the target server.
 + 411340 add comment why executeOnFillable defaults to true
 + 411545 SslConnection.DecryptedEndpoint.fill() sometimes misses a few network
   bytes

jetty-9.0.3.v20130506 - 06 May 2013
 + 404010 fix cast exception in mongodb session manager
 + 404911 WebSocketCloseTest fails spuriously
 + 405281 allow filemappedbuffers to not be used
 + 405327 Modular Start.ini
 + 405530 Wrap AsyncContext to throw ISE after complete
 + 405537 NPE in rendering JSP using SPDY and wrapped ServletRequest
 + 405570 spdy push: resource ordering and sequential push.
 + 405631 Plugin gives error when its started twice
 + 405925 Redeploy with jetty-maven-plugin fails
 + 406015 Query parameters and POST queries. Fixed proxy case where the path is
   rewritten to be absolute.
 + 406202 re-enabled connector statistics
 + 406214 fix constructor for PushSynInfo ignores timeout, remove timeout for
   creating push streams in HttpTransportOverSPDY
 + 406272 Security constraints with multiple http-method-omissions can be
   incorrectly applied
 + 406390 406617 removed tiny race from handling of suspend and complete
 + 406437 Digest Auth supports out of order nc
 + 406449 Session's disconnect not detected
 + 406617 Spin in Request.recycle
 + 406618 Jetty startup in OSGi Equinox fails when using option
   jetty.home.bundle=org.eclipse.jetty.osgi.boot
 + 406753 jetty-runner contains invalid signature files
 + 406768 Improved handling of static content resources
 + 406861 IPv6 redirects fail.
 + 406923 Accept CRLF or LF but not CR as line termination
 + 406962 Improve attribute names in Request
 + 407075 Do not dispatch from complete
 + 407135 Unauthorized response causes retry loop.
 + 407136 @PreDestroy called after Servlet.destroy()
 + 407173 java.lang.IllegalStateException: null when using JDBCSessionManager
 + 407214 Reduce build logging of OSGi modules

jetty-9.0.2.v20130417 - 17 April 2013
 + 364921 FIN WAIT sockets
 + 402885 reuse Deflaters in GzipFilter
 + 403591 do not use the ConcurrentArrayBlockingQueue for thread pool, selector
   and async request log
 + 404511 fixed poor methods in ArrayTernaryTrie
 + 405119 Tidy up comments and code formatting for osgi
 + 405352 Servlet init-param always overridden by WebServlet annotation
 + 405364 spdy imeplement MAX_CONCURRENT_STREAMS
 + 405449 spdy improve handling of duplicate stream Ids
 + 405540 ServletContextListeners call in reverse in doStop
 + 405551 InputStreamResponseListener.await returns null when request fails.
 + 405679 example other server for documentation

jetty-9.0.1.v20130408 - 08 April 2013
 + 384552 add comment to jetty-https.xml describing keymanager password
 + 385488 non existing resources in collection are just warnings
 + 392129 fixed merged of handling of timeouts after startAsync
 + 393971 Improve setParentLoaderPriorty javadoc
 + 393972 Improve WebAppContext classloading javadoc
 + 395620 do not managed inherited life cycle listeners
 + 396562 Add an implementation of RequestLog that supports Slf4j
 + 399967 Destroyables destroyed on undeploy and shutdown hook
 + 400142 ConcurrentModificationException in JDBC SessionManger
 + 400144 When loading a session fails the JDBCSessionManger produces duplicate
   session IDs
 + 400689 Add support for Proxy authentication.
 + 401150 close input stream used from cached resource
 + 401806 spdy push properly pass through request and response headers for
   pushed resources
 + 402397 InputStreamResponseListener early close inputStream cause hold lock.
 + 402485 reseed secure random
 + 402626 Do not required endpoint host checking by default in server and
   configure in client
 + 402666 Improve handling of TLS exceptions due to raw socket close.
 + 402694 setuid as LifeCycle listener
 + 402706 HttpSession.setMaxInactiveInterval(int) does not change JDBCSession
   expiry
 + 402726 WebAppContext references old WebSocket packages in system and server
   classes
 + 402735 jetty.sh to support status which is == check
 + 402757 WebSocket client module can't be used with WebSocket server module in
   the same WAR.
 + 402833 Test harness for global error page and hide exception message from
   reason string
 + 402844 STOP.PORT & STOP.KEY behaviour has changed
 + 402982 Premature initialization of Servlets
 + 402984 WebSocket Upgrade must honor case insensitive header fields in
   upgrade request
 + 403122 Session replication fails with ClassNotFoundException when session
   attribute is Java dynamic proxy
 + 403280 Update to javax.el 2.2.4
 + 403281 jetty.sh waits for started or failure before returning
 + 403360 Named connectors
 + 403370 move frameBytes.fail() call in StandardSession.flush() outside the
   synchronized block to avoid deadlock
 + 403373 WebSocket change timeout log level from warn -> info
 + 403380 Introduce WebSocketTimeoutException to differentiate between EOF on
   write and Timeout
 + 403451 Review synchronization in SslConnection.
 + 403510 HttpSession maxInactiveInterval is not serialized in HashSession
 + 403513 jetty:run goal cannot be executed twice during the maven build
 + 403570 Asynchronous Request Logging
 + 403591 do not use the ConcurrentArrayBlockingQueue for thread pool, selector
   and async request log
 + 403817 Use of WebSocket Session.close() results in invalid status code
 + 404029 port jetty-monitor to jetty-9 and activate it
 + 404036 JDBCSessionIdManager.doStart() method should not call
   cleanExpiredSessions() because Listeners can't be notified
 + 404067 If cannot connect to db fail startup of JDBCSessionIdManager
 + 404128 Add Vary headers rather than set them
 + 404176 Jetty's AnnotationConfiguration class does not scan non-jar resources
   on the container classpath
 + 404204 Exception from inputstream cause hang or timeout.
 + 404283 org.eclipse.jetty.util.Scanner.scanFile() dies with an NPE if
   listFiles() returns null
 + 404323 Improved parameterization of https and SPDY
 + 404325 data constraint redirection does send default port
 + 404326 set status when Request.setHandled(true) is called
 + 404511 Replaced all StringMap usage with Tries
 + 404517 Close connection if request received after half close
 + 404610 Reintroduce ability to disallow TLS renegotiation.
 + 404757 SPDY can only be built with the latest JDK version.
 + 404789 Support IPv6 addresses in DoSFilter white list.
 + 404881 Allow regexs for SslContextFactory.setIncludeCipherSuites() and
   .setExcludeCipherSuites()
 + 404889 SelectorManager accepts attachments with sockets
 + 404906 servlets with load-on-startup = 0 are not fired up on jetty 9 startup
 + 404958 Fixed Resource.newSystemResource striped / handling
 + 405044 Query parameters lost for non GET or POST.

jetty-9.0.0.v20130308 - 08 March 2013
 + 399070 add updated version of npn-boot jar to start.ini
 + 399799 do not hold lock while calling invalidation listeners
 + 399967 Destroyables destroyed on undeploy and shutdown hook
 + 400312 ServletContextListener.contextInitialized() is not called when added
   in ServletContainerInitializer.onStartup
 + 401495 removed unused getOutputStream
 + 401531 StringIndexOutOfBoundsException for "/*" <url-pattern> of
   <jsp-property-group> fix for multiple mappings to *.jsp
 + 401641 Fixed MBean setter for String[]
 + 401642 Less verbose INFOs
 + 401643 Improved Authentication exception messages and provided quiet servlet
   exception
 + 401644 Dump does not login user already logged in
 + 401651 Abort request if maxRequestsQueuedPerDestination is reached.
 + 401777 InputStreamResponseListener CJK byte (>=128) cause EOF.
 + 401904 fixed getRemoteAddr to return IP instead of hostname
 + 401908 Enhance DosFilter to allow dynamic configuration of attributes.
 + 401966 Ensure OSGI WebApp as Service (WebAppContext) can be deployed only
   through ServiceWebAppProvider
 + 402008 Websocket blocking write hangs when remote client dies (or is killed)
   without going thru Close handshake
 + 402048 org.eclipse.jetty.server.ShutdownMonitor doesn't stop after the jetty
   server is stopped
 + 402075 Massive old gen growth when hit by lots of non persistent
   connections.
 + 402090 httpsender PendingState cause uncertain data send to server.
 + 402106 fixed URI resize in HttpParser
 + 402148 Update Javadoc for WebSocketServlet for new API
 + 402154 WebSocket / Session.setIdleTimeout(ms) should support in-place idle
   timeout changes
 + 402185 updated javascript mime-type
 + 402277 spdy proxy: fix race condition in nested push streams initiated by
   upstream server. Fix several other small proxy issues
 + 402316 HttpReceiver and null pointer exception.
 + 402341 Host with default port causes redirects loop.
 + 402726 WebAppContext references old WebSocket packages in system and server
   classes
 + 402757 WebSocket client module can't be used with WebSocket server module in
   the same WAR

jetty-8.1.12.v20130726 - 26 July 2013
 + 396706 CGI support parameters
 + 397193 MongoSessionManager refresh updates last access time
 + 407342 ReloadedSessionMissingClassTest uses class compiled with jdk7
 + 408529 Etags set in 304 response
 + 408600 set correct jetty.url in all pom files
 + 408642 setContentType from addHeader
 + 408662 In pax-web servlet services requests even if init() has not finished
   running
 + 408806 getParameter returns null on Multipart request if called before
   request.getPart()/getParts()
 + 408909 GzipFilter setting of headers when reset and/or not compressed
 + 409028 Jetty HttpClient does not work with proxy CONNECT method.
 + 409133 Empty <welcome-file> causes StackOverflowError
 + 409436 NPE on context restart using dynamic servlet registration
 + 409449 Ensure servlets, filters and listeners added via dynamic
   registration, annotations or descriptors are cleaned on context restarts
 + 409556 FileInputStream not closed in DirectNIOBuffer
 + 410405 Avoid NPE for requestDispatcher(../)
 + 410630 MongoSessionManager conflicting session update op
 + 410750 NoSQLSessions: implement session context data persistence across
   server restarts
 + 410893 async support defaults to false for spec created servlets and filters
 + 411135 HttpClient may send proxied https requests to the proxy instead of
   the target server.
 + 411216 RequestLogHandler handles async completion
 + 411458 MultiPartFilter getParameterMap doesn't preserve multivalued
   parameters 411459  MultiPartFilter.Wrapper getParameter should use charset
   encoding of part
 + 411755 MultiPartInputStreamParser fails on base64 encoded content
 + 411909 GzipFilter flushbuffer() results in erroneous finish() call
 + 412712 HttpClient does not send the terminal chunk after partial writes.
 + 412750 HttpClient close expired connections fix
 + 413371 Default JSON.Converters for List and Set.
 + 413372 JSON Enum uses name rather than toString()
 + 413684 Trailing slash shows JSP source
 + 413812 Make RateTracker serializable

jetty-7.6.12.v20130726 - 26 July 2013
 + 396706 CGI support parameters
 + 397193 MongoSessionManager refresh updates last access time
 + 407342 ReloadedSessionMissingClassTest uses class compiled with jdk7
 + 408529 Etags set in 304 response
 + 408600 set correct jetty.url in all pom files
 + 408642 setContentType from addHeader
 + 408662 In pax-web servlet services requests even if init() has not finished
   running
 + 408909 GzipFilter setting of headers when reset and/or not compressed
 + 409028 Jetty HttpClient does not work with proxy CONNECT method.
 + 409133 Empty <welcome-file> causes StackOverflowError
 + 409556 FileInputStream not closed in DirectNIOBuffer
 + 410630 MongoSessionManager conflicting session update op
 + 410750 NoSQLSessions: implement session context data persistence across
   server restarts
 + 411135 HttpClient may send proxied https requests to the proxy instead of
   the target server.
 + 411216 RequestLogHandler handles async completion
 + 411458 MultiPartFilter getParameterMap doesn't preserve multivalued
   parameters 411459  MultiPartFilter.Wrapper getParameter should use charset
   encoding of part
 + 411755 MultiPartInputStreamParser fails on base64 encoded content
 + 411909 GzipFilter flushbuffer() results in erroneous finish() call
 + 412712 HttpClient does not send the terminal chunk after partial writes.
 + 412750 HttpClient close expired connections fix
 + 413371 Default JSON.Converters for List and Set.
 + 413372 JSON Enum uses name rather than toString()
 + 413684 Trailing slash shows JSP source
 + 413812 Make RateTracker serializable

jetty-8.1.11.v20130520 - 20 May 2013
 + 402844 STOP.PORT & STOP.KEY behaviour has changed
 + 403281 jetty.sh waits for started or failure before returning
 + 403513 jetty:run goal cannot be executed twice during the maven build
 + 403570 Asynchronous Request Logging
 + 404010 fix cast exception in mongodb session manager
 + 404128 Add Vary headers rather than set them
 + 404283 org.eclipse.jetty.util.Scanner.scanFile() dies with an NPE if
   listFiles() returns null
 + 404325 data constraint redirection does send default port
 + 404517 Close connection if request received after half close
 + 404789 Support IPv6 addresses in DoSFilter white list.
 + 404958 Fixed Resource.newSystemResource striped / handling
 + 405281 allow filemappedbuffers to not be used
 + 405537 NPE in rendering JSP using SPDY and wrapped ServletRequest
 + 406437 Digest Auth supports out of order nc
 + 406618 Jetty startup in OSGi Equinox fails when using option
   jetty.home.bundle=org.eclipse.jetty.osgi.boot
 + 406923 CR line termination
 + 407136 @PreDestroy called after Servlet.destroy()
 + 407173 java.lang.IllegalStateException: null when using JDBCSessionManager
 + 407931 Add toggle for failing on servlet availability
 + 407976 JDBCSessionIdManager potentially leaves server in bad state after
   startup
 + 408077 HashSessionManager leaves file handles open after being stopped
 + 408446 Multipart parsing issue with boundry and charset in ContentType
   header

jetty-8.1.10.v20130312 - 12 March 2013
 + 376273 Early EOF because of SSL Protocol Error on
   https://api-3t.paypal.com/nvp.
 + 381521 allow compress methods to be configured
 + 392129 fixed handling of timeouts after startAsync
 + 394064 ensure that JarFile instances are closed on JarFileResource.release()
 + 398649 ServletContextListener.contextDestroyed() is not called on
   ContextHandler unregistration
 + 399703 made encoding error handling consistent
 + 399799 do not hold lock while calling invalidation listeners
 + 399967 Shutdown hook calls destroy
 + 400040 NullPointerException in HttpGenerator.prepareBuffers
 + 400142 ConcurrentModificationException in JDBC SessionManger
 + 400144 When loading a session fails the JDBCSessionManger produces duplicate
   session IDs
 + 400312 ServletContextListener.contextInitialized() is not called when added
   in ServletContainerInitializer.onStartup
 + 400457 Thread context classloader hierarchy not searched when finding
   webapp's java:comp/env
 + 400859 limit max size of writes from cached content
 + 401211 Remove requirement for jetty-websocket.jar in WEB-INF/lib
 + 401317 Make Safari 5.x websocket support minVersion level error more clear
 + 401382 Prevent parseAvailable from parsing next chunk when previous has not
   been consumed. Handle no content-type in chunked request.
 + 401474 Performance problem in org.eclipse.jetty.annotation.AnnotationParser
 + 401485 zip file closed exception
 + 401531 StringIndexOutOfBoundsException for "/*" <url-pattern> of
   <jsp-property-group> fix for multiple mappings to *.jsp
 + 401908 Enhance DosFilter to allow dynamic configuration of attributes.
 + 402048 org.eclipse.jetty.server.ShutdownMonitor doesn't stop after the jetty
   server is stopped
 + 402485 reseed secure random
 + 402735 jetty.sh to support status which is == check
 + 402833 Test harness for global error page and hide exception message from
   reason string

jetty-7.6.11.v20130520 - 20 May 2013
 + 402844 STOP.PORT & STOP.KEY behaviour has changed
 + 403281 jetty.sh waits for started or failure before returning
 + 403513 jetty:run goal cannot be executed twice during the maven build
 + 403570 Asynchronous Request Logging
 + 404010 fix cast exception in mongodb session manager
 + 404128 Add Vary headers rather than set them
 + 404283 org.eclipse.jetty.util.Scanner.scanFile() dies with an NPE if
   listFiles() returns null
 + 404325 data constraint redirection does send default port
 + 404517 Close connection if request received after half close
 + 404789 Support IPv6 addresses in DoSFilter white list.
 + 404958 Fixed Resource.newSystemResource striped / handling
 + 405281 allow filemappedbuffers to not be used
 + 405537 NPE in rendering JSP using SPDY and wrapped ServletRequest
 + 406437 Digest Auth supports out of order nc
 + 406923 CR line termination
 + 407136 @PreDestroy called after Servlet.destroy()
 + 407173 java.lang.IllegalStateException: null when using JDBCSessionManager
 + 407976 JDBCSessionIdManager potentially leaves server in bad state after
   startup
 + 408077 HashSessionManager leaves file handles open after being stopped
 + 408446 Multipart parsing issue with boundry and charset in ContentType
   header

jetty-7.6.10.v20130312 - 12 March 2013
 + 376273 Early EOF because of SSL Protocol Error on
   https://api-3t.paypal.com/nvp.
 + 381521 allow compress methods to be configured
 + 394064 ensure that JarFile instances are closed on JarFileResource.release()
 + 398649 ServletContextListener.contextDestroyed() is not called on
   ContextHandler unregistration
 + 399703 made encoding error handling consistent
 + 399799 do not hold lock while calling invalidation listeners
 + 399967 Shutdown hook calls destroy
 + 400040 NullPointerException in HttpGenerator.prepareBuffers
 + 400142 ConcurrentModificationException in JDBC SessionManger
 + 400144 When loading a session fails the JDBCSessionManger produces duplicate
   session IDs
 + 400457 Thread context classloader hierarchy not searched when finding
   webapp's java:comp/env
 + 400859 limit max size of writes from cached content
 + 401211 Remove requirement for jetty-websocket.jar in WEB-INF/lib
 + 401317 Make Safari 5.x websocket support minVersion level error more clear
 + 401382 Prevent parseAvailable from parsing next chunk when previous has not
   been consumed. Handle no content-type in chunked request.
 + 401474 Performance problem in org.eclipse.jetty.annotation.AnnotationParser
 + 401531 StringIndexOutOfBoundsException for "/*" <url-pattern> of
   <jsp-property-group> fix for multiple mappings to *.jsp
 + 401908 Enhance DosFilter to allow dynamic configuration of attributes.
 + 402048 org.eclipse.jetty.server.ShutdownMonitor doesn't stop after the jetty
   server is stopped
 + 402485 reseed secure random
 + 402735 jetty.sh to support status which is == check
 + 402833 Test harness for global error page and hide exception message from
   reason string

jetty-9.0.0.RC2 - 24 February 2013
 + Fix etc/jetty.xml TimerScheduler typo that is preventing normal startup
 + Fix etc/jetty-https.xml ExcludeCipherSuites typo that prevents SSL startup
 + Fix websocket memory use

jetty-9.0.0.RC1 - 22 February 2013
 + 227244 Remove import of backport-util-concurrent Arrays class
 + 362854 Continuation implementations may deadlock.
 + 376273 Early EOF because of SSL Protocol Error on
   https://api-3t.paypal.com/nvp.
 + 381521 allow compress methods to be configured
 + 388103 Add API for tracking down upload progress.
 + 394064 ensure that JarFile instances are closed on JarFileResource.release()
 + 398649 ServletContextListener.contextDestroyed() is not called on
   ContextHandler unregistration
 + 399463 add start.ini documentation for OPTIONS. Remove reference to
   start_config
 + 399520 Websocket Server Connection needs session idle timeouts
 + 399535 Websocket-client connect should have configurable connect timeout
 + 400014 Http async client DNS performance.
 + 400040 NullPointerException in HttpGenerator.prepareBuffers
 + 400184 SslContextFactory change. Disable hostname verification if trustAll
   is set
 + 400255 Using WebSocket.maxMessageSize results in IllegalArgumentException
 + 400434 Add support for an OutputStream ContentProvider.
 + 400457 Thread context classloader hierarchy not searched when finding
   webapp's java:comp/env
 + 400512 ClientUpgradeRequet.addExtension() should fail if extension is not
   installed
 + 400555 HttpProxyEngine: Add http version header in response
 + 400631 Calling flush() on HttpServletResponse.getOutputStream() after last
   byte of body causes EofException.
 + 400734 NPE for redirects with relative location.
 + 400738 ResourceHandler doesn't support range requests
 + 400848 Redirect fails with non-encoded location URIs.
 + 400849 Conversation hangs if non-first request fails when queued.
 + 400859 limit max size of writes from cached content
 + 400864 Added LowResourcesMonitor
 + 401177 Make org.eclipse.jetty.websocket.api.WebSocketAdapter threadsafe
 + 401183 Handle push streams in new method StreamFrameListener.onPush()
   instead of SessionFrameListener.syn()
 + 401211 Remove requirement for jetty-websocket.jar in WEB-INF/lib
 + 401317 Make Safari 5.x websocket support minVersion level error more clear
 + 401382 Prevent parseAvailable from parsing next chunk when previous has not
   been consumed. Handle no content-type in chunked request.
 + 401414 Hostname verification fails.
 + 401427 WebSocket messages sent from onConnect fail to be read by jetty
   websocket-client
 + 401474 Performance problem in org.eclipse.jetty.annotation.AnnotationParser
 + 401485 zip file closed exception

jetty-9.0.0.RC0 - 01 February 2013
 + 362226 HttpConnection "wait" call causes thread resource exhaustion
 + 370384 jetty-aggregate not used in jetty-distribution
 + 381351 defaults for keymanager and trustmanager come from their factories
   and not hardcoded
 + 381521 Only set Vary header when content could be compressed
 + 381689 Allow jetty-runner to specify listen host along with listen port
 + 382237 support non java JSON classes
 + 385306 added getURI method
 + 391248 fixing localhost checking in statistics servlet
 + 391249 fix for invalid XML node dispatchedTimeMean in statistics servlet
 + 391345 fix missing br tag in statistics servlet
 + 393933 remove deprecated classes/methods and consolidate some static methods
   to SslContextFactory
 + 393968 fix typo in javadoc
 + 394541 remove continuation jar from distro, add as dep to test-jetty-webapp
 + 395232 UpgradeRequest object passed to createWebSocket() has null Session
 + 395444 Disabling Websocket Compress Extensions (not working with Chrome /
   deflate problem)
 + 396428 Test for WebSocket masking on client fragments per RFC 6455 Sec 5.1
 + 396574 add JETTY_HOME as a location for pid to be found
 + 396606 make spdy proxy capable of receiving SPDY and talk HTTP to the
   upstream server
 + 397168 backed of test timing
 + 397769 TimerScheduler does not relinquish cancelled tasks.
 + 398872 SslConnection should not be notified of idle timeouts. First
   solution. Merge branch 'ssl_idle_timeout_ignored'.
 + 399132 check parent dir of session store against file to be removed
 + 399173 UpgradeRequest.getParameterMap() should never return null
 + 399242 Reduce/eliminate false sharing in BlockingArrayQueue.
 + 399319 Request.getURI() may return negative ports.
 + 399324 HttpClient does not handle correctly UnresolvedAddressException.
 + 399343 OnWebSocketConnect should use api.Session parameter instead.
 + 399344 Add missing @OnWebSocketError annotation
 + 399397 websocket-client needs better upgrade failure checks
 + 399421 Add websocket.api.Session.disconnect() for harsh low level connection
   disconnect
 + 399515 Websocket-client connect issues should report to websocket onError
   handlers
 + 399516 Websocket UpgradeException should contain HTTP Request/Response
   information
 + 399566 Running org.eclipse.jetty.server.session.MaxInactiveMigrationTest
   produces stack trace
 + 399568 OSGi tests can't find websocket classes
 + 399576 Server dumpStdErr throws exception if server is stopping
 + 399669 Remove WebSocketConnection in favor of websocket.api.Session
 + 399689 Websocket RFC6455 extension handshake fails if server doesn't have
   extension
 + 399703 made encoding error handling consistent
 + 399721 Change <Ref id= ...> to <Ref refid= ...>

jetty-9.0.0.M5 - 19 January 2013
 + 367638 throw exception for excess form keys
 + 381521 Only set Vary header when content could be compressed
 + 391623 Making --stop with STOP.WAIT perform graceful shutdown
 + 393158 java.lang.IllegalStateException when sending an empty InputStream
 + 393220 remove dead code from ServletHandler and log ServletExceptions in
   warn instead of debug
 + 393733 WebSocketClient interface should support multiple connections
 + 395885 ResourceCache should honor useFileMappedBuffer if set
 + 396253 FilterRegistration wrong order
 + 396459 Log specific message for empty request body for multipart mime
   requests
 + 396500 HttpClient Exchange takes forever to complete when less content sent
   than Content-Length
 + 396886 MultiPartFilter strips bad escaping on filename="..."
 + 397110 Accept %uXXXX encodings in URIs
 + 397111 Tolerate empty or excessive whitespace preceeding MultiParts
 + 397112 Requests with byte-range throws NPE if requested file has no mimetype
   (eg no file extension)
 + 397114 run-forked with waitForChild=false can lock up
 + 397130 maxFormContentSize set in jetty.xml is ignored
 + 397190 improve ValidUrlRule to iterate on codepoints
 + 397321 Wrong condition in default start.config for annotations
 + 397535 Support pluggable alias checking to support symbolic links
 + 397769 TimerScheduler does not relinquish cancelled tasks.
 + 398105 Clean up WebSocketPolicy
 + 398285 ProxyServlet mixes cookies from different clients.
 + 398337 UTF-16 percent encoding in UTF-16 form content
 + 398582 Move lib/jta jar into lib/jndi
 + JETTY-1533 handle URL with no path

jetty-9.0.0.M4 - 21 December 2012
 + 392417 Prevent Cookie parsing interpreting unicode chars
 + 393220 remove dead code from ServletHandler and log ServletExceptions in
   warn instead of debug
 + 393770 Error in ContextHandler.setEventListeners(EventListener[])
 + 394210 spdy api rename stream.syn() to stream.push()
 + 394211 spdy: Expose RemoteServerAddress and LocalServerAddress in
   StandardSession
 + 394294 Start web-bundles started before jetty
 + 394370 Add integration test for client resetting SPDY push SYN's
 + 394514 Preserve URI parameters in sendRedirect
 + 394552 HEAD requests don't work for jetty-client.
 + 394719 remove regex from classpath matching
 + 394829 Session can not be restored after SessionManager.setIdleSavePeriod
   has saved the session
 + 394839 Allow multipart mime with no boundary
 + 394854 optimised promise implementation
 + 394870 Make enablement of remote access to test webapp configurable in
   override-web.xml
 + 395168 fix unavailable attributes when return type has annotation on super
   class
 + 395215 Multipart mime with just LF and no CRLF: add test for legacy filter
 + 395220 New InputStream extension to allow a mix of EOL styles between
   headers and content
 + 395312 log.warn if a SPDY stream gets committed twice
 + 395313 HttpTransportOverSPDY.send() does not rethrow exceptions, but call
   Callback.failed() only
 + 395314 Add missing flush() call after StandardSession.complete() has been
   called. Some test cleanup.
 + 395344 Move JSR-356 (Java WebSocket API) work off to Jetty 9.1.x
 + 395380 add ValidUrlRule to jetty-rewrite
 + 395394 allow logging from boot classloader
 + 395574 port jetty-runner and StatisticsServlet to jetty-9
 + 395605 class cast exception in XMLConfiguration fixed
 + 395649 add jetty-setuid back into jetty 9 and distribution
 + 395794 slightly modified fix for empty file extenstion to mime type mapping.
   Added a default, so it will also work with unknown file extensions
 + 396036 SPDY send controlFrames even if Stream is reset to avoid breaking the
   compression context
 + 396193 spdy remove timeout parameters from api and move them to the Info*
   classes
 + 396459 Log specific message for empty request body for multipart mime
   requests
 + 396460 Make ServerConnector configurable with jetty-maven-plugin
 + 396472 org.eclipse.jetty.websocket needs to be removed from serverclasses as
   it should only be a systemclass
 + 396473 JettyWebXMlConfiguration does not reset serverclasses
 + 396474 add websocket server classes to jetty-maven-plugin classpath
 + 396475 Remove unneeded websocket-server dependency from test-jetty-webapp
 + 396518 Websocket AB Tests should test for which side disconnected and
   closed.wasClean
 + 396687 missing jetty-io dependency in jetty-servlets
 + JETTY-796 jetty ant plugin improvements

jetty-9.0.0.M3 - 20 November 2012
 + 391623 Add option to --stop to wait for target jetty to stop
 + 392237 Port test-integration to jetty-9
 + 392492 expect headers only examined for requests>=HTTP/1.1
 + 392850 ContextLoaderListener not called in 9.0.0.M1 and M2
 + 393075 1xx, 204, 304 responses ignore headers that suggest content
 + 393832 start connectors last
 + 393947 additional tests
 + 394143 add jetty-all aggregate via release profile
 + 394144 add jetty-jaspi

jetty-8.1.9.v20130131 - 31 January 2013
 + 362226 HttpConnection "wait" call causes thread resource exhaustion
 + 367638 throw exception for excess form keys
 + 381521 Only set Vary header when content could be compressed
 + 382237 support non java JSON classes
 + 391248 fixing localhost checking in statistics servlet
 + 391249 fix for invalid XML node dispatchedTimeMean in statistics servlet
 + 391345 fix missing br tag in statistics servlet
 + 391623 Add option to --stop to wait for target jetty to stop
 + 392417 Prevent Cookie parsing interpreting unicode chars
 + 392492 expect headers only examined for requests>=HTTP/1.1
 + 393075 1xx 204 and 304 ignore all headers suggesting content
 + 393158 java.lang.IllegalStateException when sending an empty InputStream
 + 393220 remove dead code from ServletHandler and log ServletExceptions in
   warn instead of debug
 + 393947 additional tests
 + 393968 fix typo in javadoc
 + 394294 A web-bundle started before jetty-osgi should be deployed as a webapp
   when jetty-osgi starts
 + 394514 Preserve URI parameters in sendRedirect
 + 394541 remove continuation jar from distro, add as dep to test-jetty-webapp
 + 394719 remove regex from classpath matching
 + 394811 Make JAASLoginService log login failures to DEBUG instead of WARN.
   Same for some other exceptions.
 + 394829 Session can not be restored after SessionManager.setIdleSavePeriod
   has saved the session
 + 394839 Allow multipart mime with no boundary
 + 394870 Make enablement of remote access to test webapp configurable in
   override-web.xml
 + 395215 Multipart mime with just LF and no CRLF
 + 395380 add ValidUrlRule to jetty-rewrite
 + 395394 allow logging from boot classloader
 + 396253 FilterRegistration wrong order
 + 396459 Log specific message for empty request body for multipart mime
   requests
 + 396500 HttpClient Exchange takes forever to complete when less content sent
   than Content-Length
 + 396574 add JETTY_HOME as a location for pid to be found
 + 396886 MultiPartFilter strips bad escaping on filename="..."
 + 397110 Accept %uXXXX encodings in URIs
 + 397111 Tolerate empty or excessive whitespace preceeding MultiParts
 + 397112 Requests with byte-range throws NPE if requested file has no mimetype
   (eg no file extension)
 + 397130 maxFormContentSize set in jetty.xml is ignored
 + 397190 improve ValidUrlRule to iterate on codepoints
 + 397321 Wrong condition in default start.config for annotations
 + 397535 Support pluggable alias checking to support symbolic links
 + 398337 UTF-16 percent encoding in UTF-16 form content
 + 399132 check parent dir of session store against file to be removed
 + JETTY-1533 handle URL with no path

jetty-7.6.9.v20130131 - 31 January 2013
 + 362226 HttpConnection "wait" call causes thread resource exhaustion
 + 367638 throw exception for excess form keys
 + 381521 Only set Vary header when content could be compressed
 + 382237 support non java JSON classes
 + 391248 fixing localhost checking in statistics servlet
 + 391249 fix for invalid XML node dispatchedTimeMean in statistics servlet
 + 391345 fix missing br tag in statistics servlet
 + 391623 Add option to --stop to wait for target jetty to stop
 + 392417 Prevent Cookie parsing interpreting unicode chars
 + 392492 expect headers only examined for requests>=HTTP/1.1
 + 393075 1xx 204 and 304 ignore all headers suggesting content
 + 393220 remove dead code from ServletHandler and log ServletExceptions in
   warn instead of debug
 + 393947 additional tests
 + 393968 fix typo in javadoc
 + 394514 Preserve URI parameters in sendRedirect
 + 394541 remove continuation jar from distro, add as dep to test-jetty-webapp
 + 394719 remove regex from classpath matching
 + 394811 Make JAASLoginService log login failures to DEBUG instead of WARN.
   Same for some other exceptions.
 + 394829 Session can not be restored after SessionManager.setIdleSavePeriod
   has saved the session
 + 394839 Allow multipart mime with no boundary
 + 395215 Multipart mime with just LF and no CRLF
 + 395380 add ValidUrlRule to jetty-rewrite
 + 395394 allow logging from boot classloader
 + 396459 Log specific message for empty request body for multipart mime
   requests
 + 396500 HttpClient Exchange takes forever to complete when less content sent
   than Content-Length
 + 396574 add JETTY_HOME as a location for pid to be found
 + 396886 MultiPartFilter strips bad escaping on filename="..."
 + 397110 Accept %uXXXX encodings in URIs
 + 397111 Tolerate empty or excessive whitespace preceeding MultiParts
 + 397112 Requests with byte-range throws NPE if requested file has no mimetype
   (eg no file extension)
 + 397130 maxFormContentSize set in jetty.xml is ignored
 + 397190 improve ValidUrlRule to iterate on codepoints
 + 397321 Wrong condition in default start.config for annotations
 + 397535 Support pluggable alias checking to support symbolic links
 + 398337 UTF-16 percent encoding in UTF-16 form content
 + 399132 check parent dir of session store against file to be removed
 + JETTY-1533 handle URL with no path
 + 394215 Scheduled tasks throwing exceptions kill java.util.Timer thread.
 + 394232 add jetty-ant into jetty9
 + 394357 Make JarResource constructors protected
 + 394370 Add unit tests for HttpTransportOverSPDY.send()
 + 394383 add logging of the SSLEngine
 + 394545 Add jetty-jaas dependency to jetty-maven-plugin
 + 394671 Fix setting loglevel on commandline, organize import, fix javadoc
 + JETTY-846 Support maven-war-plugin configuration for jetty-maven-plugin; fix
   NPE

jetty-9.0.0.M2 - 06 November 2012
 + 371170 MongoSessionManager LastAccessTimeTest fails
 + 391877 org.eclipse.jetty.webapp.FragmentDescriptor incorrectly reporting
   duplicate others for after ordering
 + 392237 Split jaas from jetty-plus into jetty-jaas and port the
   test-jaas-webapp from codehaus
 + 392239 Allow no error-code or exception for error-pages
 + 392304 fixed intermittent client SSL failure. Correctly compact in flip2fill
 + 392525 Add option to --stop-wait to specify timeout
 + 392641 JDBC Sessions not scavenged if expired during downtime
 + 392812 MongoSessionIDManager never purges old sessions
 + 392959 Review HttpClient.getConversation(long).
 + 393014 Mongodb purgevalid using query for purgeinvalid
 + 393015 Mongodb purge not rescheduled
 + 393075 Jetty WebSocket client cannot connect to Tomcat WebSocket Server
 + 393218 add xsd=application/xml mime mapping to defaults
 + 393291 Confusing log entry about (non) existing webAppSourceDirectory
 + 393303 use jetty-web.xml to explicitly add the jetty packages that need
   visability.   This commit also sucked in some changes made to help with the
   documentation process (improving deployer configuration management
 + 393363 Use Locale.ENGLISH for all toUpperCase and toLowerCase calls
 + 393368 min websocket version
 + 393383 delay onClose call until closeOut is done
 + 393494 HashSessionManager can't delete unrestorable sessions on Windows
 + JETTY-1547 Jetty does not honor web.xml
   web-app/jsp-config/jsp-property-group/default-content-type
 + JETTY-1549 jetty-maven-plugin fails to reload the LoginService properly
 + JETTY-1550 virtual WEB-INF not created if project has overlays

jetty-8.1.8.v20121106 - 06 November 2012
 + 371170 MongoSessionManager LastAccessTimeTest fails
 + 388675 Non utf8 encoded query strings not decoded to parameter map using
   queryEncoding
 + 388706 Avoid unnecessary indirection through Charset.name
 + 389390 AnnotationConfiguration is ignored if the metadata-complete attribute
   is present in an override descriptor regardless of the value
 + 389452 if web-fragment metadata-complete==true still scan its related jar if
   there there is a ServletContainerInitializer, ensure webapp restarts work
 + 389686 Fix reference to org.eclipse.jetty.util.log.stderr.LONG system
   property in javadoc for StdErrLog
 + 389956 Bad __context set in WebAppContext.start sequence with respect to ENC
   setup
 + 389965 OPTIONS should allow spaces in comma separated list
 + 390108 Servlet 3.0 API for programmatic login doesn't appear to work
 + 390161 Apply DeferredAuthentication fix to jaspi
 + 390163 Implement ServletRegistration.Dynamic.setServletSecurity
 + 390503 http-method-omission element not being processed
 + 390560 The method AnnotationParser.getAnnotationHandlers(String) always
   returns a empty collection.
 + 391080 Multipart temp files can be left on disk from Request.getPart and
   getParts
 + 391082 No exception if multipart input stream incomplete
 + 391188 Files written with Request.getPart().write(filename) should not be
   auto-deleted
 + 391483 fix bad javadoc example in shutdown handler
 + 391622 Be lenient on RFC6265 restriction on duplicate cookie names in same
   response
 + 391623 Add option to --stop to wait for target jetty to stop
 + 391877 org.eclipse.jetty.webapp.FragmentDescriptor incorrectly reporting
   duplicate others for after ordering
 + 392239 Allow no error-code or exception for error-pages
 + 392525 Add option to --stop-wait to specify timeout
 + 392641 JDBC Sessions not scavenged if expired during downtime
 + 392812 MongoSessionIDManager never purges old sessions
 + 393014 Mongodb purgevalid using query for purgeinvalid
 + 393015 Mongodb purge not rescheduled
 + 393075 Jetty WebSocket client cannot connect to Tomcat WebSocket Server
 + 393218 add xsd=application/xml mime mapping to defaults
 + 393363 Use Locale.ENGLISH for all toUpperCase and toLowerCase calls
 + 393368 min websocket version
 + 393383 delay onClose call until closeOut is done
 + 393494 HashSessionManager can't delete unrestorable sessions on Windows
 + JETTY-1547 Jetty does not honor web.xml
   web-app/jsp-config/jsp-property-group/default-content-type

jetty-7.6.8.v20121106 - 06 November 2012
 + 371170 MongoSessionManager LastAccessTimeTest fails
 + 388675 Non utf8 encoded query strings not decoded to parameter map using
   queryEncoding
 + 389686 Fix reference to org.eclipse.jetty.util.log.stderr.LONG system
   property in javadoc for StdErrLog
 + 389956 Bad __context set in WebAppContext.start sequence with respect to ENC
   setup
 + 389965 OPTIONS should allow spaces in comma separated list
 + 390161 Apply DeferredAuthentication fix to jaspi
 + 390560 The method AnnotationParser.getAnnotationHandlers(String) always
   returns a empty collection.
 + 391483 fix bad javadoc example in shutdown handler
 + 391622 Be lenient on RFC6265 restriction on duplicate cookie names in same
   response
 + 391623 Add option to --stop to wait for target jetty to stop
 + 392239 Allow no error-code or exception for error-pages
 + 392525 Add option to --stop-wait to specify timeout
 + 392641 JDBC Sessions not scavenged if expired during downtime
 + 392812 MongoSessionIDManager never purges old sessions
 + 393014 Mongodb purgevalid using query for purgeinvalid
 + 393015 Mongodb purge not rescheduled
 + 393075 Jetty WebSocket client cannot connect to Tomcat WebSocket Server
 + 393218 add xsd=application/xml mime mapping to defaults
 + 393363 Use Locale.ENGLISH for all toUpperCase and toLowerCase calls
 + 393368 min websocket version
 + 393383 delay onClose call until closeOut is done
 + 393494 HashSessionManager can't delete unrestorable sessions on Windows

jetty-9.0.0.M1 - 15 October 2012
 + 369349 directory with spaces --dry-run fix
 + 385049 fix issue with pipelined connections when switching protocols
 + 387896 populate session in SessionAuthentication as a valueBound in addition
   to activation so it is populate when needed
 + 387919 throw EOFException on early eof from client on http requests
 + 387943 Catch CNFE when no jstl jars are installed
 + 387953 jstl does not work with jetty-7 in osgi
 + 388072 GZipFilter incorrectly gzips when Accept-Encoding: gzip; q=0
 + 388073 null session id from cookie causes NPE fixed
 + 388079 AbstractHttpConnection. Flush the buffer before shutting output down
   on error condition
 + 388102 Jetty HttpClient memory leaks when sending larger files
 + 388393 WebAppProvider doesn't work alongside OSGi deployer
 + 388502 handle earlyEOF with 500
 + 388652 Do not flush on handle return if request is suspended
 + 388675 Non utf8 encoded query strings not decoded to parameter map using
   queryEncoding
 + 388706 Avoid unnecessary indirection through Charset.name
 + 388895 Update dependencies for jetty-jndi
 + 389390 AnnotationConfiguration is ignored if the metadata-complete attribute
   is present in an override descriptor regardless of the value
 + 389452 if web-fragment metadata-complete==true still scan its related jar if
   there there is a ServletContainerInitializer, ensure webapp restarts work
 + 389686 Fix reference to org.eclipse.jetty.util.log.stderr.LONG system
   property in javadoc for StdErrLog
 + 389956 Bad __context set in WebAppContext.start sequence with respect to ENC
   setup
 + 389965 OPTIONS should allow spaces in comma separated list
 + 390108 Servlet 3.0 API for programmatic login doesn't appear to work
 + 390161 Apply DeferredAuthentication fix to jaspi
 + 390163 Implement ServletRegistration.Dynamic.setServletSecurity
 + 390256 Remove Jetty6 Support
 + 390263 Sec-WebSocket-Extensions from Chrome and Safari badly handled
 + 390503 http-method-omission element not being processed
 + 390560 The method AnnotationParser.getAnnotationHandlers(String) always
   returns a empty collection.
 + 391080 Multipart temp files can be left on disk from Request.getPart and
   getParts
 + 391082 No exception if multipart input stream incomplete
 + 391140 Implement x-webkit-deflate-frame extension as-used by Chrome/Safari
 + 391188 Files written with Request.getPart().write(filename) should not be
   auto-deleted
 + 391483 fix bad javadoc example in shutdown handler
 + 391588 WebSocket Client does not set masking on close frames
 + 391590 WebSocket client needs ability to set requested extensions
 + 391591 WebSocket client should support x-webkit-deflate-frame
 + 391622 Be lenient on RFC6265 restriction on duplicate cookie names in same
   response
 + 391623 Add option to --stop to wait for target jetty to stop
 + JETTY-1515 Include cookies on 304 responses from DefaultServlet.
 + JETTY-1532 HTTP headers decoded with platform's default encoding
 + JETTY-1541 fixed different behaviour for single byte writes
 + JETTY-1547 Jetty does not honor web.xml
   web-app/jsp-config/jsp-property-group/default-content-type

jetty-9.0.0.M0 - 21 September 2012
 + 380924 xmlconfiguration <Configure and <New supports named constructors,
   including dynamic ordering of parameters
 + 380928 Implement new websocket close code
 + 385448 migrate jetty jmx usage to be annotation based
 + 387928 retire jetty-ajp
 + 389639 set plugin version for jetty-jspc-maven-plugin

jetty-8.1.7.v20120910 - 10 September 2012
 + 388895 Update dependencies for jetty-jndi
 + fix busy logging statement re: sessions

jetty-7.6.7.v20120910 - 10 September 2012
 + 388895 Update dependencies for jetty-jndi
 + fix busy logging statement re: sessions

jetty-8.1.6.v20120903 - 03 September 2012
 + 347130 Empty getResourcePaths due to ZipFileClosedException
 + 367591 Support Env variables in XmlConfiguration.
 + 377055 Prevent webapp classloader leaks
 + 379207 backported fixes from jetty-9 to make hierarchy work
 + 379423 Jetty URL Decoding fails for certain international characters
 + 383304 Reset PrintWriter on response recycle
 + 384847 better name
 + 385049 fix issue with pipelined connections when switching protocols
 + 385651 Message 'Address already in use' not specific enough
 + 385925 make SslContextFactory.setProtocols and
   SslContextFactory.setCipherSuites preserve the order of the given parameters
 + 386010 JspRuntimeContext rewraps System.err
 + 386591 add UnixCrypt note to about.html
 + 386714 used deferred auth for form login and error pages
 + 387896 populate session in SessionAuthentication as a valueBound in addition
   to activation so it is populate when needed
 + 387943 Catch CNFE when no jstl jars are installed
 + 387953 jstl does not work with jetty-7 in osgi
 + 388072 GZipFilter incorrectly gzips when Accept-Encoding: gzip; q=0
 + 388073 null session id from cookie causes NPE fixed
 + 388102 Jetty HttpClient memory leaks when sending larger files
 + 388393 WebAppProvider doesn't work alongside OSGi deployer
 + 388502 handle earlyEOF with 500
 + 388652 Do not flush on handle return if request is suspended
 + JETTY-1501 Setting custom error response message changes page title
 + JETTY-1515 Include cookies on 304 responses from DefaultServlet.
 + JETTY-1527 handle requests with URIs like http://host  (ie no / )
 + JETTY-1529 Ensure new session that has just been authenticated does not get
   renewed
 + JETTY-1532 HTTP headers decoded with platform's default encoding
 + JETTY-1541 fixed different behaviour for single byte writes

jetty-7.6.6.v20120903 - 03 September 2012
 + 347130 Empty getResourcePaths due to ZipFileClosedException
 + 367591 Support Env variables in XmlConfiguration.
 + 377055 Prevent webapp classloader leaks
 + 379207 backported fixes from jetty-9 to make hierarchy work
 + 379423 Jetty URL Decoding fails for certain international characters
 + 383304 Reset PrintWriter on response recycle
 + 384847 better name
 + 385049 fix issue with pipelined connections when switching protocols
 + 385651 Message 'Address already in use' not specific enough
 + 386010 JspRuntimeContext rewraps System.err
 + 386591 add UnixCrypt note to about.html
 + 386714 used deferred auth for form login and error pages
 + 387896 populate session in SessionAuthentication as a valueBound in addition
   to activation so it is populate when needed
 + 387943 Catch CNFE when no jstl jars are installed
 + 387953 jstl does not work with jetty-7 in osgi
 + 388072 GZipFilter incorrectly gzips when Accept-Encoding: gzip; q=0
 + 388073 null session id from cookie causes NPE fixed
 + 388102 Jetty HttpClient memory leaks when sending larger files
 + 388393 WebAppProvider doesn't work alongside OSGi deployer
 + 388502 handle earlyEOF with 500
 + 388652 Do not flush on handle return if request is suspended
 + JETTY-1501 Setting custom error response message changes page title
 + JETTY-1515 Include cookies on 304 responses from DefaultServlet.
 + JETTY-1527 handle requests with URIs like http://host  (ie no / )
 + JETTY-1529 Ensure new session that has just been authenticated does not get
   renewed
 + JETTY-1532 HTTP headers decoded with platform's default encoding
 + JETTY-1541 fixed different behaviour for single byte writes
 + 385925 make SslContextFactory.setProtocols and
   SslContextFactory.setCipherSuites preserve the order of the given parameters

jetty-8.1.5.v20120716 - 16 June 2012
 + 376717 Balancer Servlet with round robin support, contribution, added
   missing license
 + 379250 Server is added to shutdown hook twice
 + 380866 maxIdleTime set to 0 after session migration
 + 381399 Unable to stop a jetty instance that has not finished starting
 + 381401 Print log warning when stop attempt made with incorrect STOP.KEY
 + 381402 Make ContextHandler take set of protected directories
 + 381521 set Vary:Accept-Encoding header for content that might be compressed
 + 381639 CrossOriginFilter does not support Access-Control-Expose-Headers.
 + 381712 Support all declared servlets that implement
   org.apache.jasper.servlet.JspServlet
 + 381825 leave URI params in forwarded requestURI
 + 381876 Monitor should wait for child to finish before exiting.
 + 382343 Jetty XML support for Map is broken.
 + 383251 500 for SocketExceptions
 + 383881 WebSocketHandler sets request as handled
 + 384254 revert change to writable when not dispatched
 + 384280 Implement preliminary ServletRegistrations
 + 384847 CrossOriginFilter is not working.
 + 384896 JDBCSessionManager fails to load existing sessions on oracle when
   contextPath is /
 + 384980 Jetty client unable to recover from Time outs when connection count
   per address hits max.
 + 385138 add getter for session path and max cookie age that seemed to
   disappear in a merge long ago
 + JETTY-1523 It is imposible to map servlet to "/" using
   WebApplicationInitializer
 + JETTY-1525 Show handle status in response debug message
 + JETTY-1530 refine search control on ldap login module

jetty-7.6.5.v20120716 - 16 July 2012
 + 376717 Balancer Servlet with round robin support, contribution, added
   missing license
 + 379250 Server is added to shutdown hook twice
 + 380866 maxIdleTime set to 0 after session migration
 + 381399 Unable to stop a jetty instance that has not finished starting
 + 381401 Print log warning when stop attempt made with incorrect STOP.KEY
 + 381402 Make ContextHandler take set of protected directories
 + 381521 set Vary:Accept-Encoding header for content that might be compressed
 + 381639 CrossOriginFilter does not support Access-Control-Expose-Headers.
 + 381712 Support all declared servlets that implement
   org.apache.jasper.servlet.JspServlet
 + 381825 leave URI params in forwarded requestURI
 + 381876 Monitor should wait for child to finish before exiting.
 + 382343 Jetty XML support for Map is broken.
 + 383251 500 for SocketExceptions
 + 383881 WebSocketHandler sets request as handled
 + 384254 revert change to writable when not dispatched
 + 384847 CrossOriginFilter is not working.
 + 384896 JDBCSessionManager fails to load existing sessions on oracle when
   contextPath is /
 + 384980 Jetty client unable to recover from Time outs when connection count
   per address hits max.
 + JETTY-1525 Show handle status in response debug message
 + JETTY-1530 refine search control on ldap login module

jetty-8.1.4.v20120524 - 24 May 2012
 + 367608 ignore the aysncrequestreadtest as it is known to fail and is waiting
   for a fix
 + 371853 Support bundleentry: protocol for webapp embedded as directory in
   osgi bundle
 + 373620 Add ch.qos.logback.access.jetty to the Import-Package for
   jetty-osgi-boot-logback bundle
 + 376152 apply context resources recursively
 + 376801 Make JAAS login modules useable without jetty infrastructure
 + 377323 Request#getParts() throws ServletException when it should be throwing
   IllegalStateException
 + 377391 Manifest updates to jetty-osgi-boot-logback
 + 377492 NPE if jsp taglibs bundle not deployed
 + 377550 set charset when content type is set
 + 377587 ConnectHandler write will block on partial write
 + 377610 New session not timed out if an old session is invalidated in scope
   of same request
 + 377709 Support for RequestParameterCallback missing
 + 378242 Re-extract war on restart if incomplete extraction
 + 378273 Remove default Bundle-Localization header
 + 378487 Null out contextPath on Request.recycle
 + 379015 Use factored jetty xml config files for defaults
 + 379046 avoid closing idle connections from selector thread
 + 379089 DefaultServlet ignores its resourceBase and uses context's
   ResourceCollection when listing diretories
 + 379194 ProxyServlet enhancement to enable easy creation of alternative
   HttpClient implementations
 + 379909 FormAuthenticator Rembers only the URL of first Request before
   authentication
 + 380034 last modified times taken from JarEntry for JarFile resources
 + 380212 Clear buffer if parsing fails due to full buffer
 + 380222 JettyPolicyRuntimeTest failure

jetty-7.6.4.v20120524 - 24 May 2012
 + 367608 ignore the aysncrequestreadtest as it is known to fail and is waiting
   for a fix
 + 371853 Support bundleentry: protocol for webapp embedded as directory in
   osgi bundle
 + 373620 Add ch.qos.logback.access.jetty to the Import-Package for
   jetty-osgi-boot-logback bundle
 + 376152 apply context resources recursively
 + 376801 Make JAAS login modules useable without jetty infrastructure
 + 377391 Manifest updates to jetty-osgi-boot-logback
 + 377492 NPE when deploying a Web Application Bundle with unresolved
   Require-TldBundle
 + 377550 set charset when content type is set
 + 377587 ConnectHandler write will block on partial write
 + 377610 New session not timed out if an old session is invalidated in scope
   of same request
 + 377709 Support for RequestParameterCallback missing
 + 378242 Re-extract war on restart if incomplete extraction
 + 378273 Remove default Bundle-Localization header
 + 378487 Null out contextPath on Request.recycle
 + 379015 Use factored jetty xml config files for defaults
 + 379046 avoid closing idle connections from selector thread
 + 379089 DefaultServlet ignores its resourceBase and uses context's
   ResourceCollection when listing diretories
 + 379194 ProxyServlet enhancement to enable easy creation of alternative
   HttpClient implementations
 + 379909 FormAuthenticator Rembers only the URL of first Request before
   authentication
 + 380034 last modified times taken from JarEntry for JarFile resources
 + 380212 Clear buffer if parsing fails due to full buffer
 + 380222 JettyPolicyRuntimeTest failure

jetty-8.1.3.v20120416 - 16 April 2012
 + 349110 MultiPartFilter records the content-type in request params
 + 367172 Remove detection for slf4j NOPLogger
 + 372678 Embedded Examples need updates for new LoginService requirement
 + 373269 Make ServletHandler.notFound() method impl do nothing - override to
   send back 404.
 + 373421 address potential race condition related to the nonce queue removing
   the same nonce twice
 + 373952 bind called too frequently on refresh
 + 374018 correctly handle requestperminuted underflow
 + 374152 jetty-all-server MANIFEST contains wrong import:
   javax.servlet.annotation;version="[2.6,3)"
 + 374252 SslConnection.onClose() does not forward to nested connection.
 + 374258 SPDY leaks SSLEngines. Made the test more reliable.
 + 374367 NPE in QueuedThreadPool.dump() with early java6 jvms
 + 374475 Response.sendRedirect does not encode UTF-8 characters properly
 + 374881 Set copyWebInf to false by default
 + 374891 enhancement to how ProxyServlet determines the proxy target
 + 375009 Filter initialization error will throw MultiException
 + 375083 Flow control should take in account window size changes from
   concurrent SETTINGS
 + 375096 If starting a server instance fails in osgi it is cleaned up.
 + 375490 NPE with --help on command line
 + 375509 Stalled stream stalls other streams or session control frames. Now
   using a "death pill" instead of a boolean in order to avoid race conditions
   where DataInfos were read from the queue (but the boolean not updated yet),
   and viceversa.
 + 375594 fixed SSL tests so they are not order dependent
 + 375709 Ensure resolveTempDirectory failure does not deadlock; improve error
   message
 + 375906 Part.getHeader method not case insensitive
 + 375970 HttpServletRequest.getRemoteAddr() returns null when HTTP is over
   SPDY.
 + 376201 HalfClosed state not handled properly. Addendum to restore previous
   behavior, where a closed stream was also half closed.
 + 376324 <max-file-size> is not respected in <multipart-config>
 + JETTY-1495 Ensure dynamic servlet addition does not cause servlets to be
   inited.
 + JETTY-1500 form parameters from multipart request not available via
   request.getParameter
 + JETTY-1504 HttpServletResponseWrapper ignored when using asyncContext?

jetty-7.6.3.v20120416 - 16 April 2012
 + 367172 Remove detection for slf4j NOPLogger
 + 373269 Make ServletHandler.notFound() method impl do nothing - override to
   send back 404.
 + 373421 address potential race condition related to the nonce queue removing
   the same nonce twice
 + 373952 bind called too frequently on refresh
 + 374018 correctly handle requestperminuted underflow
 + 374252 SslConnection.onClose() does not forward to nested connection.
 + 374258 SPDY leaks SSLEngines. Made the test more reliable.
 + 374367 NPE in QueuedThreadPool.dump() with early java6 jvms
 + 374475 Response.sendRedirect does not encode UTF-8 characters properly
 + 374881 Set copyWebInf to false by default
 + 374891 enhancement to how ProxyServlet determines the proxy target
 + 375009 Filter initialization error will throw MultiException
 + 375083 Flow control should take in account window size changes from
   concurrent SETTINGS
 + 375096 If starting a server instance fails in osgi it is cleaned up.
 + 375490 NPE with --help on command line
 + 375509 Stalled stream stalls other streams or session control frames. Now
   using a "death pill" instead of a boolean in order to avoid race conditions
   where DataInfos were read from the queue (but the boolean not updated yet),
   and viceversa.
 + 375594 fixed SSL tests so they are not order dependent
 + 375709 Ensure resolveTempDirectory failure does not deadlock; improve error
   message
 + 375970 HttpServletRequest.getRemoteAddr() returns null when HTTP is over
   SPDY.
 + 376201 HalfClosed state not handled properly. Addendum to restore previous
   behavior, where a closed stream was also half closed.
 + JETTY-1504 HttpServletResponseWrapper ignored when using asyncContext?

jetty-8.1.2.v20120308 - 08 March 2012
 + 370387 SafariWebsocketDraft0Test failure during build.
 + 371168 Update ClientCrossContextSessionTest
 + 372093 handle quotes in Require-Bundle manifest string
 + 372457 Big response + slow clients + pipelined requests cause Jetty spinning
   and eventually closing connections. Added a TODO for a method renaming that
   will happen in the next major release (to avoid break implementers).
 + 372487 JDBCSessionManager does not work with Oracle
 + 372806 Command line should accept relative paths for xml config files
 + 373037 jetty.server.Response.setContentLength(int) should not close a Writer
   when length=0
 + 373162 add improved implementation for getParameterMap(), needs a test
   though and the existing setup doesn't seem like it would easily support the
   needed test so need to do that still
 + 373306 Set default user agent extraction pattern for UserAgentFilter
 + 373567 cert validation issue with ocsp and crldp always being enabled when
   validating turned on fixed
 + 373603 NullPointer in WebServletAnnotation
 + JETTY-1409 GzipFilter will double-compress application/x-gzip content
 + JETTY-1489 WebAppProvider attempts to deploy .svn folder
 + JETTY-1494 .

jetty-7.6.2.v20120308 - 08 March 2012
 + 370387 SafariWebsocketDraft0Test failure during build.
 + 371168 Update ClientCrossContextSessionTest
 + 372093 handle quotes in Require-Bundle manifest string
 + 372457 Big response + slow clients + pipelined requests cause Jetty spinning
   and eventually closing connections. Added a TODO for a method renaming that
   will happen in the next major release (to avoid break implementers).
 + 372487 JDBCSessionManager does not work with Oracle
 + 372806 Command line should accept relative paths for xml config files
 + 373037 jetty.server.Response.setContentLength(int) should not close a Writer
   when length=0
 + 373162 add improved implementation for getParameterMap(), needs a test
   though and the existing setup doesn't seem like it would easily support the
   needed test so need to do that still
 + 373306 Set default user agent extraction pattern for UserAgentFilter
 + 373567 cert validation issue with ocsp and crldp always being enabled when
   validating turned on fixed
 + JETTY-1409 GzipFilter will double-compress application/x-gzip content
 + JETTY-1489 WebAppProvider attempts to deploy .svn folder
 + JETTY-1494 .

jetty-8.1.1.v20120215 - 15 February 2012
 + 369121 simplified test
 + 370120 jvm arguments added via start.ini and --exec are missing spaces
 + 370137 SslContextFactory does not respect order for
   [included|excluded]Protocols() and [included|excluded]CipherSuites().
 + 370368 resolve stack overflow in mongo db session manager
 + 370386 Remove META-INF from jetty distro
 + 371040 nosqlsession needs to call correct super contructor for new sessions
 + 371041 valid was not being set to new mongo db sessions, and the call to
   mongodb api was wrong in isIdInUse
 + 371162 NPE protection for nested security handlers
 + JETTY-1484 Add option for HashSessionManager to delete session files if it
   can't restore them

jetty-7.6.1.v20120215 - 15 February 2012
 + 369121 simplified test
 + 370120 jvm arguments added via start.ini and --exec are missing spaces
 + 370137 SslContextFactory does not respect order for
   [included|excluded]Protocols() and [included|excluded]CipherSuites().
 + 370368 resolve stack overflow in mongo db session manager
 + 370386 Remove META-INF from jetty distro
 + 371040 nosqlsession needs to call correct super contructor for new sessions
 + 371041 valid was not being set to new mongo db sessions, and the call to
   mongodb api was wrong in isIdInUse
 + 371162 NPE protection for nested security handlers
 + JETTY-1484 Add option for HashSessionManager to delete session files if it
   can't restore them

jetty-8.1.0.v20120127 - 27 January 2012
 + 368773 allow authentication to be set by non securityHandler handlers
 + 368992 avoid update key while flushing during a write
 + 369216 turned off the shared resource cache
 + 369349 replace quotes with a space escape method

jetty-7.6.0.v20120127 - 27 January 2012
 + 368773 allow authentication to be set by non securityHandler handlers
 + 368992 avoid update key while flushing during a write
 + 369216 turned off the shared resource cache
 + 369349 replace quotes with a space escape method

jetty-8.1.0.RC5 - 20 January 2012
 + 359329 Prevent reinvocation of LoginModule.login with jaspi for already
   authed user
 + 368632 Remove superfluous removal of org.apache.catalina.jsp_file
 + 368633 fixed configure.dtd resource mappings
 + 368635 moved lifecycle state reporting from toString to dump
 + 368773 process data constraints without realm
 + 368787 always set token view to new header buffers in httpparser
 + 368821 improved test harness
 + 368920 JettyAwareLogger always formats the arguments.
 + 368948 POM for jetty-jndi references unknown version for javax.activation.
 + 368992 NPE in HttpGenerator.prepareBuffers() test case.
 + JETTY-1475 made output state fields volatile to provide memory barrier for
   non dispatched thread IO

jetty-7.6.0.RC5 - 20 January 2012
 + 359329 Prevent reinvocation of LoginModule.login with jaspi for already
   authed user
 + 368632 Remove superfluous removal of org.apache.catalina.jsp_file
 + 368633 fixed configure.dtd resource mappings
 + 368635 moved lifecycle state reporting from toString to dump
 + 368773 process data constraints without realm
 + 368787 always set token view to new header buffers in httpparser
 + 368821 improved test harness
 + 368920 JettyAwareLogger always formats the arguments.
 + 368948 POM for jetty-jndi references unknown version for javax.activation.
 + 368992 avoid non-blocking flush when writing to avoid setting !_writable
   without _writeblocked
 + JETTY-1475 made output state fields volatile to provide memory barrier for
   non dispatched thread IO

jetty-8.1.0.RC4 - 13 January 2012
 + 365048 jetty Http client does not send proxy authentication when requesting
   a Https-resource through a web-proxy.
 + 366774 removed XSS vulnerbility
 + 367099 Upgrade jetty-websocket for RFC 6455 - Addendum.
 + 367433 added tests to investigate
 + 367435 improved D00 test harness
 + 367485 HttpExchange canceled before response do not release connection.
 + 367502 WebSocket connections should be closed when application context is
   stopped.
 + 367548 jetty-osgi-boot must not import the nested package twice
 + 367591 corrected configuration.xml version to 7.6
 + 367635 Added support for start.d directory
 + 367638 limit number of form parameters to avoid DOS
 + 367716 simplified idleTimeout logic
 + 368035 WebSocketClientFactory does not invoke super.doStop().
 + 368060 do not encode sendRedirect URLs
 + 368112 NPE on <jsp-config><taglib> element parsing web.xml
 + 368113 Support servlet mapping to ""
 + 368114 Protect against non-Strings in System properties for Log
 + 368189 WebSocketClientFactory should not manage external thread pool. 368240
   - Improve AggregateLifeCycle handling of shared lifecycles
 + 368215 Remove debug from jaspi
 + 368240 Better handling of locally created ThreadPool. Forgot to null out
   field.
 + 368291 Change warning to info for NoSuchFieldException on
   BeanELResolver.properties
 + JETTY-1467 close half closed when idle

jetty-7.6.0.RC4 - 13 January 2012
 + 365048 jetty Http client does not send proxy authentication when requesting
   a Https-resource through a web-proxy.
 + 366774 removed XSS vulnerbility
 + 367099 Upgrade jetty-websocket for RFC 6455 - Addendum.
 + 367716 simplified maxIdleTime logic
 + 368035 WebSocketClientFactory does not invoke super.doStop().
 + 368060 do not encode sendRedirect URLs
 + 368114 Protect against non-Strings in System properties for Log
 + 368189 WebSocketClientFactory should not manage external thread pool.
 + 368215 Remove debug from jaspi
 + 368240 Improve AggregateLifeCycle handling of shared lifecycles
 + 368291 Change warning to info for NoSuchFieldException on
   BeanELResolver.properties

jetty-8.1.0.RC2 - 22 December 2011
 + 359329 jetty-jaspi must exports its packages. jetty-plus must import
   javax.security
 + 364638 HttpParser closes if data received while seeking EOF. Tests fixed to
   cope
 + 364921 Made test less time sensitive
 + 364936 use Resource for opening URL streams
 + 365267 NullPointerException in bad Address
 + 365375 ResourceHandler should be a HandlerWrapper
 + 365750 Support WebSocket over SSL, aka wss://
 + 365932 Produce jetty-websocket aggregate jar for android use
 + 365947 Set headers for Auth failure and retry in http-spi
 + 366316 Superfluous printStackTrace on 404
 + 366342 Dont persist DosFilter trackers in http session
 + 366730 pass the time idle to onIdleExpire
 + 367048 test harness for guard on suspended requests
 + 367175 SSL 100% CPU spin in case of blocked write and RST.
 + 367219 WebSocketClient.open() fails when URI uses default ports.
 + 367383 jsp-config element must be returned for
   ServletContext.getJspConfigDescriptor
 + JETTY-1460 suppress PrintWriter exceptions
 + JETTY-1463 websocket D0 parser should return progress even if no fill done
 + JETTY-1465 NPE in ContextHandler.toString

jetty-7.6.0.RC3 - 05 January 2012
 + 367433 added tests to investigate
 + 367435 improved D00 test harness
 + 367485 HttpExchange canceled before response do not release connection.
 + 367502 WebSocket connections should be closed when application context is
   stopped.
 + 367591 corrected configuration.xml version to 7.6
 + 367635 Added support for start.d directory
 + 367638 limit number of form parameters to avoid DOS
 + JETTY-1467 close half closed when idle

jetty-7.6.0.RC2 - 22 December 2011
 + 364638 HttpParser closes if data received while seeking EOF. Tests fixed to
   cope
 + 364921 Made test less time sensitive for ssl
 + 364936 use Resource for opening URL streams
 + 365267 NullPointerException in bad Address
 + 365375 ResourceHandler should be a HandlerWrapper
 + 365750 Support WebSocket over SSL, aka wss://
 + 365932 Produce jetty-websocket aggregate jar for android use
 + 365947 Set headers for Auth failure and retry in http-spi
 + 366316 Superfluous printStackTrace on 404
 + 366342 Dont persist DosFilter trackers in http session
 + 366730 pass the time idle to onIdleExpire
 + 367048 test harness for guard on suspended requests
 + 367175 SSL 100% CPU spin in case of blocked write and RST.
 + 367219 WebSocketClient.open() fails when URI uses default ports.
 + JETTY-1460 suppress PrintWriter exceptions
 + JETTY-1463 websocket D0 parser should return progress even if no fill done
 + JETTY-1465 NPE in ContextHandler.toString

jetty-8.1.0.RC1 - 06 December 2011
 + 360245 The version of the javax.servlet packages to import is 2.6 instead of
   3.0
 + 365370 ServletHandler can fall through to nested handler

jetty-8.1.0.RC0 - 30 November 2011
 + 352565 cookie httponly flag ignored
 + 353285 ServletSecurity annotation ignored
 + 357163 jetty 8 ought to proxy jetty8 javadocs
 + 357209 JSP tag listeners not called
 + 360051 SocketConnectionTest.testServerClosedConnection is excluded.
 + 361135 Allow session cookies to NEVER be marked as secure, even on HTTPS
   requests.
 + 362249 update shell scripts to jetty8
 + 363878 Add ecj compiler to jetty-8 for jsp
 + 364283 can't parse the servlet multipart-config for the web.xml
 + 364430 Support web.xml enabled state for servlets

jetty-7.6.0.RC5 - 20 January 2012
 + 359329 Prevent reinvocation of LoginModule.login with jaspi for already
   authed user
 + 368632 Remove superfluous removal of org.apache.catalina.jsp_file
 + 368633 fixed configure.dtd resource mappings
 + 368635 moved lifecycle state reporting from toString to dump
 + 368773 process data constraints without realm
 + 368787 always set token view to new header buffers in httpparser
 + 368821 improved test harness
 + 368920 JettyAwareLogger always formats the arguments.
 + 368948 POM for jetty-jndi references unknown version for javax.activation.
 + 368992 avoid non-blocking flush when writing to avoid setting !_writable
   without _writeblocked
 + JETTY-1475 made output state fields volatile to provide memory barrier for
   non dispatched thread IO

jetty-7.6.0.RC4 - 13 January 2012
 + 365048 jetty Http client does not send proxy authentication when requesting
   a Https-resource through a web-proxy.
 + 366774 removed XSS vulnerbility
 + 367099 Upgrade jetty-websocket for RFC 6455 - Addendum.
 + 367716 simplified idleTimeout logic
 + 368035 WebSocketClientFactory does not invoke super.doStop().
 + 368060 do not encode sendRedirect URLs
 + 368114 Protect against non-Strings in System properties for Log
 + 368189 WebSocketClientFactory should not manage external thread pool.
 + 368215 Remove debug from jaspi
 + 368240 Improve AggregateLifeCycle handling of shared lifecycles
 + 368291 Change warning to info for NoSuchFieldException on
   BeanELResolver.properties

jetty-7.6.0.RC3 - 05 January 2012
 + 367433 added tests to investigate
 + 367435 improved D00 test harness
 + 367485 HttpExchange canceled before response do not release connection.
 + 367502 WebSocket connections should be closed when application context is
   stopped.
 + 367591 corrected configuration.xml version to 7.6
 + 367635 Added support for start.d directory
 + 367638 limit number of form parameters to avoid DOS
 + JETTY-1467 close half closed when idle

jetty-7.6.0.RC2 - 22 December 2011
 + 364638 HttpParser closes if data received while seeking EOF. Tests fixed to
   cope
 + 364921 Made test less time sensitive for ssl
 + 364936 use Resource for opening URL streams
 + 365267 NullPointerException in bad Address
 + 365375 ResourceHandler should be a HandlerWrapper
 + 365750 Support WebSocket over SSL, aka wss://
 + 365932 Produce jetty-websocket aggregate jar for android use
 + 365947 Set headers for Auth failure and retry in http-spi
 + 366316 Superfluous printStackTrace on 404
 + 366342 Dont persist DosFilter trackers in http session
 + 366730 pass the time idle to onIdleExpire
 + 367048 test harness for guard on suspended requests
 + 367175 SSL 100% CPU spin in case of blocked write and RST.
 + 367219 WebSocketClient.open() fails when URI uses default ports.
 + JETTY-1460 suppress PrintWriter exceptions
 + JETTY-1463 websocket D0 parser should return progress even if no fill done
 + JETTY-1465 NPE in ContextHandler.toString

jetty-7.6.0.RC1 - 04 December 2011
 + 352565 cookie httponly flag ignored
 + 353285 ServletSecurity annotation ignored
 + 357163 jetty 8 ought to proxy jetty8 javadocs
 + 357209 JSP tag listeners not called
 + 360051 SocketConnectionTest.testServerClosedConnection is excluded.
 + 361135 Allow session cookies to NEVER be marked as secure, even on HTTPS
   requests.
 + 362249 update shell scripts to jetty8
 + 363878 Add ecj compiler to jetty-8 for jsp
 + 364283 can't parse the servlet multipart-config for the web.xml
 + 364430 Support web.xml enabled state for servlets
 + 365370 ServletHandler can fall through to nested handler

jetty-7.6.0.RC0 - 29 November 2011
 + 349110 fixed bypass chunk handling
 + 360546 handle set count exceeding max integer
 + 362111 StdErrLog.isDebugEnabled() returns true too often
 + 362113 Improve Test Coverage of org.eclipse.jetty.util.log classes
 + 362407 setTrustStore(Resource) -> setTrustStoreResource(R)
 + 362447 add setMaxNonceAge() to DigestAuthenticator
 + 362468 NPE at line org.eclipse.jetty.io.BufferUtil.putHexInt
 + 362614 NPE in accepting connection
 + 362626 IllegalStateException thrown when SslContextFactory preconfigured
   with SSLContext
 + 362696 expand virtual host configuration options to ContextHandler and add
   associated test case for new behavior
 + 362742 improved UTF8 exception reason
 + 363124 improved websocket close handling
 + 363381 Throw IllegalStateException if Request uri is null on getServerName
 + 363408 GzipFilter should not attempt to compress HTTP status 204
 + 363488 ShutdownHandler use stopper thread
 + 363718 Setting java.rmi.server.hostname in jetty-jmx.xml
 + 363757 partial fix
 + 363785 StdErrLog must use system-dependent EOL.
 + 363943 ignore null attribute values
 + 363993 EOFException parsing HEAD response in HttpTester
 + 364638 SCEP does idle timestamp checking. New setCheckForIdle method
   controls onIdleExpired callback. 364921 a second onIdleExpired callback will
   result in close rather than a shutdown output.
 + 364657 Support HTTP only cookies from standard API
 + JETTY-1442 add _hostHeader setter for ProxyRule
 + Refactored NIO layer for better half close handling

jetty-8.0.4.v20111024 - 24 October 2011
 + 358263 JDBCSessionIdManager add setDatasource(DataSource) method
 + 358649 Replace existing StdErrLog system properties for DEBUG/IGNORED with
   LEVEL instead.
 + 360836 Accept parameters with bad UTF-8. Use replacement character
 + 360912 CrossOriginFilter does not send Access-Control-Allow-Origin on
   responses. 355103 Make allowCredentials default to true in
   CrossOriginFilter.
 + 360938 Connections closed after a while.
 + 361135 secure cookies for sessions
 + 361319 Log initialization does not catch correct exceptions on all jvms
 + 361325 359292 Allow KeyStore to be set
 + 361456 release timer task on connection failed
 + 361655 ExecutorThreadPool.isLowOnThreads() returns wrong value.
 + JETTY-1444 start threadpool before selector manager

jetty-7.5.4.v20111024 - 24 October 2011
 + 358263 JDBCSessionIdManager add setDatasource(DataSource) method
 + 358649 Replace existing StdErrLog system properties for DEBUG/IGNORED with
   LEVEL instead.
 + 360836 Accept parameters with bad UTF-8. Use replacement character
 + 360912 CrossOriginFilter does not send Access-Control-Allow-Origin on
   responses. 355103 Make allowCredentials default to true in
   CrossOriginFilter.
 + 360938 Connections closed after a while.
 + 361319 Log initialization does not catch correct exceptions on all jvms
 + 361325 359292 Allow KeyStore to be set
 + 361456 release timer task on connection failed
 + 361655 ExecutorThreadPool.isLowOnThreads() returns wrong value.
 + JETTY-1444 start threadpool before selector manager

jetty-8.0.3.v20111011 - 11 October 2011
 + 348978 migrate jetty-http-spi
 + 358649 StdErrLog system properties for package/class logging LEVEL.

jetty-8.0.2.v20111006 - 06 October 2011
 + 336443 add missing comma in DigestAuthenticator string
 + 342161 ScannerTest fails intermittently on Mac OS X
 + 346419 testing HttpClient FDs
 + 353267 Request._parameters initialization bug
 + 353509 jetty-client unit tests are running too long
 + 353627 Basic Auth checks that Basic method has been send
 + 356144 Allow SelectorManager thread priority to be set
 + 356274 Start SSL socket factory in call to open()
 + 357163 jetty 8 ought to proxy jetty8 javadocs
 + 357178 websockets draft 14 support
 + 357188 Send content buffer directly
 + 357209 JSP tag listeners not called
 + 357216 Logging via Log4J does not expand braces in format strings
 + 357240 more half close refinements
 + 357338 remove debug
 + 357672 resolve issue with serializing pojos with mongodb session manager,
   thanks to john simone for the discovery and fix
 + 357959 Include javadoc in distribution
 + 358027 NullPointerException in ResourceHandler with jetty-stylesheet.css
 + 358035 idle time only active if > 0
 + 358147 Add catch for UnknownHostException to fix leaky file descriptor in
   client
 + 358164 Dispatch from servlet to handler
 + 358263 add method for osgi users to register a driver as Class.forName does
   not work for them
 + 358649 StdErrLog system properties for package/class logging LEVEL.
 + 358674 Still allows sslv3 for now
 + 358687 Updated jsp does not scan for system tlds Fixed pattern.
 + 358784 JSP broken on Java 1.5
 + 358925 bit more javadoc on usage
 + 358959 File descriptor leak with UnresolvedAddressException
 + 359309 adjust previous test for servletPath to include pathInfo
 + 359673 updated websocket version handling
 + 359675 Principal != String, fix for issue in property file login manager
 + 360051 SocketConnectionTest.testServerClosedConnection is excluded.
 + 360066 jsps referenced in web.xml <jsp-file> elements do not compile
 + JETTY-1130 Access Sessions from HashSessionIdManager
 + JETTY-1277 Fixed sendRedirect encoding of relative locations
 + JETTY-1322 idle sweeper checks for closed endp
 + JETTY-1377 extra logging for busy selector
 + JETTY-1378 new sys property for the latest jsp-impl to force the use of the
   JDTCompiler when running in OSGi.
 + JETTY-1414 applied to PropertyUserStore
 + JETTY-1415 Start/Stop Server and Client only once in test, code format
 + JETTY-1420 Set Host header for new request in RedirectListener
 + JETTY-1421 Implement RedirectListener.onException,onConnectionFailed
 + JETTY-1423 force connection to be closed returned
 + JETTY-1430 local JNDI contexts don't carry environment
 + JETTY-1434 Add a jsp that exercises jstl.
 + JETTY-1439 space in directory installation path causes classloader problem

jetty-7.5.3.v20111011 - 11 October 2011
 + 348978 migrate jetty-http-spi
 + 358649 StdErrLog system properties for package/class logging LEVEL.

jetty-7.5.2.v20111006 - 06 October 2011
 + 336443 check nonce count is increasing
 + 342161 ScannerTest fails intermittently on Mac OS X
 + 346419 testing HttpClient FDs
 + 353267 Request._parameters initialization bug
 + 353509 jetty-client unit tests are running too long
 + 353627 Basic Auth checks that Basic method has been send
 + 356144 Allow SelectorManager thread priority to be set
 + 356274 Start SSL socket factory in call to open()
 + 357178 websockets draft 14 support
 + 357188 Send content buffer directly
 + 357209 JSP tag listeners not called
 + 357216 Logging via Log4J does not expand braces in format strings
 + 357240 more half close refinements
 + 357338 remove debug
 + 357672 resolve issue with serializing pojos with mongodb session manager,
   thanks to john simone for the discovery and fix
 + 357959 Include javadoc in distribution
 + 358027 NullPointerException in ResourceHandler with jetty-stylesheet.css
 + 358035 idle time only active if > 0
 + 358147 Add catch for UnknownHostException to fix leaky file descriptor in
   client
 + 358164 Dispatch from servlet to handler
 + 358263 add method for osgi users to register a driver as Class.forName does
   not work for them
 + 358649 StdErrLog system properties for package/class logging LEVEL.
 + 358674 Still allows sslv3 for now
 + 358687 Updated jsp does not scan for system tlds Fixed pattern.
 + 358784 JSP broken on Java 1.5
 + 358925 bit more javadoc on usage
 + 358959 File descriptor leak with UnresolvedAddressException
 + 359309 adjust previous test for servletPath to include pathInfo
 + 359673 updated websocket version handling
 + 359675 Principal != String, fix for issue in property file login manager
 + 360051 SocketConnectionTest.testServerClosedConnection is excluded.
 + 360066 jsps referenced in web.xml <jsp-file> elements do not compile
 + JETTY-1130 Access Sessions from HashSessionIdManager
 + JETTY-1277 Fixed sendRedirect encoding of relative locations
 + JETTY-1322 idle sweeper checks for closed endp
 + JETTY-1377 extra logging for busy selector
 + JETTY-1378 new sys property for the latest jsp-impl to force the use of the
   JDTCompiler when running in OSGi.
 + JETTY-1414 applied to PropertyUserStore
 + JETTY-1415 Start/Stop Server and Client only once in test, code format
 + JETTY-1420 Set Host header for new request in RedirectListener
 + JETTY-1421 Implement RedirectListener.onException,onConnectionFailed
 + JETTY-1423 force connection to be closed returned
 + JETTY-1430 local JNDI contexts don't carry environment
 + JETTY-1434 Add a jsp that exercises jstl.
 + JETTY-1439 space in directory installation path causes classloader problem

jetty-8.0.1.v20110908 - 08 September 2011
 + 350634 Added Resource.newResource(File)
 + 356190 fix monodb tests  for changed test api
 + 356428 removed timed waits from test
 + 356693 reduce visibility to webapp of websocket implementations
 + 356695 jetty server jars are provided for websockets
 + 356726 Instead of the sessionDestroyed called sessionCreated after
   invalidate session
 + 356751 Add null protection to ServletContextHandler.doStop
 + 356823 correctly decode close codes.  Send not utf-8 close code.
 + 357058 Acceptor thread blocking

jetty-7.5.1.v20110908 - 08 September 2011
 + 350634 Added Resource.newResource(File)
 + 356190 fix monodb tests  for changed test api
 + 356428 removed timed waits from test
 + 356693 reduce visibility to webapp of websocket implementations
 + 356695 jetty server jars are provided for websockets
 + 356726 Instead of the sessionDestroyed called sessionCreated after
   invalidate session
 + 356751 Add null protection to ServletContextHandler.doStop
 + 356823 correctly decode close codes.  Send not utf-8 close code.
 + 357058 Acceptor thread blocking

jetty-8.0.0.v20110901 - 01 September 2011
 + 352565 cookie httponly flag ignored
 + 353073 better warnings
 + 353285 ServletSecurity annotation ignored
 + 356421 Upgraded websocket to draft 13 support

jetty-7.5.0.v20110901 - 01 September 2011
 + 353073 better warnings
 + 356421 Upgraded websocket to draft 13 support

jetty-7.5.0.RC2 - 30 August 2011
 + 293739 Hide stacks in named log testing. Various other minor log cleanups in
   output.
 + 352188 TestClient correctly processes --host option in jetty-websocket
 + 352222 Moved JmxMonitor functionality from Codehaus
 + 353014 TimeoutExchangeTest run time reduced
 + 353073 deprecated non factory method for websocket clients
 + 353192 Better warning for classes of wrong type
 + 353623 Added new methods to HttpExchange
 + 353624 HttpURI accepts java.net.URI object in constructor
 + 354080 ServletContextHandler allows to replace any subordinate handler when
   restarted
 + 355478 set public to HashedSession, looks like honest mistake and not by
   design to be this way
 + 355854 remove automatic conversion in favor of issuing a warning for
   jetty-web.xml that can't be processed
 + 356128 Moved integration tests from jetty-monitor to test-integration module
 + 356137 Upgrade to jsp implementation version 2.1.3-b10
 + 356144 added SelectorManager.setSelectorPriorityDelta(int)
 + JETTY-1410 handle 1xx in similar fashion to 401s and 302s

jetty-7.5.0.RC1 - 19 August 2011
 + 276670 SLF4J loggers show correct location information
 + 335001 Eliminate expected exceptions from log when running in JBoss
 + 355103 Make allowCredentials default to true in CrossOriginFilter
 + 355162 Allow creating an empty resource collection
 + JETTY-1410 HTTP client handles CONTINUE 100 response correctly
 + JETTY-1414 HashLoginService doesn't refresh realm if specified config
   filename is not an absolute platform specific value

jetty-8.0.0.RC0 - 16 August 2011
 + 352565 cookie httponly flag ignored
 + 353285 ServletSecurity annotation ignored
 + Enable annotations by default
 + Merge from jetty-7.4.3

jetty-8.0.0.M3 - 27 May 2011
 + 324505 Implement API login
 + 335500 request.getParts() throws a NullPointerException
 + 343472 isUserInRole does not prevent subsequent login call.
 + 346180 jsp-2.2 support
 + Updated to jetty-7.4.2.v20110526

jetty-7.5.0.RC0 - 15 August 2011
 + 298502 Handle 200 Connect responses with no content-length
 + 347484 / - > ${/} in some paths in grant codebases
 + 349005 add javadoc detailing the convenience hack of removing leading /'s
 + 351516 Refactored sessions to better support nosql session managers
 + 351576 Do not use deprecated method File.toURL()
 + 352046 Need try/catch around features set in XmlParser
 + 352133 Generally resolve java 1.5isms
 + 352176 xml parsing on startElement should be more flexible on using qName or
   localName
 + 352421 HttpURI paths beginning with '.'
 + 352684 Implemented spinning thread analyzer
 + 352786 GzipFilter fails to pass parameters to GzipResponseWrapper
 + 352999 ExpireTest running too long
 + 353073 WebSocketClient
 + 353095 maven-jetty-plugin: PermGen leak due to javax.el.BeanELResolver
 + 353165 addJars can follow symbolic link jar files
 + 353210 Bundle-Version in o.e.j.o.boot.logback fix
 + 353465 JAASLoginService ignores callbackHandlerClass
 + 353563 HttpDestinationQueueTest too slow
 + 353862 Improve performance of QuotedStringTokenizer.quote()
 + 354014 Content-Length is passed to wrapped response in GZipFilter
 + 354204 Charset encodings property file not used
 + 354397 RewriteRegexRule handles special characters in regex group
 + 354466 Typo in example config of jetty-plus.xml

jetty-7.4.5.v20110725 - 25 July 2011
 + 347484 / - > ${/} in some paths in grant codebases
 + 352133 resolve some 1.5isms
 + 352421 HttpURI paths beginning with '.'
 + 352786 GzipFilter fails to pass parameters to GzipResponseWrapper

jetty-7.4.4.v20110707 - 07 July 2011
 + 308851 Converted all jetty-client module tests to JUnit 4
 + 345268 JDBCSessionManager does not work with maxInactiveInterval = -1
 + 350397 SelectChannelConnector does not shutdown gracefully
 + 350634 Reverted FileResource constructor changes
 + 351039 Forward dispatch should retain locale
 + 351199 HttpServletResponse.encodeURL() wrongly encodes an url without path
   when cookies are disabled
 + JETTY-1153 Default charset/encoding of HTTP POST requests
 + JETTY-1380 Jetty Rewrite example does not work in Hightide

jetty-7.4.3.v20110701 - 01 July 2011
 + 295832 ProxyServlet more extensible and configurable
 + 302566 GZIP handler for embedded Jetty servers
 + 308851 Converted HttpExchangeTest and related tests to JUnit 4
 + 324704 JDBC Session Manager reloading session
 + 332200 Eliminate expected exceptions from log while using
   org.eclipse.jetty.jmx bundle
 + 347468 o.e.j.deploy.binding.GlobalWebappConfigBindingTest fails on Windows
   platform
 + 347617 Dynamically install/update/remove OSGi bundles discovered in the
   contexts folder
 + 347717 start.jar destroys dependent child of --exec
 + 347889 OSGi should follow directive visibility:=reexport for
   META-INF/web-fragments and resources
 + 347898 Close channel on JVM exceptions
 + 348652 jetty.sh starts two unix processes
 + 348935 Close A tag in directory listing
 + 349344 Passing empty query string to UrlEncoded#decodeTo(String, MultiMap,
   String) does not yield an empty map
 + 349738 set buffer sizes for http client in proxy servlet
 + 349870 proxy servlet protect continuation against fast failing exchanges
 + 349896 SCEP supports zero idleTimeout
 + 349897 draft -09 websockets
 + 349997 MBeanContainer uses weak references
 + 350533 Add "Origin" to the list of allowed headers in CrossOriginFilter
 + 350634 Cleanup FileResource construction
 + 350642 Don't close SCEP during NIOBuffer manipulation
 + JETTY-1342 Recreate selector in change task
 + JETTY-1385 NPE in jetty client's
   HTttpExchange.setRequestContentSource(InputStream)
 + JETTY-1390 RewriteHandler handles encoded URIs

jetty-7.4.2.v20110526
 + 334443 Improve the ability to specify extra class paths using the Jetty
   Maven Plugin
 + 336220 tmp directory is not set if you reload a webapp with
   jetty-maven-plugin
 + 338364 Fixed expires header for set cookies
 + 345615 Enable SSL Session caching
 + 345729 binding for managing server and system classes globally
 + 345763 Source file is updated during the build
 + 345873 Update jetty-ssl.xml to new style
 + 345900 Handle IPv6 with default port
 + 346014 Fixed full HttpGenerator
 + 346124 ServletContext resources paths not resolved correctly when using UNC
   shares
 + 346179 o.e.j.util.ScannerTest fails on MacOS X platform
 + 346181 o.e.j.server.StressTest stalls on MacOS X platform
 + 346614 HttpConnection.handle() spins in case of SSL truncation attacks
 + 346764 OrderedGroupBinding deployment binding
 + 346998 AbstractLifeCycle.isRunning() returns false if state changes from
   STARTING to STARTED during call
 + 347137 Allow SSL renegotiations by default in HttpClient
 + 374174 Consistent mbean names
 + JETTY-1146 Encode jsessionid in sendRedirect
 + JETTY-1342 Recreate selector if wakeup throws JVM bug

jetty-7.4.1.v20110513
 + 288563 remove unsupported and deprecated --secure option
 + 332907 Add context property to ObjectName of JMX MBeans
 + 336056 Ability to override the computation of the ContextHandler to deploy
   the DefaultServlet on the HttpService
 + 340040 Support for a total timeout
 + 343083 Set nested dispatch type and connection
 + 343172 Check package implementor for version
 + 343277 add support for a context white list
 + 343352 make sure that jetty.osgi.boot is activated when a WAB is registered
 + 343482 refactored overlay deployer layout to use WAR layout
 + 343567 HttpClient does not limit the destination's exchange queue
 + 343680 Handle OSGi bundle jars not ending in ".war"
 + 343707 'REQUEST' is printed on console for each incoming HTTP request
 + 343923 flush timeouts applied to outer loop
 + 343936 Session idle calls unbind and remove listeners
 + 344059 Websockets draft-07
 + 344067 Add support for OSGi fragment bundles to add static resources to
   web-bundles
 + 344513 Attempting to set ConfigurationClasses in jetty-web.xml causes NPE
 + 344529 Ability to customize the error handling of the OSGi HttpService
 + 345047 Readded deprecated ScanningAppDeployer#setMonitoredDir
 + 345290 Weak references from SessionIdManager. HashSessionManager cleanup.
 + 345543 Always close endpoint on SSLException
 + 345656 Disambiguate SslContextFactory#validateCerts property
 + 345679 Allow setting an initialized KeyStore as keystore/truststore of
   SslContextFactory
 + 345704 jetty-nested works with forwarded SSL in cloudfoundry
 + JETTY-954 WebAppContext eats any start exceptions instead of stopping the
   server load
 + JETTY-1314 Handle bad URI encodings
 + JETTY-1324 Tested not using CESU-8 instead of UTF-8
 + JETTY-1326 Invoker names not hashCode based
 + JETTY-1343 IllegalArgumentException for bad % encodings
 + JETTY-1347 Updated ServletHander javadoc

jetty-7.4.0.v20110414
 + 342504 Scanner Listener
 + 342700 refine websocket API for anticipated changes
 + JETTY-1362 Set root cause of UnavailableException
 + Various test harness cleanups to avoid random failures

jetty-7.4.0.RC0
 + 324110 Added test harnesses for merging of QueryStrings.
 + 337685 Update websocket API in preparation for draft -07
 + 338627 HashSessionManager.getIdleSavePeriod returns milliseconds instead of
   seconds
 + 338807 Ignore content length in 1xx, 204, 304 responses
 + 338819 Externally control Deployment Manager application lifecycle
 + 339084 Fixed NPE with servlet 3.0 async listener
 + 339150 Validate client certificate when it is used for authentication
 + 339187 In the OSGi manifest of the jetty-all-server aggregate, mark
   javax.annotation as optional
 + 339543 Add configuration options for Certificate Revocation checking
 + 340265 Improve handling of io shutdown in SSL
 + 340621 Added SizedThreadPool interface
 + 340636 HashSessionManager lazy loads all sessions
 + 340838 Update ConnectHandler to perform half closes properly
 + 340878 Integrations should be able to load their own keystores
 + 340920 Dynamically assign RMI registry port for integration testing
 + 340949 Scanner delays file notifications until files are stable
 + 341006 Move inner enums out into separate file
 + 341105 Stack trace is printed for an ignored exception
 + 341145 WebAppContext MBean attribute serverClasses returns empty value
 + 341171 Locking in HttpDestination blocks all requests to the same address
 + 341206 Stop order is wrong in HandlerWrapper
 + 341255 org.eclipse.http usage in AJP/SessionId linkage
 + 341386 Remote close not detected by HttpClient
 + 341394 Remove 'Unavailable' JMX attributes of WebAppContext MBean
 + 341439 Blocking HttpClient does not use soTimeout for timeouts
 + 341561 Exception when adding o.e.j.s.DoSFilter as managed attribute
 + 341692 Fixed deadlock if stopped while starting
 + 341694 Disable AJP buffer resizing
 + 341726 JSONPojoConverter handles characters
 + 341736 Split jetty-nested out of war module
 + 341850 Protect QTP dump from bad stacks
 + 341992 Overlayed context deployer
 + JETTY-1245 Pooled Buffers implementation
 + JETTY-1354 Added jetty-nested
 + Added extra session removal test
 + Ensure generated fragment names are unique

jetty-8.0.0.M2 - 16 November 2010
 + 320073 Reconsile configuration mechanism
 + 321068 JSF2 fails to initialize
 + 324493 Registration init parameter handling null check, setInitParameters
   additive
 + 324505 Request.login method must throw ServletException if it cant login
 + 324872 allow disabling listener restriction from using *Registration
   interfaces
 + 327416 Change meaning of @HandlesTypes in line with latest interpretation by
   JSR315
 + 327489 Change meaning of @MultipartConfig to match servlet spec 3.0
   maintenance release 3.0a
 + 328008 Handle update to Servlet Spec 3 Section 8.2.3.h.ii
 + 330188 Reject web-fragment.xml with same <name> as another already loaded
   one
 + 330208 Support new wording on servlet-mapping and filter-mapping merging
   from servlet3.0a
 + 330292 request.getParts() returns only one part when the name is the same
 + Update to jetty-7.2.1.v20101111

jetty-7.3.1.v20110307 - 07 March 2011
 + 316382 Support a more strict SSL option with certificates
 + 333481 Handle UCS-4 codepoints in decode and encode
 + 335329 Moved blocking timeout handling to outside try catch
 + 336668 policy supports cert validation
 + 336691 Possible wrong length returned by ChannelEndPoint.flush() in case of
   RandomAccessFileBuffer
 + 336781 If xml parser is not validating, turn off external dtd resolution
 + 336793 Tee data filled and flushed from endpoint
 + 337258 Scanner start and end cycle notification
 + 337268 Allow specifying alias of a certificate to be used by SSL connector
 + 337270 Shared Timer for session management
 + 337271 Flush SSL endpoint when dispatch thread held forever
 + 337678 Readded optional async connection mode for HttpClient
 + 337685 Work in progress on draft 6 websockets
 + 337746 Fixed Session deIdle recursion
 + 337784 Improve HashSessionManager for session migrations
 + 337878 Extra tests of security constraints
 + 337896 HttpExchange.timeout does not override HttpClient.timeout
 + 337898 set client HttpConnection max idle time from exchange timeout
 + 338035 Default acceptors 0.25*CPUs and improved selector/acceptor thread
   names.
 + 338068 Leaking ConstraintMappings on redeploy
 + 338092 ProxyServlet leaks memory
 + 338607 Removed managed attributes when context is stopped
 + 338819 Externally control Deployment Manager application lifecycle
 + JETTY-1304 Allow quoted boundaries in Multipart filter
 + JETTY-1317 More elegent handling of bad URIs in requests
 + JETTY-1331 Allow alternate XML configuration processors (eg spring)
 + JETTY-1333 HttpClient _timeout and _soTimeout is messed up
 + JETTY-1335 HttpClient's SelectConnector clean-up
 + JETTY-1337 Workname cannot contain '.'
 + JETTY-1338 Trust default SecureRandom seed

jetty-7.3.0.v20110203 - 03 February 2011
 + 296978 standardizing various Testing Util Classes to jetty-test-helper
 + 319178 test failure fix in jetty-util on windows
 + 320457 add SPNEGO support
 + 324505 Implement API login
 + 328872 Multi Jetty xml files not loading if directory is referenced in
   jetty.conf
 + 329746 client option to set just truststore and use strict ssl context
 + 331803 Update XML configuration files to use proper arguments for startup
   command in examples
 + 332179 Fixed formatting of negative dates
 + 332432 Scanner.java now always scanning the canonical form of File
 + 332517 Improved DefaultServlet debug
 + 332703 Cleanup context scope JNDI at stop
 + 332796 Annotations inheritance does not work with jetty7
 + 332799 100% CPU on redeploy session invalidation
 + 332937 Added Destroyable Dumpable interfaces and reworked dependent
   lifecycles, specially of JNDI
 + 333247 fix api compat issue in ConstraintSecurityHandler
 + 333415 wired up HttpInput.available and added test harnesses
 + 333481 Handle UTF-32 codepoints in decode and encode
 + 333608 tlds defined in web.xml are not picked up
 + 333679 Refactored jetty-jmx. Moved mbeans to modules
 + 333717 HttpExchange able to return local address used
 + 333771 System properties are not available inside XML configuration file by
   using the 'property' tag
 + 333875 Monitor public constructor
 + 333892 Improved JVM bug detection
 + 334062 It should be possible to embed in the jetty.home.bundle the ssl
   keystore files
 + 334229 javax-security needs to import the package javax.security.cert in its
   OSGi manifest
 + 334311 fix buffer reuse issue in CachedExchange
 + 335329 Stop SSL spin during handshake and renogotiate
 + 335361 Fixed 'jetty.sh check' to show current PID when JETTY_PID env.
   variable is set
 + 335641 Cleaned up dispatch handling to avoid key.interestOps==0 when
   undispatched
 + 335681 Improve ChannelEndPoint.close() to avoid spinning
 + 335836 Race when updating SelectChannelEndPoint._dispatched
 + JETTY-1259 NullPointerException in JDBCSessionIdManager when invalidating
   session (further update)

jetty-7.2.2.v20101205 - 05 December 2010
 + 328789 Clean up tmp files from test harnesses
 + 330188 Reject web-fragment.xml with same <name> as another already loaded
   one
 + 330208 Support new wording on servlet-mapping and filter-mapping merging
   from servlet3.0a
 + 330210 Improve performance of writing large bytes arrays
 + 330229 Jetty tries to parse META-INF/*.tld when jsp-api is not on classpath,
   causing DTD entity resoluton to fail
 + 330265 start.jar --stop kills --exec subprocess
 + 330417 Atomic PUT in PutFilter
 + 330419 Reloading webapp duplicates StandardDescriptorProcessor
 + 330686 OSGi: Make org.eclipse.jetty.jsp-2.1 a fragment of
   org.apache.jasper.glassfish
 + 330732 Removed System.err debugging
 + 330764 Command line properties passed to start.jar --exec
 + 331230 Fixed low thread warnings when acceptors>threadpool
 + 331461 Fixed idle timeout for unflushed HTTP/1.0
 + 331567 IPAccessHandlerTest failed on MacOS fix
 + 331703 Fixed failing OSGI test TestJettyOSGiBootWithJsp.java on MacOSX
 + JETTY-1297 Improved matching of vhosts so that a vhost match has priority
 + JETTY-1307 Check that JarFileResource directories end with /
 + JETTY-1308 327109 (re)fixed AJP handling of empty packets

jetty-7.2.1.v20101111 - 11 November 2010
 + 324679 Fixed dedection of write before static content
 + 328008 Handle update to Servlet Spec 3 Section 8.2.3.h.ii
 + 328199 Ensure blocking connectors always close socket
 + 328205 Improved SelectManager stopping
 + 328306 Serialization of FormAuthentication
 + 328332 Response.getContentType works with setHeader
 + 328523 Fixed overloaded setters in AppProvider
 + 328778 Improved javadoc for secure session cookies
 + 328782 allow per connection max idle time to be set
 + 328885 web overrides do not override
 + 328988 Idle saving of session values
 + 329180 Spin check for Selector to stop
 + 329410 Enforce XmlConfiguration properties as Map<String,String>
 + 329602 only clear ServletContext attributes on doStop
 + 329642 Concurrent modification exception in Deployment Manager
 + 329643 Improved deployment of resource collections
 + JETTY-748 Prevent race close of socket by old acceptor threads
 + JETTY-1291 Extract query parameters even if POST content consumed
 + JETTY-1295 Contexts mixed up when hot-deploying on virtual hosts
 + JETTY-1297 Make ServletContext.getContext(String) virtual host aware

jetty-6.1.26 - 10 November 2010
 + JETTY-748 Prevent race close of socket by old acceptor threads
 + JETTY-1239 HTAccessHandler [allow from 127.0.0.1] does not work
 + JETTY-1291 Extract query parameters even if POST content consumed
 + JETTY-1293 Avoid usage of String.split
 + JETTY-1296 Always clear changes list in selectManager

jetty-6.1.26.RC0 - 20 October 2010
 + 325468 Clean work webapp dir before unpack
 + 327109 Fixed AJP handling of empty packets
 + 327562 Implement all X-Forwarded headers in ProxyServlet
 + JETTY-547 Improved usage of shutdownOutput before close.
 + JETTY-912 add per exchange timeout
 + JETTY-1051 offer jetty.skip flag for maven plugin
 + JETTY-1096 exclude maven and plexus classes from jetty plugin
 + JETTY-1248 Infinite loop creating temp MultiPart files
 + JETTY-1264 Idle timer deadlock
 + JETTY-1271 Handle unavailable request
 + JETTY-1278 J2se6 SPI filter handling fix
 + JETTY-1283 Allow JSONPojoConvertorFactory to set fromJSON
 + JETTY-1287 rewrite handler thread safe issue resolved
 + JETTY-1288 info when atypical classloader set to WebAppContext
 + JETTY-1289 MRU cache for filter chains
 + JETTY-1292 close input streams after keystore.load()

jetty-7.2.0.v20101020 - 20 October 2010
 + 289540 added javadoc into distribution
 + 297154 add source distribution artifact
 + 323985 Xmlconfiguration pulls start.jar config properties
 + 324369 Improved handling of multiple versions of
   draft-ietf-hybi-thewebsocketprotocol
 + 326734 Configure Digest maxNonceAge with Security handler init param
 + 327109 Fixed AJP handling of empty packets
 + 327183 Allow better configurability of HttpClient for TLS/SSL
 + 327469 removed needless java6 dependencies
 + 327562 Implement all X-Forwarded headers in ProxyServlet
 + 327601 Multipart Filter handles quoted tokens
 + 327725 Nested ResourceCaches
 + 328199 Ensure blocking connectors always close socket
 + 328205 Improved SelectManager stopping
 + 328273 Added serializable to default user identity
 + JETTY-1288 Info statement when atypical classloader set on WebAppContext
 + JETTY-1289 LRU cache for filter chains

jetty-7.2.0.RC0 - 01 October 2010
 + 314087 Simplified SelectorManager
 + 319334 Concurrent, sharable ResourceCache
 + 319370 WebAppClassLoader.Context
 + 319444 Two nulls are appended to log statements from ContextHanler$Context
 + 320073 Reconsile configuration mechanism
 + 320112 Websocket in aggregate jars
 + 320264 Removed duplicate mime.property entries
 + 320457 Added rfc2045 support to B64Code
 + 321232 BasicAuthenticator ignores bad Authorization header.
 + 321307 HashSessionManager calls passivation listeners.
 + 321730 SelectChannelEndPoint prints to System.err
 + 321735 HttpClient onException called for buffer overflow.
 + 322448 Added jetty-dir.css for directory listings
 + 322575 NPE in HotSwapHandler if old handler null
 + 322683 RewriteHandler thread safety
 + 323196 org.mortbay properties to org.eclipse
 + 323435 MovedContextHandler permanent redirection
 + 323464 IPv6 localhost with no Host header
 + 324110 Merge async dispatch parameters
 + 324158 Durable download or Orbit jars
 + 324260 Jetty-6 continuations handle complete calls
 + 324359 illegal actions on AsyncContext should not change its state.
 + 324360 validate input on getResource since loop logic obscures subclass
   input validation.
 + 324369 Implement draft-ietf-hybi-thewebsocketprotocol-01
 + 324377 Allow dispatch of ServletRequest and ServletResponse
 + 324379 Change content type after getWriter
 + 324501 Fire RequestListener.requestDestroyed in last-to-first order.
 + 324601 Check session expiry on access
 + 324679 Allow filter to write before static content
 + 324811 NPE in Server.dump
 + 324812 restore WebAppContext constructor used by geronimo integration
 + 325072 include to DefaultServlet of missing file throws
   FileNotFoundException
 + 325105 websocket ondisconnect fixed
 + 325128 websocket send during onConnect
 + 325468 Clean work webapp dir before unpack
 + 326612 Handle X-Forwarded-Proto header
 + JETTY-912 added per exchange timeout api
 + JETTY-1063 Plugin problems with spaces in classpath resource references
 + JETTY-1245 Do not use direct buffers with NIO SSL
 + JETTY-1249 Apply max idle time to all connectors
 + JETTY-1250 Parallel start of HandlerCollection
 + JETTY-1256 annotation and jta jars from Orbit
 + JETTY-1259 NullPointerException in JDBCSessionIdManager when invalidating
   session
 + JETTY-1261 errant listener usage in StandardDescriptorProcessor
 + JETTY-1263 JDBCSessionIdManager table creation fails on Oracle
 + JETTY-1265 Reason field option in client response
 + JETTY-1266 Destroy sessions before filters/servlets
 + JETTY-1268 Form Auth saves POST data
 + JETTY-1269 Improve log multithreadedness
 + JETTY-1270 Websocket closed endp protection
 + JETTY-1271 handled unavailable exception
 + JETTY-1279 Make jetty-plus.xml enable plus features for all webapps by
   default
 + JETTY-1281 Create new session after authentication
 + JETTY-1283 JSONPojoConvertorFactory can turn off fromJSON
 + Added ignore to Logger interface
 + Fix jetty-plus.xml for new configuration names
 + Improved debug dump

jetty-7.1.6.v20100715
 + 319519 Warn about duplicate configuration files
 + 319655 Reset HEAD status
 + JETTY-1247 synchronize recylcing of SSL NIO buffers
 + JETTY-1248 fix parsing of bad multiparts
 + JETTY-1249 Apply max idle time to all connectors
 + JETTY-1251 Replace then close selector for JVM bugs

jetty-8.0.0.M1 - 12 July 2010
 + 306350 Ensure jars excluded by ordering are not scanned for annotations
 + JETTY-1224 Change jetty-8 merge rules for fragment descriptors and
   annotations
 + Ensure <absolute-ordering> in web.xml overrides relative <ordering> in
   fragments
 + Ensure empty <absolute-ordering> implies exclusion of all fragments
 + Ensure servlet-api jar class inheritance hierarchy is scanned

jetty-7.1.5.v20100705
 + 288194 Add blacklist/whitelist to ProxyServlet and ProxyHandler
 + 296570 EOFException for HttpExchange when HttpClient.stop called.
 + 311550 The WebAppProvider should allow setTempDirectory
 + 316449 Websocket disconnect fix
 + 316584 Exception on startup if temp path has spaces and extractWAR=false
 + 316597 Removed null check and fixed name in Resource#hrefEncodeURI
 + 316909 CNFE: org.xml.sax.SAXException on org.eclipse.jetty.osgi.boot start
   with jsp fragment
 + 316970 jetty.sh fails to find JETTY_HOME in standard directories
 + 316973 jetty.sh claims java installation is invalid
 + 316976 removed quotes of JAVA_OPTIONS in jetty.sh
 + 317007 Unable to run Jetty OSGi when
   -Dosgi.compatibility.bootdelegation=false
 + 317019 Date HTTP header not sent for HTTP/1.0 requests
 + 317231 Ability to configure jetty with a fragment bundle that contains
   etc/jetty.xml
 + 317759 Allow roles and constraints to be added after init
 + 317906 OPTIONS correctly handles TRACE
 + 318308 Correct quoting of unicode control characters
 + 318470 unboxing NPE protection in HttpConnection
 + 318551 Optional uncheck Printwriter
 + 319060 Support web-bundles that are not expanded (bundle is zipped)
 + JETTY-1237 Save local/remote address to be available after close
 + Update ecj to 3.6 Helios release drop

jetty-6.1.25 - 26 July 2010
 + 320264 Removed duplicate mime.property entries
 + JETTY-1212 Long content lengths
 + JETTY-1214 Avoid ISE when scavenging invalid session
 + JETTY-1223 DefaultServlet: NPE when setting relativeResourceBase and
   resourceBase is not set
 + JETTY-1226 javax.activation needs to be listed in the system classes
 + JETTY-1237 Remember local/remote details of endpoint
 + JETTY-1251 protected against closed selector
 + COMETD-112 if two threads create the same channel, then create events may
   occur after subscribe events
 + Jetty-6 is now in maintenance mode.

jetty-7.1.4.v20100610
 + 292326 Stop continuations if server is stopped.
 + 292814 Make QoSFilter and DoSFilter JMX manageable
 + 293222 Improve request log to handle/show asynchronous latency
 + 294212 Can not customize session cookie path
 + 295715 AbstractSessionManager decoupled from Context
 + 298551 SslSocketConnector does not need keystore stream
 + 301608 Deregister shutdown hooks
 + 302350 org.eclipse.jetty.server.NCSARequestLog is missing JavaDoc
 + 303661 jetty.sh failes if JETTY_HOME is not writeable
 + 304100 Better document JMX setup in jetty-jmx.xml
 + 305300 AsyncContext.start dispatches runnable
 + 314299 Create test harness for JDBCLoginService
 + 314581 Implement the Sec-Websocket handshake
 + 315190 CrossOriginFilter avoid headers not understood by WebSocket
 + 315687 included init script fails to test for JETTY_HOME as empty
 + 315715 Improved Cookie version handling. Server.setMaxCookieVersion
 + 315744 Fixed STOP.PORT and STOP.KEY in start.jar
 + 315748 Removed --fromDaemon from start.jar (replaced with --daemon)
 + 315925 Improved context xml configuration handling
 + 315995 Incorrect package name in system classes list
 + 316119 Fixed idleTimeout for SocketEndPoint
 + 316254 Implement @DeclareRoles
 + 316334 Breaking change on org.eclipse.jetty.client.HttpExchange
 + 316399 Debug output in MultiPartFilter
 + 316413 Restarting webapp for packed war fails
 + 316557 OSGi HttpService failure due to undeployed context handlers
 + JETTY-547 Delay close after shutdown until request read
 + JETTY-1231 Support context request log handler

jetty-7.1.3.v20100526
 + 296567 HttpClient RedirectListener handles new HttpDestination
 + 297598 JDBCLoginService uses hardcoded credential class
 + 305898 Websocket handles query string in URI
 + 307457 Exchanges are left unhandled when connection is lost
 + 313205 Unable to run test-jdbc-sessions tests
 + 314009 jetty.xml configuration file on command line
 + 314177 JSTL support is broken
 + 314459 support maven3 for builds

jetty-7.1.2.v20100523
 + 308866 Update test suite to JUnit4 - Module jetty-util
 + 312948 Recycle SSL crypto buffers
 + 313196 randomly allocate ports for session test.
 + 313278 Implement octet ranges in IPAccessHandler
 + 313336 secure websockets
 + 314009 updated README.txt
 + Update links to jetty website and wiki on test webapp

jetty-7.1.1.v20100517
 + 302344 Make the list of available contexts if root context is not configured
   optional
 + 304803 Remove TypeUtil Integer and Long caches
 + 306226 HttpClient should allow changing the keystore and truststore type
 + 308850 Update test suite to JUnit4 - Module jetty-annotations
 + 308853 Update test suite to JUnit4 - Module jetty-deploy
 + 308854 Update test suite to JUnit4 - Module jetty-http
 + 308855 Update test suite to JUnit4 - Module jetty-io
 + 308856 Update test suite to JUnit4 - Module jetty-jmx
 + 308857 Update test suite to JUnit4 - Module jetty-jndi
 + 308858 Update test suite to JUnit4 - Module jetty-plus
 + 308859 Update test suite to JUnit4 - Module jetty-policy
 + 308860 Update test suite to JUnit4 - Module jetty-rewrite
 + 308862 Update test suite to JUnit4 - Module jetty-server
 + 308863 Update test suite to JUnit4 - Module jetty-servlet
 + 308867 Update test suite to JUnit4 - Module jetty-webapp
 + 310918 Fixed write blocking for client HttpConnection
 + 312526 Protect shutdown thread initialization during shutdown

jetty-7.1.0 - 05 May 2010
 + 306353 fixed cross context dispatch to root context.
 + 311154 Added deprecated StringBuffer API for backwards compatibility
 + 311554 Protect shutdown thread from Server#doStop
 + 312243 Optimized timeout handling

jetty-7.1.0.RC1 - 05 May 2010
 + 286889 Allow System and Server classes to be set on Server instance and when
   applied to all webapps
 + 291448 SessionManager has isCheckingRemoteSessionIdEncoding
 + 296650 JETTY-1198 reset idle timeout on request body chunks
 + 297104 HTTP CONNECT does not work correct with SSL destinations
 + 306782 Close connection when expected 100 continues is not sent
 + 308848 Update test suite to JUnit4 - Module jetty-ajp
 + 308861 Update test suite to JUnit4 - Module jetty-security
 + 308864 Update test suite to JUnit4 - Module jetty-servlets
 + 308865 Update test suite to JUnit4 - Module jetty-start
 + 308868 Update test suite to JUnit4 - Module jetty-websocket
 + 308869 Update test suite to JUnit4 - Module jetty-xml
 + 309153 Hide extracted WEB-INF/lib when running a non-extracted war
 + 309369 Added WebSocketLoadTest
 + 309686 Fixed response buffers usage
 + 310094 Improved start.jar options handling and configs
 + 310382 NPE protection when WAR is not a file
 + 310562 SslSocketConnector fails to start if excludeCipherSuites is set
 + 310634 Get the localport when opening a server socket.
 + 310703 Update test suite to JUnit4 - Module tests/test-integration
 + 310918 Synchronize content exchange
 + 311154 Use Appendable in preference to StringBuilder/StringBuffer in APIs
 + 311362 Optional org.eclipse.jetty.util.log.stderr.SOURCE
 + JETTY-1030 Improve jetty.sh script
 + JETTY-1142 Replace Set-Cookies with same name

jetty-7.1.0.RC0 - 27 April 2010
 + 294563 Websocket client connection
 + 297104 Improve handling of CONNECT method
 + 306349 ProxyServlet does not work unless deployed at /
 + 307294 Add AbstractLifeCycle.AbstractLifeCycleListener implementation
 + 307847 Fixed combining mime type parameters
 + 307898 Handle large/async websocket messages
 + 308009 ObjectMBean incorrectly casts getTargetException() to Exception
 + 308420 convert jetty-plus.xml to use DeploymentManager
 + 308925 Protect the test webapp from remote access
 + 309466 Removed synchronization from StdErrLog
 + 309765 Added JSP module
 + 310051 _configurationClasses now defaults to null in WebAppContext
 + 310094 Improved start.jar usage and config files
 + 310431 Default ErrorHandler as server Bean
 + 310467 Allow SocketConnector to create generic Connection objects
 + 310603 Make Logger interface consistent
 + 310605 Make a clean room implementation of the JSP logger bridge
 + JETTY-903 Stop both caches
 + JETTY-1200 SSL NIO Endpoint wraps non NIO buffers
 + JETTY-1202 Use platform default algorithm for SecureRandom
 + JETTY-1212 handle long content lengths
 + JETTY-1214 avoid ISE when scavenging invalid session
 + Add AnnotationConfiguration to jetty-plus.xml
 + Add NPE protection to ContainerInitializerConfiguration
 + Fix jetty-plus.xml reference to addLifeCycle
 + Merged 7.0.2.v20100331
 + Temporarily remove jetty-osgi module to clarify jsp version compatibility

jetty-7.0.2.v20100331 - 31 March 2010
 + 297552 Don't call Continuation timeouts from acceptor tick
 + 298236 Additional unit tests for jetty-client
 + 306782 httpbis interpretation of 100 continues. Body never skipped
 + 306783 NPE in StdErrLog when Throwable is null
 + 306840 Suppress content-length in requests with no content
 + 306880 Support for UPGRADE in HttpClient
 + 306884 Suspend with timeout <=0 never expires
 + 307589 updated servlet 3.0 continuations for final API
 + Allow Configuration array to be set on Server instance for all web apps
 + Ensure webapps with no WEB-INF don't scan WEB-INF/lib
 + Take excess logging statements out of startup

jetty-6.1.24 - 21 April 2010
 + 308925 Protect the test webapp from remote access
 + JETTY-903 Stop both caches
 + JETTY-1198 reset idle timeout on request body chunks
 + JETTY-1200 SSL NIO Endpoint wraps non NIO buffers
 + JETTY-1211 SetUID loadlibrary name and debug
 + COMETD-100 ClientImpl logs "null" as clientId
 + COMETD-107 Reloading the application with reload extension does not fire
   /meta/connect handlers until long poll timeout expires
 + COMETD-99 ClientImpl logs exceptions in listeners with "debug" level
 + Upgraded to cometd 1.1.1 client

jetty-6.1.23 - 02 April 2010
 + 292800 ContextDeployer - recursive setting is undone by FilenameFilter
 + 296569 removeLifeCycleListener() has no effect
 + 300178 HttpClients opens too many connections that are immediately closed
 + 304658 Inconsistent Expires date format in Set-Cookie headers with maxAge=0
 + 304698 org.eclipse.jetty.http.HttpFields$DateGenerator.formatCookieDate()
   uses wrong (?) date format
 + 306331 Session manager is kept after call to doScope
 + 306840 suppress content-length in requests without content
 + JETTY-875 Allow setting of advice field in response to Handshake
 + JETTY-983 Range handling cleanup
 + JETTY-1133 Handle multiple URL ; parameters
 + JETTY-1134 BayeuxClient: Connect msg should be sent as array
 + JETTY-1149 transient should be volatile in AbstractLifeCycle
 + JETTY-1153 System property for UrlEncoded charset
 + JETTY-1155 HttpConnection.close notifies HttpExchange
 + JETTY-1156 SSL blocking close with JVM Bug busy key fix
 + JETTY-1157 Don't hold array passed in write(byte[])
 + JETTY-1158 NPE in StdErrLog when Throwable is null
 + JETTY-1161 An Extension that measures round-trip delay for cometd messages.
 + JETTY-1162 Add support for async/sync message delivery to BayeuxClient
 + JETTY-1163 AJP13 forces 8859-1 encoding
 + JETTY-1168 Don't hold sessionIdManager lock when invalidating sessions
 + JETTY-1170 NPE on client when server-side extension returns null
 + JETTY-1174 Close rather than finish Gzipstreams to avoid JVM leak
 + JETTY-1175 NPE in TimesyncExtension
 + JETTY-1176 NPE in StatisticsExtension if client is null
 + JETTY-1177 Allow error handler to set cacheControl
 + JETTY-1178 Make continuation servlet to log the incoming JSON in case of
   parsing errors
 + JETTY-1180 Extension methods are wrongly called
 + JETTY-1182 COMETD-76 do not lock client while sending messages.
 + JETTY-1183 AcknowledgedMessagesClientExtension does not handle correctly
   message resend when client long polls again
 + JETTY-1186 Better document JMX setup in jetty-jmx.xml
 + JETTY-1188 Null old jobs in QueuedThreadPool
 + JETTY-1191 Limit size of ChannelId cache
 + JETTY-1192 Fixed Digested POST and HttpExchange onRetry
 + JETTY-1193 Exception details are lost in AbstractCometdServlet.getMessages
 + JETTY-1195 Coalesce buffers in ChannelEndPoint.flush()
 + JETTY-1196 Enable TCP_NODELAY by default in client connectors
 + JETTY-1197 SetUID module test fails when using Java 1.6 to build
 + JETTY-1199 FindBugs cleanups
 + JETTY-1202 Use platfrom default algorithm for SecureRandom
 + JETTY-1205 Memory leak in browser-to-client mapping
 + JETTY-1207 NPE protection in FormAuthenticator
 + COMETD-28 Improved concurrency usage in Bayeux and channel handling
 + COMETD-46 reset ContentExchange content on resend
 + COMETD-58 Extension.rcv() return null causes NPE in
   AbstractBayeux.PublishHandler.publish
 + COMETD-59 AcknowledgeExtension does not handle null channel in Message
 + COMETD-62 Delay add listeners until after client construction
 + JSON parses NaN as null
 + Remove references to old content in HttpClient client tests for www.sun.com
 + Updated JSP to 2.1.v20091210

jetty-7.0.2.RC0
 + 290765 Reset input for HttpExchange retry.
 + 292799 WebAppDeployer - start a started context?
 + 292800 ContextDeployer - recursive setting is undone by FilenameFilter
 + 294799 when configuring a webapp, don't look for WEB-INF/jetty6-web.xml
 + 296569 removeLifeCycleListener() has no effect
 + 296765 JMX Connector Server and ShutdownThread
 + 297421 Hide server/system classes from WebAppClassLoader.getResources
 + 297783 Handle HEAD reponses in HttpClient
 + 298144 Unit test for jetty-client connecting to a server that uses Basic
   Auth
 + 298145 Reorganized test harness to separate the HTTP PUT and HTTP GET test
   URLs
 + 298234 Unit test for jetty-client handling different HTTP error codes
 + 298667 DeploymentManager uses ContextProvider and WebAppProvider
 + 299455 Enum support in JSONPojoConvertor
 + 300178 HttpClients opens too many connections that are immediately closed
 + 300733 Jars from lib/ext are not visible for my web application
 + 300933 AbstractConnector uses concurrent objects for stats
 + 301089 Improve statistics available in StatisticsHandler and
   AbstractConnector
 + 302018 Improve statistics available in AbstractSessionHandler
 + 302198 Rename HttpClient authorization classes to Authentication
 + 302244 invalid configuration boolean conversion in FormAuthenticator
 + 302246 redirect loop using form authenticator
 + 302556 CrossOriginFilter does not work correctly when
   Access-Control-Request-Headers header is not present
 + 302669 WebInfConfiguration.unpack() unpacks WEB-INF/* from a
   ResourceCollection, breaking JSP reloading with ResourceCollections
 + 303526 Added include cyphers
 + 304307 Handle ;jsessionid in FROM Auth
 + 304532 Skip some tests on IBM JVMs until resolved
 + 304658 Inconsistent Expires date format in Set-Cookie headers with maxAge=0
 + 304698 org.eclipse.jetty.http.HttpFields$DateGenerator.formatCookieDate()
   uses wrong (?) date format
 + 304781 Reset HttpExchange timeout on slow request content.
 + 304801 SSL connections FULL fix
 + 305997 Coalesce buffers in ChannelEndPoint.flush()
 + 306028 Enable TCP_NODELAY by default in client connectors
 + 306330 Flush filter chain cache after Invoker servlet
 + 306331 Session manager is kept after call to doScope
 + JETTY-776 Make new session-tests module to concentrate all reusable session
   clustering test code
 + JETTY-910 Allow request listeners to access session
 + JETTY-983 Range handling cleanup
 + JETTY-1133 Handle multiple URL ; parameters
 + JETTY-1151 JETTY-1098 allow UTF-8 with 0 carry bits
 + JETTY-1153 System property for UrlEncoded charset
 + JETTY-1155 HttpConnection.close notifies HttpExchange
 + JETTY-1156 SSL blocking close with JVM Bug busy key fix
 + JETTY-1157 Don't hold array passed in write(byte[])
 + JETTY-1163 AJP13 forces 8859-1 encoding
 + JETTY-1174 Close rather than finish Gzipstreams to avoid JVM leak
 + JETTY-1177 Allow error handler to set cacheControl
 + JETTY-1179 Persistant session tables created on MySQL use wrong datatype
 + JETTY-1184 shrink thread pool even with frequent small jobs
 + JETTY-1192 Fixed Digested POST
 + JETTY-1199 FindBugs cleanups
 + Added IPAccessHandler
 + COMETD-46 reset ContentExchange response content on resend
 + JSON parses NaN as null
 + Updated Servlet3Continuation to final 3.0.20100224

jetty-8.0.0.M0 - 28 February 2010
 + Merged 7.0.1.v20091116
 + Updated servlet 3.0 spec 20100224
 + Updated to cometd 1.0.1

jetty-7.0.1.v20091125 - 25 November 2009
 + 274251 DefaultServlet supports exact match mode.
 + 288401 HttpExchange.cancel() Method Unimplemented
 + 289027 deobfuscate HttpClient SSL passwords
 + 289265 Test harness for async input
 + 289959 Improved ContextDeployer configuration
 + 289960 start.jar assumes command line args are configs
 + 291019 Fix default DEBUG option; "-D.DEBUG=true" now works
 + 291340 Race condition in onException() notifications
 + 291543 make bin/*.sh scripts executable in distribution
 + 291589 Update jetty-rewrite demo
 + 292546 Proactively enforce HttpClient idle timeout
 + 292642 Fix errors in embedded Jetty examples
 + 292825 Continuations ISE rather than ignore bad transitions
 + 293222 Improved StatisticsHandler for async
 + 293506 Unable to use jconsole with Jetty when running with security manager
 + 293557 Add "jad" mime mapping
 + 294154 Patched jetty-osgi
 + 294224 HttpClient timeout setting has no effect when connecting to host
 + 294345 Support for HTTP/301 + HTTP/302 response codes
 + 294563 Initial websocket implementation
 + 295421 Cannot reset() a newly created HttpExchange: IllegalStateException 0
   => 0
 + 295562 CrossOriginFilter does not work with default values in Chrome and
   Safari
 + JETTY-937 More JVM bug work arounds. Insert pause if all else fails
 + JETTY-983 Send content-length with multipart ranges
 + JETTY-1114 unsynchronised WebAppClassloader.getResource(String)
 + JETTY-1121 Merge Multipart query parameters
 + JETTY-1122 Handle multi-byte utf that causes buffer overflow
 + JETTY-1125 TransparentProxy incorrectly configured for test webapp
 + JETTY-1129 Filter control characters out of StdErrLog
 + JETTY-1135 Handle connection closed before accepted during JVM bug work
   around
 + JETTY-1144 fixed multi-byte character overflow
 + JETTY-1148 Reset partially read request reader.
 + COMETD-34 Support Baeyux MBean
 + CQ-3581 jetty OSGi contribution
 + CVE-2009-3555 Prevent SSL renegotiate for SSL vulnerability
 + Fixed client abort asocciation
 + Fixed XSS issue in CookieDump demo servlet.
 + Improved start.jar usage text for properties
 + Moved centralized logging and verifier back to sandbox
 + Promoted Jetty Centralized Logging from Sandbox
 + Promoted Jetty WebApp Verifier from Sandbox
 + Refactored continuation test harnessess

jetty-7.0.0.v20091005 - 05 October 2009
 + 291340 Race condition in onException() notifications

jetty-6.1.21 - 22 September 2009
 + 282543 HttpClient SSL buffer size fix
 + 288055 fix jetty-client for failed listener state machine
 + 288153 reset exchange when resending
 + 288182 PUT request fails during retry
 + JETTY-719 Document state machine of jetty http client
 + JETTY-933 State == HEADER in client
 + JETTY-936 Improved servlet matching and optimized
 + JETTY-1038 ChannelId.isParentOf returns the wrong result
 + JETTY-1061 Catch exceptions from cometd listeners
 + JETTY-1072 maven plugin handles context path not as documented
 + JETTY-1080 modified previous fix for windows
 + JETTY-1084 HEAD command not setting content-type in response under certain
   circumstances
 + JETTY-1090 resolve inifinte loop condition for webdav listener
 + JETTY-1092 MultiPartFilter can be pushed into infinite loop
 + JETTY-1093 Request.toString throws exception when size exceeds 4k
 + JETTY-1098 Default form encoding is UTF8
 + JETTY-1099 Improve cookie handling in BayeuxClient
 + JETTY-1100 extend setuid feature to allow setting max open file descriptors
 + JETTY-1102 Wrong usage of deliver() in private chat messages
 + JETTY-1108 SSL EOF detection
 + JETTY-1109 Improper handling of cookies in Terracotta tests
 + JETTY-1112 Response fails if header exceeds buffer size
 + JETTY-1113 IllegalStateException when adding servlet filters
   programmatically
 + JETTY-1114 Unsynchronize webapp classloader getResource
 + Fix DefaultServletTest for windows
 + Include tmp directory sweeper in build
 + Streamline jetty-jboss build, update sar to QueuedThreadPool
 + Update Jetty implementation of com.sun.net.httpserver.*

jetty-7.0.0.RC6 - 21 September 2009
 + 280723 Add non blocking statistics handler
 + 282543 HttpClient SSL buffer size fix
 + 283357 org.eclipse.jetty.server.HttpConnectionTest exceptions
 + 288055 jetty-client fails to resolve failed resolution attempts correctly
 + 288153 jetty-client resend doesn't reset exchange
 + 288182 PUT request fails during retry
 + 288466 LocalConnector is not thread safe
 + 288514 AbstractConnector does not handle InterruptedExceptions on shutdown
 + 288772 Failure to connect does not set status to EXCEPTED
 + 289146 formalize reload policy functionality
 + 289156 jetty-client: no longer throw runtime exception for bad authn details
 + 289221 HttpExchange does not timeout when using blocking connector
 + 289285 org.eclipse.jetty.continuation 7.0.0.RC5 imports the
   org.mortbay.util.ajax package
 + 289686 HttpExchange.setStatus() has too coarse synchronization
 + 289958 StatisticsServlet incorrectly adds StatisticsHandler
 + 289960 start.jar assumes command line args are configs
 + 290081 Eager consume LF after CR
 + 290761 HttpExchange isDone handles intercepted events.
 + JETTY-719 Document state machine of jetty http client
 + JETTY-780 CNFE during startup of webapp with spring-context >= 2.5.1
 + JETTY-936 274251 Improved servlet matching and optimized'
 + JETTY-1080 modify previous fix to work on windows
 + JETTY-1084 HEAD command not setting content-type in response under certain
   circumstances
 + JETTY-1086 Use UncheckedPrintWriter & cleaned up HttpStatus.Code usage
 + JETTY-1090 resolve potential infinite loop with webdav listener
 + JETTY-1092 MultiPartFilter can be pushed into infinite loop
 + JETTY-1093 Request.toString throws exception when size exceeds 4k
 + JETTY-1098 Default form encoding is UTF8
 + JETTY-1101 Updated servlet3 continuation constructor
 + JETTY-1105 Custom error pages aren't working
 + JETTY-1108 SSL EOF detection
 + JETTY-1112 Response fails if header exceeds buffer size
 + JETTY-1113 IllegalStateException when adding servlet filters
   programmatically
 + Copy VERSION.txt to distro
 + Fixed XSS issue in CookieDump demo servlet.
 + Remove printlns from jetty-plus
 + Tweak DefaultServletTest under windows

jetty-6.1.20 - 27 August 2009
 + 283513 Check endp.isOpen when blocking read
 + 283818 fixed merge of forward parameters
 + 285006 Fixed NPE in AbstractConnector during shutdown
 + 286535 ContentExchange status code
 + 286911 Clean out cache when recycling HTTP fields
 + JETTY-838 Don't log and throw
 + JETTY-874 Better error on full header.
 + JETTY-960 Support ldaps
 + JETTY-1046 maven-jetty-jspc-plugin keepSources takes affect only in
   packageRoot
 + JETTY-1057 XSS error page
 + JETTY-1065 Add RedirectRegexRule to provide match/replace/group redirect
   support
 + JETTY-1066 Send 400 error for request URI parse exceptions
 + JETTY-1068 Avoid busy flush of async SSL
 + JETTY-1069 Adjust Bayeux Java client backoff algorithm
 + JETTY-1070 Java Bayeux Client not sending /meta/disconnect on stop
 + JETTY-1074 JMX thread manipulation
 + JETTY-1077 HashSSORealm shares Principals between UserRealms
 + JETTY-1078 Automatic JSON Pojo Conversion
 + JETTY-1079 ResourceCollection.toString() can throw IllegalStateException
 + JETTY-1080 Ignore files that would be extracted outside the destination
   directory when unpacking WARs
 + JETTY-1081 Handle null content type in GzipFilter
 + JETTY-1084 Disable GzipFilter for HEAD requests
 + JETTY-1085 Allow url sessionID if cookie invalid
 + JETTY-1086 Added UncheckedPrintWriter to avoid ignored EOFs
 + JETTY-1087 Chunked SSL non blocking input
 + JETTY-1098 Upgrade jsp to SJSAS-9_1_1-B60F-07_Jan_2009
 + Added DebugHandler
 + Added getSubscriptions to cometd client
 + Clarified cometd interval timeout and allow per client intervals
 + COMETD-7 max latency config for lazy messages
 + Made unSubscribeAll public on cometd client
 + Removed clearing of queue in unSubscribeAll for cometd client
 + Update Main.main method to call setWar
 + Update test-jndi and test-annotation examples for atomikos 3.5.5

jetty-7.0.0.RC5 - 27 August 2009
 + 286911 Clean out cache when recycling HTTP fields
 + 287496 Use start.ini always and added --exec
 + 287632 FilterContinuations for blocking jetty6
 + JETTY-838 Don't log and throw
 + JETTY-874 Better header full warnings
 + JETTY-960 Support for ldaps
 + JETTY-1081 Handle null content type in GzipFilter
 + JETTY-1084 Disable GzipFilter for HEAD requests
 + JETTY-1085 Allow url sessionID if cookie invalid
 + JETTY-1086 Added UncheckedPrintWriter to avoid ignored EOFs
 + JETTY-1087 Chunked SSL non blocking input

jetty-6.1.19 - 01 July 2009
 + JETTY-799 shell script for jetty on cygwin
 + JETTY-863 Non blocking stats handler
 + JETTY-937 Further Improvements for sun JVM selector bugs
 + JETTY-970 BayeuxLoadGenerator latency handling
 + JETTY-1011 Grizzly uses queued thread pool
 + JETTY-1028 jetty:run plugin should check for the web.xml from the overlays
   if not found in src/main/webapp/WEB-INF/
 + JETTY-1029 Handle quoted cookie paths
 + JETTY-1031 Handle large pipeline
 + JETTY-1033 jetty-plus compiled with jdk1.5
 + JETTY-1034 Cookie parsing
 + JETTY-1037 reimplemented channel doRemove
 + JETTY-1040 jetty.client.HttpConnection does not handle non IOExceptions
 + JETTY-1042 Avoid cookie reuse on shared connection
 + JETTY-1044 add commons-daemon support as contrib/start-daemon module
 + JETTY-1045 Handle the case where request.PathInfo() should be "/*"
 + JETTY-1046 maven-jetty-jspc-plugin keepSources takes affect only in
   packageRoot
 + JETTY-1047 Cometd client can grow cookie headers
 + JETTY-1048 Default servlet can handle partially filtered large static
   content
 + JETTY-1049 Improved transparent proxy usability
 + JETTY-1054 Avoid double deploys
 + JETTY-1055 Cookie quoting
 + JETTY-1057 Error page stack trace XSS
 + JETTY-1058 Handle trailing / with aliases on
 + JETTY-1062 Don't filter cometd message without data

jetty-7.0.0.RC4 - 18 August 2009
 + 279820 Fixed HotSwapHandler
 + 285891 SessionAuthentication is serializable
 + 286185 Implement ability for JSON implementation to automatically register
   convertors
 + 286535 ContentExchange status code
 + JETTY-1057 XSS error page
 + JETTY-1079 ResourceCollection.toString
 + JETTY-1080 Ignore files that would be extracted outside the destination
   directory when unpacking WARs
 + Added discoverable start options

jetty-7.0.0.RC3 - 07 August 2009
 + 277403 remove system properties
 + 282447 concurrent destinations in HttpClient
 + 283172 fix Windows build, broken on directory creation with the
   DefaultServlet
 + 283375 additional error-checking on SSL connector passwords to prevent NPE
 + 283513 Check endp.isOpen when blocking read
 + 285697 extract parameters if dispatch has query
 + JETTY-1074 JMX thread manipulation
 + Improved deferred authentication handling

jetty-7.0.0.RC2 - 29 June 2009
 + 283375 improved extensibility of SSL connectors
 + 283818 fixed merge of forward parameters
 + 283844 Webapp / TLD errors are not clear
 + 284475 update jetty.sh for new OPTIONS syntax
 + 284510 Enhance jetty-start for diagnosis and unit testing
 + 284981 Implement a cross-origin filter
 + 285006 fix AbstractConnector NPE during shutdown.
 + Added DebugHandler
 + Added JavaUtilLog for Jetty logging to java.util.logging framework
 + backport jetty-8 annotation parsing to jetty-7
 + Disassociate method on IdentityService
 + Improved handling of overlays and resourceCollections

jetty-7.0.0.RC1 - 15 June 2009
 + 283344 Startup on windows is broken
 + JETTY-1066 283357 400 response for bad URIs
 + JETTY-1068 Avoid busy flush of async SSL

jetty-7.0.0.RC0 - 08 June 2009
 + 271535 Adding integration tests, and enabling RFC2616 tests
 + 280843 Buffer pool uses isHeader
 + 281287 Handle date headers before 1 Jan 1970
 + 282807 Better handling of 100 continues if response committed.
 + JETTY-967 create standalone build for PKCS12Import at codehaus
 + JETTY-1056 update jetty-ant module for Jetty 7 at codehaus trunk
 + JETTY-1058 Handle trailing / with aliases

jetty-7.0.0.M4 - 01 June 2009
 + 281059 NPE in QTP with debug on
 + JETTY-799 shell script for jetty on cygwin
 + JETTY-1031 Handle large pipeline
 + JETTY-1034 Cookie parsing
 + JETTY-1042 Prevent cookie leak between shared connection
 + JETTY-1048 Fix for large partially filtered static content
 + JETTY-1049 Improved transparent proxy usability
 + JETTY-1054 Avoid double deploys
 + JETTY-1055 Cookie quoting
 + JETTY-1057 Error page stack trace XSS

jetty-7.0.0.M3 - 20 June 2009
 + 274251 Allow dispatch to welcome files that are servlets (configurable)
 + 276545 Quoted cookie paths
 + 277403 Cleanup system property usage.
 + 277798 Denial of Service Filter
 + 279725 Support 100 and 102 expectations
 + 280707 client.HttpConnection does not catch and handle non-IOExceptions
 + 281470 Handle the case where request.PathInfo() should be "/*"
 + Added ContinuationThrowable
 + added WebAppContext.setConfigurationDiscovered for servlet 3.0 features
 + fixed race with expired async listeners
 + Numerous cleanups from static code analysis
 + Portable continuations for jetty6 and servlet3
 + Refactored AbstractBuffers to HttpBuffers for performance
 + refactored configuration mechanism
 + Refactored continuations to only support response wrapping

jetty-7.0.0.M2 - 18 May 2009
 + 273767 Update to use geronimo annotations spec 1.1.1
 + 275396 Added ScopedHandler to set servlet scope before security handler
 + JETTY-937 Work around Sun JVM bugs
 + JETTY-941 Linux chkconfig hint
 + JETTY-959 CGI servlet doesn't kill the CGI in case the client disconnects
 + JETTY-980 Fixed ResourceHandler ? handling, and bad URI creation in listings
 + JETTY-996 Make start-stop-daemon optional
 + JETTY-1003 java.lang.IllegalArgumentException: timeout can't be negative
 + JETTY-1004 CERT VU#402580 Canonical path handling includes ? in path segment
 + JETTY-1013 MySql Error with JDBCUserRealm
 + JETTY-1014 Enable start-stop-daemon by default on jetty.sh
   (START_STOP_DAEMON=1)
 + JETTY-1015 Reduce BayeuxClient and HttpClient lock contention
 + JETTY-1020 ZipException in org.mortbay.jetty.webapp.TagLibConfiguration
   prevents all contexts from being loaded

jetty-6.1.18 - 16 May 2009
 + JETTY-937 Improved work around sun JVM selector bugs
 + JETTY-1004 CERT VU#402580 Canonical path handling includes ? in path segment
 + JETTY-1008 ContinuationBayeux destroy is called
 + JETTY-1013 MySql Error with JDBCUserRealm
 + JETTY-1014 Enable start-stop-daemon by default on jetty.sh
   (START_STOP_DAEMON=1)
 + JETTY-1015 Reduce BayeuxClient and HttpClient lock contention
 + JETTY-1017 HttpDestination has too coarse locking
 + JETTY-1018 Denial of Service Filter
 + JETTY-1020 ZipException in org.mortbay.jetty.webapp.TagLibConfiguration
   prevents all contexts from being loaded
 + JETTY-1022 Removed several 1.5isms

jetty-5.1.15 - 18 May 2009
 + JETTY-418 synchronized load class
 + JETTY-1004 CERT VU402580 Canonical path handling includes ? in path segment
 + Fixes for CERT438616-CERT237888-CERT21284

jetty-6.1.17 - 30 April 2009
 + JETTY-936 Make optional dispatching to welcome files as servlets
 + JETTY-937 Work around sun JVM selector bugs
 + JETTY-941 Linux chkconfig hint
 + JETTY-957 Reduce hardcoded versions
 + JETTY-980 Security / Directory Listing XSS present
 + JETTY-982 Make test-jaas-webapp run with jetty:run
 + JETTY-983 Default Servlet sets accept-ranges for cached/gzipped content
 + JETTY-985 Allow listeners to implement both interfaces
 + JETTY-988 X-Forwarded-Host has precedence over X-Forwarded-Server
 + JETTY-989 GzipFilter handles addHeader
 + JETTY-990 Async HttpClient connect
 + JETTY-992 URIUtil.encodePath encodes markup characters
 + JETTY-996 Make start-stop-daemon optional
 + JETTY-997 Remove jpackage-utils dependency on rpm install
 + JETTY-1000 Avoided needless 1.5 dependency
 + JETTY-1002 cometd-api to 1.0.beta8
 + JETTY-1003 java.lang.IllegalArgumentException: timeout can't be negative
 + JETTY-1004 CERT VU#402580 Canonical path handling includes ? in path segment
 + JETTY-1006 Resume meta connect on all XD messages

jetty-7.0.0.M1 - 22 April 2009
 + 271258 FORM Authentication dispatch handling avoids caching
 + 271536 Add support to IO for quietly closing Readers / Writers
 + 273011 JETTY-980 JETTY-992 Security / Directory Listing XSS present
 + 273101 Fix DefaultServletTest XSS test case
 + 273153 Test for Nested references in DispatchServlet
 + JETTY-695 Handler dump
 + JETTY-983 DefaultServlet generates accept-ranges for cached/gzip content
 + Initial support for LoginService.logout
 + Removed HTTPConnection specifics from connection dispatching
 + Reworked authentication for deferred authentication
 + Reworked JMX for new layout

jetty-6.1.16 - 01 April 2009
 + JETTY-702 Create "jetty-tasks.xml" for the Ant plugin
 + JETTY-899 Standardize location for configuration files which go into etc
 + JETTY-936 Allow dispatch to welcome files that are servlets
 + JETTY-944 Lazy messages don't prevent long polls waiting
 + JETTY-946 Redeploys with maven jetty plugin of webapps with overlays don't
   work
 + JETTY-947 Exception stops terracotta session scavenger
 + JETTY-948 ConcurrentModificationException in TerracottaSessionManager
   scavenger
 + JETTY-949 Move cometd source to cometd.org project
 + JETTY-953 SSL keystore file input stream is not being closed directly
 + JETTY-956 SslSelectChannelConnector - password should be the default value
   of keyPassword if not specified
 + JETTY-959 CGI servlet doesn't kill the CGI in case the client disconnects
 + JETTY-964 Typo in Jetty 6.1.15 Manifest - Bundle-RequiredExcutionEnvironment
 + JETTY-972 Move cometd code back from cometd.org project (temporarily)
 + JETTY-973 Deliver same message to a collection of cometd Clients

jetty-7.0.0.M0 - 27 March 2009
 + JETTY-496 Support inetd/xinetd through use of System.inheritedChannel()
 + JETTY-540 Merged 3.0 Public Review changes
 + JETTY-567 Delay in initial TLS Handshake With FireFox 3 beta5 and
   SslSelectChannelConnector
 + JETTY-600 Automated tests of WADI integration + upgrade to WADI 2.0
 + JETTY-691 System.getProperty() calls ... wrap them in doPrivileged
 + JETTY-713 Expose additional AbstractConnector methods via MBean
 + JETTY-731 Completed DeliverListener for cometd
 + JETTY-748 RandomAccessFileBuffer for hadoop optimization
 + JETTY-749 Improved ArrayQueue
 + JETTY-765 ensure stop mojo works for all execution phases
 + JETTY-774 Improved caching of mime types with charsets
 + JETTY-775 AbstractSessionTest remove timing related test
 + JETTY-778 handle granular windows timer in lifecycle test
 + JETTY-779 Fixed line feed in request log
 + JETTY-781 Add "mvn jetty:deploy-war" for deploying a pre-assembled war
 + JETTY-782 Implement interval advice for BayeuxClient
 + JETTY-783 Update jetty self-signed certificate
 + JETTY-784 TerracottaSessionManager leaks sessions scavenged in other nodes
 + JETTY-786 Allow DataSourceUserRealm to create tables
 + JETTY-787 Handle MSIE7 mixed encoding
 + JETTY-788 Fix jotm for scoped jndi naming
 + JETTY-790 WaitingContinuations can change mutex if not pending
 + JETTY-792 TerracottaSessionManager does not unlock new session with
   requested id
 + JETTY-793 Fixed DataCache millisecond rounding
 + JETTY-794 WADI integration tests fail intermittently.
 + JETTY-795 NullPointerException in SocketConnector.java
 + JETTY-801 Bring back 2 arg EnvEntry constructor
 + JETTY-802 Modify the default error pages to make association with Jetty
   clearer
 + JETTY-804 HttpClient timeout does not always work
 + JETTY-805 Fix jetty-jaas.xml for new UserRealm package
 + JETTY-806 Timeout related Deadlocks in HTTP Client
 + JETTY-807 HttpTester to handle charsets
 + JETTY-808 cometd client demo run.sh
 + JETTY-809 Need a way to customize WEB-INF/lib file extensions that are added
   to the classpath
 + JETTY-811 Allow configuration of system properties for the maven plugin
   using a file
 + JETTY-813 Simplify NCSARequestLog.java
 + JETTY-814 Add org.eclipse.jetty.client.Address.toString()
 + JETTY-816 Implement reconnect on java bayeux client
 + JETTY-817 Aborted SSL connections may cause jetty to hang with full cpu
 + JETTY-818 Support javax.servlet.request.ssl_session_id
 + JETTY-821 Allow lazy loading of persistent sessions
 + JETTY-822 Commit when autocommit=true causes error with mysql
 + JETTY-823 Extend start.config profiles
 + JETTY-824 Access to inbound byte statistics
 + JETTY-825 URL decoding of spaces (+) fails for encoding not utf8
 + JETTY-830 Add ability to reserve connections on http client
 + JETTY-831 Add ability to stop java bayeux client
 + JETTY-832 More UrlDecoded handling in relation to JETTY-825
 + JETTY-834 Configure DTD does not allow <Map> children
 + JETTY-837 Response headers set via filter are ignored for static resources
 + JETTY-840 add default mime types to *.htc and *.pps
 + JETTY-841 Duplicate messages when sending private message to yourself with
   cometd chat demo
 + JETTY-842 NPE in jetty client when no path component
 + JETTY-843 META-INF/MANIFEST.MF is not present in unpacked webapp
 + JETTY-844 Replace reflection with direct invocation in Slf4jLog
 + JETTY-848 Temporary folder not fully cleanup after stop (via Sweeper)
 + JETTY-854 JNDI scope does not work with applications in a .war
 + JETTY-859 MultiPartFilter ignores the query string parameters
 + JETTY-861 switched buffer pools to ThreadLocal implementation
 + JETTY-862 EncodedHttpURI ignores given encoding in constructor
 + JETTY-866 jetty-client test case fix
 + JETTY-869 NCSARequestLog locale config
 + JETTY-870 NullPointerException in Response when performing redirect to wrong
   relative URL
 + JETTY-871 jetty-client expires() NPE race condition fixed
 + JETTY-876 Added new BlockingArrayQueue and new QueuedThreadPool
 + JETTY-890 merge jaspi branch to trunk
 + JETTY-894 Add android .apk to mime types
 + JETTY-897 Remove swing dependency in GzipFilter
 + JETTY-898 Allow jetty debs to start with custom java args provided by users
 + JETTY-899 Standardize location and build process for configuration files
   which go into etc
 + JETTY-909 Update useragents cache
 + JETTY-917 Change for JETTY-811 breaks systemProperties config parameter in
   maven-jetty-plugin
 + JETTY-922 Fixed NPE on getRemoteHost when socket closed
 + JETTY-923 Client supports attributes
 + JETTY-926 default location for generatedClasses of jspc plugin is incorrect
 + JETTY-938 Deadlock in the TerracottaSessionManager
 + JETTY-939 NPE in AbstractConfiguration.callPreDestroyCallbacks
 + JETTY-946 Redeploys with maven jetty plugin of webapps with overlays don't
   work
 + JETTY-950 Fix double-printing of request URI in request log
 + JETTY-953 SSL keystore file input stream is not being closed directly
 + JETTY-956 SslSelectChannelConnector - password should be the default value
   of keyPassword if not specified
 + moved to org.eclipse packages
 + simplified HandlerContainer API

jetty-6.1.15 - 04 March 2009
 + JETTY-923 BayeuxClient uses message pools to reduce memory footprint
 + JETTY-924 Improved BayeuxClient disconnect handling
 + JETTY-925 Lazy bayeux messages
 + JETTY-926 default location for generatedClasses of jspc plugin is incorrect
 + JETTY-931 Fix issue with jetty-rewrite.xml
 + JETTY-934 fixed stop/start of Bayeux Client
 + JETTY-938 Deadlock in the TerracottaSessionManager
 + JETTY-939 NPE in AbstractConfiguration.callPreDestroyCallbacks

jetty-6.1.15 - 02 March 2009
 + JETTY-923 BayeuxClient uses message pools to reduce memory footprint
 + JETTY-924 Improved BayeuxClient disconnect handling
 + JETTY-925 Lazy bayeux messages
 + JETTY-926 default location for generatedClasses of jspc plugin is incorrect

jetty-6.1.15.rc4 - 19 February 2009
 + JETTY-496 Support inetd/xinetd through use of System.inheritedChannel()
 + JETTY-713 Expose additional AbstractConnector methods via MBean
 + JETTY-749 Improved ack extension
 + JETTY-802 Modify the default error pages to make association with Jetty
   clearer
 + JETTY-811 Allow configuration of system properties for the maven plugin
   using a file
 + JETTY-815 Add comet support to jQuery javascript library
 + JETTY-840 add default mime types to *.htc and *.pps
 + JETTY-848 Temporary folder not fully cleanup after stop (via Sweeper)
 + JETTY-869 NCSARequestLog locale config
 + JETTY-870 NullPointerException in Response when performing redirect to wrong
   relative URL
 + JETTY-872 Handshake handler calls wrong extension callback
 + JETTY-878 Removed printStackTrace from WaitingContinuation
 + JETTY-879 Support extra properties in jQuery comet implementation
 + JETTY-882 ChannelBayeuxListener called too many times
 + JETTY-884 Use hashcode for threadpool ID
 + JETTY-887 Split configuration and handshaking in jquery comet
 + JETTY-888 Fix abort in case of multiple outstanding connections
 + JETTY-894 Add android .apk to mime types
 + JETTY-898 Allow jetty debs to start with custom java args provided by users
 + JETTY-909 Update useragents cache

jetty-6.1.15.rc3 - 28 January 2009
 + JETTY-691 System.getProperty() calls ... wrap them in doPrivileged
 + JETTY-844 Replace reflection with direct invocation in Slf4jLog
 + JETTY-861 switched buffer pools to ThreadLocal implementation
 + JETTY-866 jetty-client test case fix

jetty-6.1.15.rc2 - 23 January 2009
 + JETTY-567 Delay in initial TLS Handshake With FireFox 3 beta5 and
   SslSelectChannelConnector
 + adjustment to jetty-client assembly packaging

jetty-6.1.15.pre0 - 20 January 2009
 + JETTY-600 Automated tests of WADI integration + upgrade to WADI 2.0
 + JETTY-749 Reliable message delivery
 + JETTY-781 Add "mvn jetty:deploy-war" for deploying a pre-assembled war
 + JETTY-794 WADI integration tests fail intermittently.
 + JETTY-795 NullPointerException in SocketConnector.java
 + JETTY-798 Jboss session manager incompatible with LifeCycle.Listener
 + JETTY-801 Bring back 2 arg EnvEntry constructor
 + JETTY-802 Modify the default error pages to make association with Jetty very
   clear
 + JETTY-804 HttpClient timeout does not always work
 + JETTY-806 Timeout related Deadlocks in HTTP Client
 + JETTY-807 HttpTester to handle charsets
 + JETTY-808 cometd client demo run.sh
 + JETTY-809 Need a way to customize WEB-INF/lib file extensions that are added
   to the classpath
 + JETTY-814 Add org.eclipse.jetty.client.Address.toString()
 + JETTY-816 Implement reconnect on java bayeux client
 + JETTY-817 Aborted SSL connections may cause jetty to hang with full cpu
 + JETTY-819 Jetty Plus no more jre 1.4
 + JETTY-821 Allow lazy loading of persistent sessions
 + JETTY-824 Access to inbound byte statistics
 + JETTY-825 URL decoding of spaces (+) fails for encoding not utf8
 + JETTY-827 Externalize servlet api
 + JETTY-830 Add ability to reserve connections on http client
 + JETTY-831 Add ability to stop java bayeux client
 + JETTY-832 More UrlDecoded handling in relation to JETTY-825
 + JETTY-833 Update debian and rpm packages for new jsp-2.1-glassfish jars and
   servlet-api jar
 + JETTY-834 Configure DTD does not allow <Map> children
 + JETTY-837 Response headers set via filter are ignored for static resources
 + JETTY-841 Duplicate messages when sending private message to yourself with
   cometd chat demo
 + JETTY-842 NPE in jetty client when no path component
 + JETTY-843 META-INF/MANIFEST.MF is not present in unpacked webapp
 + JETTY-852 Ensure handshake and connect retried on failure for jquery-cometd
 + JETTY-854 JNDI scope does not work with applications in a .war
 + JETTY-855 jetty-client uber assembly support
 + JETTY-858 ContentExchange provides bytes
 + JETTY-859 MultiPartFilter ignores the query string parameters
 + JETTY-862 EncodedHttpURI ignores given encoding in constructor

jetty-6.1.14 - 14 November 2008
 + JETTY-630 jetty6-plus rpm is missing the jetty6-plus jar
 + JETTY-748 Reduced flushing of large content
 + JETTY-765 ensure stop mojo works for all execution phases
 + JETTY-777 include util5 on the jetty debs
 + JETTY-778 handle granular windows timer in lifecycle test
 + JETTY-779 Fixed line feed in request log
 + JETTY-782 Implement interval advice for BayeuxClient
 + JETTY-783 Update jetty self-signed certificate
 + JETTY-784 TerracottaSessionManager leaks sessions scavenged in other nodes
 + JETTY-787 Handle MSIE7 mixed encoding
 + JETTY-788 Fix jotm for new scoped jndi
 + JETTY-790 WaitingContinuations can change mutex if not pending
 + JETTY-791 Ensure jdk1.4 compatibility for jetty-6
 + JETTY-792 TerracottaSessionManager does not unlock new session with
   requested id
 + JETTY-793 Fixed DataCache millisecond rounding

jetty-6.1.12 - 04 November 2008
 + JETTY-731 Completed DeliverListener for cometd
 + JETTY-772 Increased default threadpool size to 250
 + JETTY-774 Cached text/json content type
 + JETTY-775 fix port of openspaces to jetty-6

jetty-7.0.0.pre5 - 30 October 2008
 + JETTY-766 Fix npe
 + JETTY-767 Fixed SSL Client no progress handshake bug
 + JETTY-768 Remove EnvEntry overloaded constructors
 + JETTY-769 jquery example error
 + JETTY-771 Ensure NamingEntryUtil is jdk1.4 compliant
 + JETTY-772 Increased default threadpool size to 250

jetty-6.1.12.rc5 - 30 October 2008
 + JETTY-703 maxStopTimeMs added to QueuedThreadPool
 + JETTY-762 improved QueuedThreadPool idle death handling
 + JETTY-763 Fixed AJP13 constructor
 + JETTY-766 Ensure SystemProperties set early on jetty-maven-plugin
 + JETTY-767 Fixed SSL Client no progress handshake bug
 + JETTY-768 Remove EnvEntry overloaded constructors
 + JETTY-771 Ensure NamingEntryUtil jdk1.4 compliant

jetty-7.0.0.pre4 - 28 October 2008
 + JETTY-241 Support for web application overlays in rapid application
   development (jetty:run)
 + JETTY-319 improved passing of exception when webapp unavailable
 + JETTY-331 SecureRandom hangs on systems with low entropy (connectors slow to
   start)
 + JETTY-591 No server classes for jetty-web.xml
 + JETTY-604 AbstractSession.setSessionURL
 + JETTY-670 $JETTY_HOME/bin/jetty.sh not worked in Solaris, because of
   /usr/bin/which has no error-code
 + JETTY-676 ResourceHandler doesn't support HTTP HEAD requests
 + JETTY-677 GWT serialization issue
 + JETTY-680 Can't configure the ResourceCollection with maven
 + JETTY-681 JETTY-692 MultiPartFilter is slow for file uploads
 + JETTY-682 Added listeners and queue methods to cometd
 + JETTY-686 LifeCycle.Listener
 + JETTY-687 Issue with servlet-mapping in dynamic servlet invoker
 + JETTY-688 Cookie causes NumberFormatException
 + JETTY-689 processing of non-servlet related annotations
 + JETTY-690 Updated XBean dependencies to XBean version 3.4.3 and Spring
   2.0.5.
 + JETTY-696 jetty.sh restart not working
 + JETTY-698 org.eclipse.resource.JarResource.extract does not close
   JarInputStream jin
 + JETTY-699 Optimized cometd sending of 1 message to many many clients
 + JETTY-700 unit test for unread request data
 + JETTY-703 maxStopTimeMs added to QueuedThreadPool
 + JETTY-708 allow 3 scopes for jndi resources: jvm, server or webapp
 + JETTY-709 Jetty plugin's WebAppConfig configured properties gets overridden
   by AbstractJettyRunMojo even when already set
 + JETTY-710 Worked around poor implementation of File.toURL()
 + JETTY-711 DataSourceUserRealm implementation
 + JETTY-712 HttpClient does not handle request complete after response
   complete
 + JETTY-715 AJP Key size as Integer
 + JETTY-716 Fixed NPE on empty cometd message
 + JETTY-718 during ssl unwrap, return true if some bytes were read, even if
   underflow
 + JETTY-720 fix HttpExchange.waitForStatus
 + JETTY-721 Support wildcard in VirtualHosts configuration
 + JETTY-723 jetty.sh does not check if TMP already is set
 + JETTY-724 better handle EBCDIC default JVM encoding
 + JETTY-728 Improve Terracotta integration and performances
 + JETTY-730 Set SAX parse features to defaults
 + JETTY-731 DeliverListener for cometd
 + JETTY-732 Case Sensitive Basic Authentication Response Header
   Implementations
 + JETTY-733 Expose ssl connectors with xbean
 + JETTY-735 Wrong default jndi name on DataSourceUserRealm
 + JETTY-736 Client Specific cometd advice
 + JETTY-737 refactored jetty.jar into jetty, xml, security, ssl, webapp and
   deploy jars
 + JETTY-738 If jetty.sh finds a pid file is does not check to see if a process
   with that pid is still running
 + JETTY-739 Race in QueuedThreadPool
 + JETTY-741 HttpClient connects slowly due to reverse address lookup by
   InetAddress.getHostName()
 + JETTY-742 Private messages in cometd chat demo
 + JETTY-747 Handle HttpClient exceptions better
 + JETTY-755 Optimized HttpParser and buffers for few busy connections
 + JETTY-757 Unhide JAAS classes
 + JETTY-758 Update JSP to glassfish tag SJSAS-9_1_1-B51-18_Sept_2008
 + JETTY-759 Fixed JSON small negative real numbers
 + JETTY-760 Handle wildcard VirtualHost and normalize hostname in
   ContextHandlerCollection
 + JETTY-762 improved QueuedThreadPool idle death handling
 + JETTY-763 Fixed AJP13 constructor
 + JETTY-766 Ensure SystemProperties set early on jetty-maven-plugin

jetty-6.1.12.rc4 - 21 October 2008
 + JETTY-319 improved passing of exception when webapp unavailable
 + JETTY-729 Backport Terracotta integration to Jetty6.1 branch
 + JETTY-744 Backport of JETTY-741: HttpClient connects slowly due to reverse
   address lookup by InetAddress.getHostName()
 + JETTY-747 Handle exceptions better in HttpClient
 + JETTY-755 Optimized HttpParser and buffers for few busy connections
 + JETTY-758 Update JSP 2.1 to glassfish tag SJSAS-9_1_1-B51-18_Sept_2008
 + JETTY-759 Fixed JSON small negative real numbers
 + JETTY-760 Handle wildcard VirtualHost and normalize hostname in
   ContextHandlerCollection

jetty-6.1.12.rc3 - 10 October 2008
 + JETTY-241 Support for web application overlays in rapid application
   development (jetty:run)
 + JETTY-686 LifeCycle.Listener
 + JETTY-715 AJP key size
 + JETTY-716 NPE for empty cometd message
 + JETTY-718 during ssl unwrap, return true if some bytes were read, even if
   underflow
 + JETTY-720 fix HttpExchange.waitForStatus
 + JETTY-721 Support wildcard in VirtualHosts configuration
 + JETTY-722 jndi related threadlocal not cleared after deploying webapp
 + JETTY-723 jetty.sh does not check if TMP already is set
 + JETTY-725 port JETTY-708 (jndi scoping) to jetty-6
 + JETTY-730 set SAX parser features to defaults
 + JETTY-731 DeliverListener for cometd
 + JETTY-732 Case Sensitive Basic Authentication Response Header
   Implementations
 + JETTY-736 Client Specific cometd advice
 + JETTY-738 If jetty.sh finds a pid file is does not check to see if a process
   with that pid is still running
 + JETTY-739 Race in QueuedThreadPool
 + JETTY-742 Private messages in cometd chat demo

jetty-6.1.12rc2 - 12 September 2008
 + JETTY-282 Support manually-triggered reloading
 + JETTY-331 SecureRandom hangs on systems with low entropy (connectors slow to
   startup)
 + JETTY-591 No server classes for jetty-web.xml
 + JETTY-670 $JETTY_HOME/bin/jetty.sh not worked in Solaris, because of
   /usr/bin/which has no error-code
 + JETTY-671 Configure DTD does not allow <Property> children
 + JETTY-672 Utf8StringBuffer doesn't properly handle null characters (char
   with byte value 0)
 + JETTY-676 ResourceHandler doesn't support HTTP HEAD requests
 + JETTY-677 GWT serialization issue
 + JETTY-680 Can't configure the ResourceCollection with maven
 + JETTY-681 JETTY-692 MultiPartFilter is slow for file uploads
 + JETTY-682 Added listeners and queue methods to cometd
 + JETTY-683 ResourceCollection works for jsp files but does not work for
   static resources under DefaultServlet
 + JETTY-687 Issue with servlet-mapping in dynamic servlet invoker
 + JETTY-688 Cookie causes NumberFormatException
 + JETTY-696 ./jetty.sh restart not working
 + JETTY-698 org.eclipse.resource.JarResource.extract does not close
   JarInputStream jin
 + JETTY-699 Optimize cometd sending of 1 message to many many clients
 + JETTY-709 Jetty plugin's WebAppConfig configured properties gets overridden
   by AbstractJettyRunMojo even when already set
 + JETTY-710 Worked around poor implementation of File.toURL()
 + JETTY-712 HttpClient does not handle request complete after response
   complete

jetty-7.0.0pre3 - 06 August 2008
 + JETTY-30 Externalize servlet-api to own project
 + JETTY-182 Support setting explicit system classpath for jasper
   Jsr199JavaCompiler
 + JETTY-319 Get unavailable exception and added startWithUnavailable option
 + JETTY-381 JETTY-622 Multiple Web Application Source Directory
 + JETTY-442 Accessors for mimeType on ResourceHandler
 + JETTY-502 forward of an include should hide include attributes
 + JETTY-562 RewriteHandler support for virtual hosts
 + JETTY-563 JETTY-482 OpenRemoteServiceServlet for GWT1.5M2+
 + JETTY-564 Consider optionally importing org.apache.jasper.servlet
 + JETTY-571 SelectChannelConnector throws Exception on close on Windows
 + JETTY-608 Suspend/Resume/Complete request listeners
 + JETTY-621 Improved LazyList javadoc
 + JETTY-626 Null protect reading the dtd resource from classloader
 + JETTY-628 Rewrite rule for rewriting scheme
 + JETTY-629 Don't hold timeout lock during expiry call.
 + JETTY-632 OSGi tags for Jetty client
 + JETTY-633 Default form encoding 8859_1 rather than utf-8
 + JETTY-635 Correctly merge request parameters when doing forward
 + JETTY-636 Separate lifeycle of jsp build
 + JETTY-637 empty date headers throw IllegalArgumentException
 + JETTY-641 JDBC Realm purge cache problem
 + JETTY-642 NPE in LdapLoginModule
 + JETTY-644 LdapLoginModule uses proper filters when searching
 + JETTY-645 Do not provide jetty-util to the webapps
 + JETTY-646 Should set Cache-Control header when sending errors to avoid
   caching
 + JETTY-647 suspended POSTs with binary data do too many resumes
 + JETTY-650 Parse "*" URI for HTTP OPTIONS request
 + JETTY-651 Release resources during destroy
 + JETTY-653 Upgrade jta api specs to more recent version
 + JETTY-654 Allow Cometd Bayeux object to be JMX manageable
 + JETTY-655 Support parsing application/x-www-form-urlencoded parameters via
   http PUT
 + JETTY-656 HttpClient defaults to async mode
 + JETTY-659 ContentExchange and missing headers in HttpClient
 + JETTY-663 AbstractDatabaseLoginModule handle not found UserInfo and userName
 + JETTY-665 Support merging class directories
 + JETTY-666 scanTargetPatterns override the values already being set by
   scanTarget
 + JETTY-667 HttpClient handles chunked content
 + JETTY-669 Http methods other than GET and POST should not have error page
   content
 + JETTY-671 Configure DTD does not allow <Property> children
 + JETTY-672 Utf8StringBuffer doesn't properly handle null characters (char
   with byte value 0)
 + JETTY-675 ServletContext.getRealPath("") returns null instead of returning
   the root dir of the webapp
 + Upgrade jsp 2.1 to SJSAS-9_1_02-B04-11_Apr_2008

jetty-6.1.12rc1 - 01 August 2008
 + JETTY-319 Get unavailable exception and added startWithUnavailable option
 + JETTY-381 JETTY-622 Multiple Web Application Source Directory
 + JETTY-442 Accessors for mimeType on ResourceHandler
 + JETTY-502 forward of an include should hide include attributes
 + JETTY-562 RewriteHandler support for virtual hosts
 + JETTY-563 GWT OpenRemoteServiceServlet GWT1.5M2+
 + JETTY-564 Consider optionally importing org.apache.jasper.servlet
 + JETTY-571 SelectChannelConnector throws Exception on close on Windows
 + JETTY-596 Proxy authorization support in HttpClient
 + JETTY-599 handle buffers consistently handle invalid index for poke
 + JETTY-603 Handle IPv6 in HttpURI
 + JETTY-605 Added optional threadpool to BayeuxService
 + JETTY-606 better writeTo impl for BIO
 + JETTY-607 Add GigaSpaces session clustering
 + JETTY-610 jetty.class.path not being interpreted
 + JETTY-613 website module now generates site-component for jetty-site
 + JETTY-614 scanner allocated hashmap on every scan
 + JETTY-623 ServletContext.getServerInfo() non compliant
 + JETTY-626 Null protect reading the dtd resource from classloader
 + JETTY-628 Rewrite rule for rewriting scheme
 + JETTY-629 Don't hold timeout lock during expiry call.
 + JETTY-632 OSGi tags for Jetty client
 + JETTY-633 Default form encoding 8859_1 rather than utf-8
 + JETTY-635 Correctly merge request parameters when doing forward
 + JETTY-637 empty date headers throw IllegalArgumentException
 + JETTY-641 JDBC Realm purge cache problem
 + JETTY-642 NPE in LdapLoginModule
 + JETTY-644 LdapLoginModule uses proper filters when searching
 + JETTY-646 Should set Cache-Control header when sending errors to avoid
   caching
 + JETTY-647 suspended POSTs with binary data do too many resumes
 + JETTY-650 Parse "*" URI for HTTP OPTIONS request
 + JETTY-651 Release resources during destroy
 + JETTY-654 Allow Cometd Bayeux object to be JMX manageable
 + JETTY-655 Support parsing application/x-www-form-urlencoded parameters via
   http PUT
 + JETTY-656 HttpClient defaults to async mode
 + JETTY-657 Backport jetty-7 sslengine
 + JETTY-658 backport latest HttpClient from jetty-7 to jetty-6
 + JETTY-659 ContentExchange and missing headers in HttpClient
 + JETTY-660 Backported QoSFilter
 + JETTY-663 AbstractDatabaseLoginModule handle not found UserInfo and userName
 + JETTY-665 Support merging class directories
 + JETTY-666 scanTargetPatterns override the values already being set by
   scanTarget
 + JETTY-667 HttpClient handles chunked content
 + JETTY-669 Http methods other than GET and POST should not have error page
   content
 + Upgrade jsp 2.1 to SJSAS-9_1_02-B04-11_Apr_2008

jetty-7.0.0pre2 - 30 June 2008
 + JETTY-336 413 error for header buffer full
 + JETTY-425 race in stopping SelectManager
 + JETTY-568 Avoid freeing DirectBuffers. New locking NIO ResourceCache.
 + JETTY-569 Stats for suspending requests
 + JETTY-572 Unique cometd client ID
 + JETTY-576 servlet dtds and xsds not being loaded locally
 + JETTY-578 OSGI Bundle-RequiredExcutionEnvironment set to J2SE-1.5
 + JETTY-579 OSGI resolved management and servlet.resources import error
 + JETTY-580 Fixed SSL shutdown
 + JETTY-581 ContextPath constructor
 + JETTY-582 final ISO_8859_1
 + JETTY-584 handle null contextPath
 + JETTY-587 persist sessions to database
 + JETTY-588 handle Retry in ServletException
 + JETTY-589 Added Statistics Servlet
 + JETTY-590 Digest auth domain for root context
 + JETTY-592 expired timeout callback without synchronization
 + JETTY-595 SessionHandler only deals with base request session
 + JETTY-596 proxy support in HttpClient
 + JETTY-598 Added more reliable cometd message flush option
 + JETTY-599 handle buffers consistently handle invalid index for poke
 + JETTY-603 Handle IPv6 in HttpURI
 + JETTY-605 Added optional threadpool to BayeuxService
 + JETTY-606 better writeTo impl for BIO
 + JETTY-607 Add GigaSpaces session clustering
 + JETTY-609 jetty-client improvements for http conversations
 + JETTY-610 jetty.class.path not being interpreted
 + JETTY-611 make general purpose jar scanning mechanism
 + JETTY-612 scan for web.xml fragments
 + JETTY-613 various distribution related changes
 + JETTY-614 scanner allocates hashmap on every iteration
 + JETTY-615 Replaced CDDL servlet.jar with Apache-2.0 licensed version
 + JETTY-623 ServletContext.getServerInfo() non compliant

jetty-6.1.11 - 06 June 2008
 + JETTY-336 413 error for full header buffer
 + JETTY-425 race in stopping SelectManager
 + JETTY-580 Fixed SSL shutdown
 + JETTY-581 ContextPath constructor
 + JETTY-582 final ISO_8859_1
 + JETTY-584 handle null contextPath
 + JETTY-588 handle Retry in ServletException
 + JETTY-590 Digest auth domain for root context
 + JETTY-592 expired timeout callback without synchronization
 + JETTY-595 SessionHandler only deals with base request session
 + JETTY-596 Proxy support in HttpClient
 + JETTY-598 Added more reliable cometd message flush option

jetty-6.1.10 - 20 May 2008
 + JETTY-440 allow file name patterns for jsp compilation for jspc plugin
 + JETTY-529 CNFE when deserializing Array from session resolved
 + JETTY-537 JSON handles Locales
 + JETTY-547 Shutdown SocketEndpoint output before close
 + JETTY-550 Reading 0 bytes corrupts ServletInputStream
 + JETTY-551 Upgraded to Wadi 2.0-M10
 + JETTY-556 Encode all URI fragments
 + JETTY-557 Allow ServletContext.setAttribute before start
 + JETTY-558 optional handling of X-Forwarded-For/Host/Server
 + JETTY-566 allow for non-blocking behavior in jetty maven plugin
 + JETTY-572 unique cometd client ID
 + JETTY-579 osgi fixes with management and servlet resources
 + Use QueuedThreadPool as default

jetty-7.0.0pre1 - 03 May 2008
 + JETTY-440 allow file name patterns for jsp compilation for jspc plugin
 + JETTY-529 CNFE when deserializing Array from session resolved
 + JETTY-558 optional handling of X-Forwarded-For/Host/Server
 + JETTY-559 ignore unsupported shutdownOutput
 + JETTY-566 allow for non-blocking behavior in jetty maven plugin
 + address osgi bundling issue relating to build resources
 + Allow annotations example to be built regularly, copy to contexts-available
 + Improved suspend examples
 + Make annotations example consistent with servlet 3.0
 + Refactor JNDI impl to simplify

jetty-7.0.0pre0 - 21 April 2008
 + JETTY-282 Support manually-triggered reloading by maven plugin
 + JETTY-341 100-Continues sent only after getInputStream called.
 + JETTY-386 backout fix and replaced with
   ContextHandler.setCompactPath(boolean)
 + JETTY-399 update OpenRemoteServiceServlet to gwt 1.4
 + JETTY-467 allow URL rewriting to be disabled.
 + JETTY-468 unique holder names for addServletWithMapping
 + JETTY-471 LDAP JAAS Realm
 + JETTY-474 Fixed case sensitivity issue with HttpFields
 + JETTY-475 AJP connector in RPMs
 + JETTY-486 Improved jetty.sh script
 + JETTY-487 Handle empty chunked request
 + JETTY-494 Client side session replication
 + JETTY-519 HttpClient does not recycle closed connection.
 + JETTY-522 Add build profile for macos for setuid
 + JETTY-523 Default servlet uses ServletContext.getResource
 + JETTY-524 Don't synchronize session event listener calls
 + JETTY-525 Fixed decoding for long strings
 + JETTY-526 Fixed MMBean fields on JMX MBeans
 + JETTY-528 Factor our cookie parsing to CookieCutter
 + JETTY-530 Improved JMX MBeanContainer lifecycle
 + JETTY-531 Optional expires on MovedContextHandler
 + JETTY-532 MBean properties for QueuedThreadPool
 + JETTY-535 Fixed Bayeux server side client memory leak
 + JETTY-537 JSON handles Locales
 + JETTY-538 test harness fix for windows
 + JETTY-540 Servlet-3.0 & java5 support (work in progress)
 + JETTY-543 Atomic batch get and put of files.
 + JETTY-545 Rewrite handler
 + JETTY-546 Webapp runner. All in one jar to run a webapps
 + JETTY-547 Shutdown SocketEndpoint output before close
 + JETTY-550 Reading 0 bytes corrupts ServletInputStream
 + JETTY-551 Wadi 2.0-M10
 + JETTY-553 Fixed customize override
 + JETTY-556 Encode all URI fragments
 + JETTY-557 Allow ServletContext.setAttribute before start
 + JETTY-560 Allow decoupling of jndi names in web.xml
 + Added option to dispatch to suspended requests.
 + BayeuxClient use a single connection for polling
 + Delay 100 continues until getInputStream
 + Ensure Jotm tx mgr can be found in jetty-env.xml
 + HttpClient supports pipelined request
 + Jetty-6.1.8 Changes
 + Make javax.servlet.jsp optional osgi import for jetty module
 + QueuedThreadPool default
 + Refactor of Continuation towards servlet 3.0 proposal
 + Renamed modules management and naming to jmx and jndi.
 + RetryRequest exception now extends ThreadDeath

jetty-6.1.9 - 26 March 2008
 + JETTY-399 update OpenRemoteServiceServlet to gwt 1.4
 + JETTY-471 LDAP JAAS Realm
 + JETTY-475 AJP connector in RPMs
 + JETTY-482 update to JETTY-399
 + JETTY-519 HttpClient does not recycle closed connection.
 + JETTY-522 Add build profile for macos for setuid
 + JETTY-525 Fixed decoding for long strings
 + JETTY-526 Fixed MMBean fields on JMX MBeans
 + JETTY-532 MBean properties for QueuedThreadPool
 + JETTY-535 Fixed Bayeux server side client memory leak
 + JETTY-538 test harness fix for windows
 + JETTY-541 Cometd per client timeouts
 + Ensure Jotm tx mgr can be found in jetty-env.xml
 + Make javax.servlet.jsp optional osgi import for jetty module

jetty-6.1.8 - 28 February 2008
 + JETTY-350 log ssl errors on SslSocketConnector
 + JETTY-417 JETTY_LOGS environment variable not queried by jetty.sh
 + JETTY-433 ContextDeployer constructor fails unnecessarily when using a
   security manager if jetty.home not set
 + JETTY-434 ContextDeployer scanning of sub-directories should be optional
 + JETTY-481 Handle empty Bayeux response
 + JETTY-489 Improve doco on the jetty.port property for plugin
 + JETTY-490 Fixed JSONEnumConvertor
 + JETTY-491 opendocument mime types
 + JETTY-492 Null pointer in HashSSORealm
 + JETTY-493 JSON handles BigDecimals
 + JETTY-498 Improved cookie parsing
 + JETTY-507 Fixed encoding from JETTY-388 and test case
 + JETTY-508 Extensible cometd handlers
 + JETTY-509 Fixed JSONP transport for changing callback names
 + JETTY-511 jetty.sh mishandled JETTY_HOME when launched from a relative path
 + JETTY-512 add slf4j as optional to manifest
 + JETTY-513 Terracotta session replication does not work when the initial page
   on each server does not set any attributes
 + JETTY-515 Timer is missing scavenging Task in HashSessionManager
 + Add "mvn jetty:stop"
 + Added BayeuxService
 + Added JSON.Convertor and non static JSON instances
 + Added QueuedThreadPool
 + add removeHandler(Handler) method to HandlerContainer interface
 + AJP handles bad mod_jk methods
 + Allow code ranges on ErrorPageErrorHandler
 + allow sessions to be periodically persisted to disk
 + Cookie support in BayeuxClient
 + Fixed JSON negative numbers
 + further Optimizations and improvements of Cometd
 + grizzly fixed for posts
 + Improved Bayeux API
 + Improved Cometd timeout handling
 + JSON unquotes /
 + Long cache for JSON
 + Optimizations and improvements of Cometd, more pooled objects
 + Optimized QuotedStringTokenizer.quote()
 + Remove duplicate commons-logging jars and include sslengine in jboss sar

jetty-6.1.7 - 22 December 2007
 + JETTY-386 CERT-553235 backout fix and replaced with
   ContextHandler.setCompactPath(boolean)
 + JETTY-467 allow URL rewriting to be disabled.
 + JETTY-468 unique holder names for addServletWithMapping
 + JETTY-474 Fixed case sensitivity issue with HttpFields
 + JETTY-486 Improved jetty.sh script
 + JETTY-487 Handle empty chunked request
 + Add "mvn jetty:stop"
 + Added BayeuxService
 + Added JSON.Convertor and non static JSON instances
 + allow sessions to be periodically persisted to disk
 + Cookie support in BayeuxClient
 + grizzly fixed for posts
 + jetty-6.1 branch created from 6.1.6 and r593 of jetty-contrib trunk
 + Optimizations and improvements of Cometd, more pooled objects
 + Update java5 patch

jetty-6.1.6 - 18 November 2007
 + JETTY-455 Optional cometd id
 + JETTY-459 Unable to deploy from Eclipse into the root context
 + JETTY-461 fixed cometd unknown channel
 + JETTY-464 typo in ErrorHandler
 + JETTY-465 System.exit() in constructor exception for MultiPartOutputStream
 + rudimentary debian packaging
 + updated grizzly connector to 1.6.1

jetty-6.1.6rc1 - 05 November 2007
 + JETTY-388 Handle utf-16 and other multibyte non-utf-8 form content.
 + JETTY-409 String params that denote files changed to File
 + JETTY-438 handle trailing . in vhosts
 + JETTY-439 Fixed 100 continues clash with Connection:close
 + JETTY-443 windows bug causes Acceptor thread to die
 + JETTY-445 removed test code
 + JETTY-448 added setReuseAddress on AbstractConnector
 + JETTY-450 Bad request for response sent to server
 + JETTY-451 Concurrent modification of session during invalidate
 + JETTY-452 CERT VU#237888 Dump Servlet - prevent cross site scripting
 + JETTY-453 updated Wadi to 2.0-M7
 + JETTY-454 handle exceptions with themselves as root cause
 + JETTY-456 allow null keystore for osX
 + JETTY-457 AJP certificate chains
 + Added configuration file for capturing stderr and stdout
 + CERT VU#38616 handle single quotes in cookie names.
 + Give bayeux timer name
 + Give Terracotta session scavenger a name
 + Housekeeping on poms
 + Improved JSON parsing from Readers
 + Jetty Eclipse Plugin 1.0.1: force copy of context file on redeploy
 + Moved some impl classes from jsp-api-2.1 to jsp-2.1
 + Updated for dojo 1.0(rc) cometd
 + Upgrade jsp 2.1 to SJSAS-9_1-B58G-FCS-08_Sept_2007

jetty-6.1.6rc0 - 03 October 2007
 + JETTY-259 SystemRoot set for windows CGI
 + JETTY-311 avoid json keywords
 + JETTY-376 allow anything but CRLF in reason string
 + JETTY-398 Allow same WADI Dispatcher to be used across multiple web-app
   contexts
 + JETTY-400 consume CGI stderr
 + JETTY-402 keep HashUserRealm in sync with file
 + JETTY-403 Allow long content length for range requests
 + JETTY-404 WebAppDeployer sometimes deploys duplicate webapp
 + JETTY-405 Default date formate for reqest log
 + JETTY-407 AJP handles unknown content length
 + JETTY-413 Make rolloveroutputstream timer daemon
 + JETTY-422 Allow <Property> values to be null in config files
 + JETTY-423 Ensure javax.servlet.forward parameters are latched on first
   forward
 + JETTY-425 Handle duplicate stop calls better
 + JETTY-430 improved cometd logging
 + JETTY-431 HttpClient soTimeout
 + Add ability to persist sessions with HashSessionManager
 + Added ConcatServlet to combine javascript and css
 + Added jetty.lib system property to start.config
 + Added JPackage RPM support
 + Added JSON.Convertable
 + Adding setUsername,setGroupname to setuid and mavenizing native build
 + Add jetty.host system property
 + AJP13 Fix on chunked post
 + Allow properties files on the XmlConfiguration command line.
 + Allow scan interval to be set after Scanner started
 + Avoid FULL exception in window between blockForOutput and remote close
 + Cached user agents strings in the /org/mortbay/jetty/useragents resource
 + CVE-2007-5615 Added protection for response splitting with bad headers.
 + Ensure session is completed only when leaving context.
 + Fix cached header optimization for extra characters
 + Fix Host header for async client
 + Fix patch for java5 to include cometd module
 + Fix typo in async client onResponsetHeader method name
 + Give deployment file Scanner threads a unique name
 + Make default time format for RequestLog match NCSA default
 + Make mx4j used only if runtime uses jdk<1.5
 + Moved Grizzly to contrib
 + Prevent infinite loop on stopping with temp dir
 + Removal of unneeded dependencies from management, maven-plugin, naming &
   plus poms
 + SetUID option to support setgid
 + Tweak OSGi manifests to remove unneeded imports
 + Updated README, test index.html file and jetty-plus.xml file
 + Update jasper2.1 to tag SJSAS-9_1-B58C-FCS-22_Aug_2007
 + Update terracotta to 2.4.1 and exclude ssl classes
 + Use terracotta repo for build; make jetty a terracotta module
 + UTF-8 for bayeux client

jetty-6.1.5 - 19 July 2007
 + JETTY-392 updated LikeJettyXml example
 + Fixed GzipFilter for dispatchers
 + Fixed reset of reason
 + Upgrade to Jasper 2.1 tag SJSAS-9_1-B50G-BETA3-27_June_2007

jetty-6.1.5rc0 - 15 July 0200
 + JETTY-253 Improved graceful shutdown
 + JETTY-373 Stop all dependent lifecycles
 + JETTY-374 HttpTesters handles large requests/responses
 + JETTY-375 IllegalStateException when committed.
 + JETTY-376 allow spaces in reason string
 + JETTY-377 allow sessions to be wrapped with
   AbstractSesssionManager.SessionIf
 + JETTY-378 handle JVMs with non ISO/UTF default encodings
 + JETTY-380 handle pipelines of more than 4 requests!
 + JETTY-385 EncodeURL for new sessions from dispatch
 + JETTY-386 Allow // in file resources
 + Added GzipFilter and UserAgentFilter
 + Dispatch SslEngine expiry (non atomic)
 + Improved Request log configuration options
 + make jetty plus example webapps use ContextDeployer
 + make OSGi manifests for jetty jars
 + Make SLF4JLog impl public, add mbean descriptors
 + Protect SslSelectChannelConnector from exceptions during close
 + remove call to open connectors in jetty.xml
 + SetUID option to only open connectors before setUID.
 + SPR-3682 - dont hide forward attr in include.
 + update links on website
 + update terracotta configs for tc 2.4 stable1
 + update terracotta session clustering to terracotta 2.4
 + Upgrade to Jasper 2.1 tag SJSAS-9_1-B50G-BETA3-27_June_2007

jetty-6.1.4 - 15 June 2007
 + JETTY-370 ensure idleTimeout<=0 means connections never expire
 + JETTY-371 Fixed chunked HEAD response
 + JETTY-372 make test for cookie caching more rigorous
 + fixed early open() call in NIO connectors

jetty-6.1.4rc1 - 10 June 2007
 + JETTY-310 better exception when no filter file for cometd servlet
 + JETTY-323 handle htaccess without a user realm
 + JETTY-346 add wildcard support to extra scan targets for maven plugin
 + JETTY-355 extensible SslSelectChannelConnector
 + JETTY-357 cleaned up ssl buffering
 + JETTY-360 allow connectors, userRealms to be added from a <jettyConfig> for
   maven plugin
 + JETTY-361 prevent url encoding of dir listings for non-link text
 + JETTY-362 More object locks
 + JETTY-365 make needClientAuth work on SslSelectChannelConnector
 + JETTY-366 JETTY-368 Improved bayeux disconnect
 + async client improvements
 + fixed handling of large streamed files
 + Fixed synchronization conflict SslSelectChannel and SelectChannel
 + moved documentation for jetty and jspc maven plugins to wiki
 + Optional static content cache
 + Work around IBM JVM socket close issue

jetty-6.1.4rc0 - 01 June 2007
 + JETTY-257 fixed comet cross domain
 + JETTY-309 fix applied to sslEngine
 + JETTY-317 rollback inclusion of cometd jar for maven plugin
 + JETTY-318 Prevent meta channels being created
 + JETTY-330 Allow dependencies with scope provided for jspc plugin
 + JETTY-335 SslEngine overflow fix
 + JETTY-337 deprecated get/setCipherSuites and added
   get/setExcludeCipherSuites
 + JETTY-338 protect isMoreInBuffer from destroy
 + JETTY-339 MultiPartFiler deletes temp files on IOException
 + JETTY-340 FormAuthentication works with null response
 + JETTY-344 gready fill in ByteArrayBuffer.readFrom
 + JETTY-345 fixed lost content with blocked NIO.
 + JETTY-347 Fixed type util init
 + JETTY-352 Object locks
 + Add (commented out) jspc precompile to test-webapp
 + Add ability to run cometd webapps to maven plugin
 + Add slf4j-api for upgraded version
 + Allow XmlConfiguration properties to be configured
 + Change scope of fields for Session
 + Delay ssl handshake until after dispatch in sslSocketConnector
 + fixed JSP close handling
 + fixed waiting continuation reset
 + improved date header handling
 + Optional send Date header. Server.setSendDateHeader(boolean)
 + Reorganized import of contrib modules
 + Set so_timeout during ssl handshake as an option on SslSocketConnector
 + Unified JMX configuration
 + Updated junit to 3.8.2
 + Updated slf4j version to 1.3.1
 + update etc/jetty-ssl.xml with new handshake timeout setting

jetty-6.1.3 - 04 May 2007
 + JETTY-309 don't clear writable status until dispatch
 + JETTY-315 suppressed warning
 + JETTY-322 AJP13 cping and keep alive
 + Handle CRLF for content in header optimization

jetty-6.1.2 - 01 May 2007
 + JETTY-322 fix ajp cpong response and close handling
 + JETTY-324 fix ant plugin
 + JETTY-328 updated jboss
 + Added static member definition in WadiSessionManager
 + Fixed session invalidation error in WadiSessionManager
 + Improved unavailabile handling
 + sendError resets output state
 + Updated Wadi to version 2.0-M3

jetty-6.1.2rc5 - 24 April 2007
 + JETTY-305 delayed connection destroy
 + JETTY-309 handle close in multivalue connection fields.
 + JETTY-314 fix for possible NPE in Request.isRequestedSessionIdValid
 + Allow jsp-file to be / or /*
 + removed some compile warnings
 + set default keystore for SslSocketConnector

jetty-6.1.2rc4 - 19 April 2007
 + JETTY-294 Fixed authentication reset
 + JETTY-299 handle win32 paths for object naming
 + JETTY-300 removed synchronized on dispatch
 + JETTY-302 correctly parse quoted content encodings
 + JETTY-303 fixed dual reset of generator
 + JETTY-304 Fixed authentication reset

jetty-6.1.2rc3 - 16 April 2007
 + JETTY-283 Parse 206 and 304 responses in client
 + JETTY-285 enable jndi for mvn jetty:run-war and jetty:run-exploded
 + JETTY-289 fixed javax.net.ssl.SSLException on binary file upload
 + JETTY-292 Fixed error page handler error pages
 + JETTY-293 fixed NPE on fast init
 + JETTY-294 Response.reset() resets headers as well as content
 + JETTY-295 Optional support of authenticated welcome files
 + JETTY-296 Close direct content inputstreams
 + JETTY-297 Recreate tmp dir on stop/start
 + JETTY-298 Names in JMX ObjectNames for context, servlets and filters
 + AJP redirects https requests correctly
 + Fixed writes of unencoded char arrays.
 + Improved performance and exclusions for TLD scanning
 + Improvements to allow simple setting of Cache-Control headers
 + MBean properties assume writeable unless marked RO
 + refactor of SessionManager and SessionIdManager for clustering

jetty-6.1.2rc2 - 27 March 2007
 + JETTY-125 maven plugin: ensure test dependencies on classpath for
   <useTestClasspath>
 + JETTY-246 path encode cookies rather than quote
 + JETTY-254 prevent close of jar entry by bad JVMs
 + JETTY-256 fixed isResumed and work around JVM bug
 + JETTY-258 duplicate log message in ServletHandler
 + JETTY-260 Close connector before stop
 + JETTY-262 Allow acceptor thread priority to be adjusted
 + JETTY-263 Added implementation for authorizationType Packets
 + JETTY-265 Only quote cookie values if needed
 + JETTY-266 Fix deadlock with shutdown
 + JETTY-271 ResourceHandler uses resource for MimeType mapping
 + JETTY-272 Activate and Passivate events for sessions
 + JETTY-274 Improve flushing at end of request for blocking
 + JETTY-276 Partial fix for reset/close race
 + JETTY-277 Improved ContextHandlerCollection
 + JETTY-278 Session invalidation delay until no requests
 + JETTY-280 Fixed deadlock with two flushing threads
 + JETTY-284 Fixed stop connector race
 + JETTY-286 isIntegral and isConfidential methods overridden in
   SslSelectChannelConnector
 + Added RestFilter for PUT and DELETE from Aleksi Kallio
 + AJP13 CPING request and CPONG response implemented
 + AJP13 remoteUser, contextPath, servletPath requests implemented
 + AJP13 Shutdown Request from peer implemented
 + Change some JNDI logging to debug level instead of info
 + Enable the SharedStoreContextualiser for the WadiSessionManager(Database
   store for clustering)
 + Make annotations work for maven plugin
 + Optimized multi threaded init on startup servlets
 + Refactor Scanner to increase code reuse with maven/ant plugins
 + Removed unneeded specialized TagLibConfiguration class from maven plugin
 + Update jasper to glassfish tag SJSAS-9_1-B39-RC-14_Mar_2007

jetty-6.1.2rc1 - 08 March 2007
 + JETTY-157 make CGI handle binary data
 + JETTY-175 JDBCUserRealm use getInt instead of getObject
 + JETTY-188 Use timer for session scavaging
 + JETTY-235 default realm name
 + JETTY-242 fix race condition with scavenging sessions when stopping
 + JETTY-243 FULL
 + JETTY-244 Fixed UTF-8 buffer overflow
 + JETTY-245 Client API improvements
 + JETTY-246 spaces in cookies
 + JETTY-248 setContentLength after content written
 + JETTY-250 protect attribute enumerations from modification
 + JETTY-252 Fixed stats handling of close connection
 + JETTY-254 prevent close of jar file by bad JVMs
 + add ajp connector jar to jetty-jboss sar
 + Added option to allow null pathInfo within context
 + Added support for lowResourcesIdleTime to SelectChannelConnector
 + BoundedThreadPool queues rather than blocks excess jobs.
 + call preDestroy() after servlet/filter destroy()
 + Ensure jetty/jboss uses servlet-spec classloading order
 + Fix constructor for Constraint to detect wildcard role
 + fix Dump servlet to handle primitive array types
 + handle comma separated values for the Connection: header
 + Improved Context setters for wadi support
 + Improved handling of early close in AJP
 + Support null pathInfo option for webservices deployed to jetty/jboss
 + TagLibConfiguration uses resource input stream
 + Workaround to call SecurityAssocation.clear() for jboss webservices calls to
   ejbs

jetty-6.1.2rc0 - 15 February 2007
 + JETTY-223 Fix disassociate of UserPrincipal on dispatches
 + JETTY-226 Fixed SSLEngine close issue
 + JETTY-232 Fixed use of override web.xml
 + JETTY-236 Buffer leak
 + JETTY-237 AJPParser Buffer Data Handling
 + JETTY-238 prevent form truncation
 + Coma separated cookies
 + Cometd timeout clients
 + Patches from sybase for ClientCertAuthenticator

jetty-6.1.2pre1 - 05 February 2007
 + JETTY-224 run build up to process-test before invoking jetty:run
 + Added error handling for incorrect keystore/truststore password in
   SslSelectChannelConnector
 + added win32service to standard build
 + allow ResourceHandler to use resource base from an enclosing ContextHandler
 + fixed bug with virtual host handling in ContextHandlerCollection
 + refactored cometd to be continuation independent

jetty-6.1.2pre0 - 01 February 2007
 + JETTY-213 request.isUserInRole(String) fixed
 + JETTY-215 exclude more transitive dependencies from tomcat jars for jsp-2.0
 + JETTY-216 handle AJP packet fragmentation
 + JETTY-218 handle AJP ssl key size and integer
 + JETTY-219 fixed trailing encoded chars in cookies
 + JETTY-220 fixed AJP content
 + JETTY-222 fix problem parsing faces-config.xml
 + Added cometd jsonp transport from aabeling
 + Added terracotta cluster support for cometd
 + add support for Annotations in servlet, filter and listener sources
 + enable SslSelectChannelConnector to modify the SslEngine's client
   authentication settings
 + Fixed 1.4 method in jetty plus
 + Fixed generation of errors during jsp compilation for jsp-2.1
 + handle virtual hosts in ContextHandlerCollection
 + improved writer buffering
 + moved JSON parser to util to support reuse

jetty-6.1.1 - 15 January 2007

jetty-6.1.1rc1 - 12 January 2007
 + JETTY-210 Build jsp-api-2.0 for java 1.4
 + Use timers for Rollover logs and scanner

jetty-6.1.1rc0 - 10 January 2007
 + JETTY-209 Added ServletTester.createSocketConnector
 + JETTY-210 Build servlet-api-2.5 for java 1.4
 + JETTY-211 fixed jboss build
 + CGI servlet fails without exception
 + ensure response headers on AjaxFilter messsages turn off caching
 + extras/win32service download only if no JavaServiceWrapper exist
 + Fixed unpacking WAR
 + MultiPartFilter deleteFiles option
 + simplified chat demo
 + start webapps on deployment with jboss, use isDistributed() method from
   WebAppContext

jetty-6.1.0 - 09 January 2007
 + Fixed unpacking WAR

jetty-6.1.0 - 05 January 2007
 + JETTY-206 fixed AJP getServerPort and getRemotePort
 + Added extras/win32service
 + Added WebAppContext.setCopyWebDir to avoid JVM jar caching issues.
 + GERONIMO-2677 refactor of session id handling for clustering
 + Improved config of java5 threadpool
 + Protect context deployer from Errors
 + ServletTester sets content length

jetty-6.1.0rc3 - 02 January 2007
 + JETTY-195 fixed ajp ssl_cert handling
 + JETTY-197 fixed getRemoteHost
 + JETTY-203 initialize ServletHandler if no Context instance
 + JETTY-204 setuid fix
 + extras/servlet-tester
 + implement resource injection and lifecycle callbacks declared in web.xml
 + setLocale does not use default content type
 + Use standard releases of servlet and jsp APIs.

jetty-6.1.0rc2 - 20 December 2006
 + JETTY-167 cometd refactor
 + JETTY-194 doubles slashes are significant in URIs
 + JETTY-201 make run-as work for both web container and ejb container in jboss
 + AJP13Parser, throw IllegalStateException on unimplemented AJP13 Requests
 + ContextHandlerCollection is noop with no handlers
 + ensure classpath passed to jspc contains file paths not urls
 + ensure com.sun.el.Messages.properties included in jsp-2.1 jar
 + ensure servlets initialized if only using ServletHandler
 + fixed Jetty-197 AJP13 getRemoteHost()
 + Refactored AbstractSessionManager for ehcache
 + remove code to remove SecurityHandler if no constraints present

jetty-6.1.0rc1 - 14 December 2006
 + JETTY-193 MailSessionReference without authentication
 + JETTY-199 newClassPathResource
 + added cache session manager(pre-alpha)
 + ensure unique name for ServletHolder instances
 + simplified idle timeout handling

jetty-6.1.0rc0 - 08 December 2006
 + JETTY-123 fix improved
 + JETTY-181 Allow injection of a java:comp Context
 + JETTY-182 Optionally set JSP classpath initparameter
 + JETTY-184 cometd connect non blocking
 + JETTY-185 tmp filename generation
 + JETTY-189 ProxyConnection
 + 403 for BASIC authorization failure
 + Added extras/gwt
 + Added org.mortbay.thread.concurrent.ThreadPool
 + Added spring ejb3 demo example
 + DefaultHandler links virtual hosts.
 + Dispatcher does not protect javax.servlet attributes
 + Fixed cachesize on invalidate
 + Fixed idle timeout
 + flush if content-length written
 + forward query attribute fix
 + Handle request content encodings
 + null for unknown named dispatches
 + Optimization of writers
 + ServletHandler allows non REQUEST exceptions to propogate
 + Servlet role ref
 + session attribute listener
 + Support for RFC2518 102-processing response
 + TCK fixes from Sybase:
 + update jasper to glassfish SJSAS-9_1-B27-EA-07_Dec_2006

jetty-6.1.0pre3 - 22 November 2006
 + JETTY-154 Cookies are double quotes only
 + JETTY-180 XBean support for context deploy
 + CVE-2006-6969 Upgraded session ID generation to use SecureRandom
 + Expose isResumed on Continuations
 + fixed NIO endpoint flush. Avoid duplicate sends
 + Refactored AJP generator
 + Support TLS_DHE_RSA_WITH_AES_256_CBC_SHA
 + updated glassfish jasper to tag SJSAS-9_1-B25-EA-08_Nov_2006

jetty-6.0.2 - 22 November 2006
 + JETTY-118 ignore extra content after close.
 + JETTY-119 cleanedup Security optimizatoin
 + JETTY-123 handle windows UNC paths
 + JETTY-126 handle content > Integer.MAX_VALUE
 + JETTY-129 ServletContextListeners called after servlets are initialized
 + JETTY-151 Idle timeout only applies to blocking operations
 + JETTY-154 Cookies are double quotes only
 + JETTY-171 Fixed filter mapping
 + JETTY-172 use getName() instead of toString
 + JETTY-173 restore servletpath after dispatch
 + (re)make JAAS classes available to webapp classloader
 + add <Property> replacement in jetty xml config files
 + Added concept of bufferred endpoint
 + Added conversion Object -> ObjectName for the result of method calls made on
   MBeans
 + Added DataFilter configuration to cometd
 + added examples/test-jaas-webapp
 + Added extraClassPath to WebAppContext
 + Added hierarchical destroy of mbeans
 + Added ID constructor to AbstractSessionManager.Session
 + added isStopped() in LifeCycle and AbstractLifeCycle
 + Added override descriptor for deployment of RO webapps
 + Allow session cookie to be refreshed
 + alternate optimizations of writer (use -Dbuffer.writers=true)
 + Apply queryEncoding to getQueryString
 + CGI example in test webapp
 + change examples/test-jndi-webapp so it can be regularly built
 + Default soLinger is -1 (disabled)
 + ensure "" returned for ServletContext.getContextPath() for root context
 + ensure sessions nulled out on request recycle; ensure session null after
   invalidate
 + ensure setContextPath() works when invoked from jetty-web.xml
 + fixed NIO endpoint flush. Avoid duplicate sends
 + Fixed NPE in bio.SocketEndPoint.getRemoteAddr()
 + Fixed resource cache flushing
 + Fixed tld parsing for maven plugin
 + HttpGenerator can generate requests
 + Improved *-mbean.properties files and specialized some MBean
 + Major refactor of SelectChannel EndPoint for client selector
 + make .tag files work in packed wars
 + Moved all modules updates from 6.1pre2 to 6.0
 + Plugin shutdown context before stopping it.
 + Refactored session lifecycle and additional tests
 + release resource lookup in Default servlet
 + Reverted UnixCrypt to use coersions (that effected results)
 + Session IDs can change worker ID
 + Simplified ResourceCache and Default servlet
 + SocketConnector closes all connections in doStop
 + Support TLS_DHE_RSA_WITH_AES_256_CBC_SHA
 + updated glassfish jasper to tag SJSAS-9_1-B25-EA-08_Nov_2006
 + Upgraded session ID generation to use SecureRandom

jetty-5.1.14 - 09 August 2007
 + JETTY-155 force close with content length.
 + JETTY-369 failed state in Container
 + patched with correct version

jetty-5.1.13
 + Sourceforge 1648335: problem setting version for AJP13

jetty-5.1.12 - 22 November 2006
 + JETTY-154 Cookies ignore single quotes
 + Added support for TLS_DHE_RSA_WITH_AES_256_CBC_SHA
 + AJP protected against bad requests from mod_jk
 + Quote single quotes in cookies
 + Upgraded session ID generation to use SecureRandom

jetty-4.2.27 - 22 November 2006
 + AJP protected against bad requests from mod_jk
 + Upgraded session ID generation to use SecureRandom

jetty-6.1.0pre2 - 20 November 2006
 + Added extraClassPath to WebAppContext
 + Clean up jboss module licensing
 + Fixed resource cache flushing

jetty-6.1.0pre1 - 19 November 2006
 + JETTY-151 Idle timeout only applies to blocking operations
 + JETTY-171 Fixed filter mapping
 + JETTY-172 use getName() instead of toString
 + JETTY-173 restore servletpath after dispatch
 + Added extras/jboss
 + Added hierarchical destroy of mbeans
 + Added override descriptor for deployment of RO webapps
 + alternate optimizations of writer (use -Dbuffer.writers=true)
 + Fixed NPE in bio.SocketEndPoint.getRemoteAddr()
 + Major refactor of SelectChannel EndPoint for client selector
 + release resource lookup in Default servlet
 + Reverted UnixCrypt to use coersions (that effected results)
 + Simplified ResourceCache and Default servlet
 + Use ContextDeployer as main deployer in jetty.xml

jetty-6.1.0pre0 - 21 October 2006
 + JETTY-112 ContextHandler checks if started
 + JETTY-113 support optional query char encoding on requests
 + JETTY-114 removed utf8 characters from code
 + JETTY-115 Fixed addHeader
 + JETTY-118 ignore extra content after close.
 + JETTY-119 cleanedup Security optimizatoin
 + JETTY-121 init not called on externally constructed servlets
 + JETTY-123 handle windows UNC paths
 + JETTY-124 always initialize filter caches
 + JETTY-126 handle content > Integer.MAX_VALUE
 + JETTY-129 ServletContextListeners called after servlets are initialized
 + (re)make JAAS classes available to webapp classloader
 + add <Property> replacement in jetty xml config files
 + add a maven-jetty-jspc-plugin to do jspc precompilation
 + added cometd chat demo
 + Added concept of bufferred endpoint
 + Added conversion Object -> ObjectName for the result of method calls made on
   MBeans
 + Added DataFilter configuration to cometd
 + added examples/test-jaas-webapp
 + Added extras/setuid to support start as root
 + Added ID constructor to AbstractSessionManager.Session
 + added isStopped() in LifeCycle and AbstractLifeCycle
 + add hot deployment capability
 + AJP Connector
 + Allow session cookie to be refreshed
 + Apply queryEncoding to getQueryString
 + CGI example in test webapp
 + change examples/test-jndi-webapp so it can be regularly built
 + Default soLinger is -1 (disabled)
 + ensure "" returned for ServletContext.getContextPath() for root context
 + ensure sessions nulled out on request recycle; ensure session null after
   invalidate
 + ensure setContextPath() works when invoked from jetty-web.xml
 + Factored ErrorPageErrorHandler out of WebAppContext
 + fixed ClassCastException in JAASUserRealm.setRoleClassNames(String[])
 + fixed isUserInRole checking for JAASUserRealm
 + Fixed tld parsing for maven plugin
 + HttpGenerator can generate requests
 + Improved *-mbean.properties files and specialized some MBean
 + Improved charset handling in URLs
 + JETYY-120 SelectChannelConnector closes all connections on stop
 + make .tag files work in packed wars
 + minor optimization of bytes to UTF8 strings
 + Plugin shutdown context before stopping it.
 + Ported HtAccessHandler
 + Refactored ErrorHandler to avoid statics
 + Refactored session lifecycle and additional tests
 + Session IDs can change worker ID
 + SocketConnector closes all connections in doStop
 + Start of a client API
 + Transforming classloader does not transform resources.

jetty-5.1.11 - 08 October 2006
 + Default servlet only uses setContentLength on wrapped responses
 + Fixed AJP chunk header (1507377)
 + Fixed AJP handling of certificate length (1494939)
 + fixed ByteBufferOutputStream capacity calculation
 + Fixed order of destruction event calls
 + Fix to HttpOutputStream from M.Traverso

jetty-4.2.26 - 08 October 2006
 + Backport of AJP fixes

jetty-6.0.1 - 24 September 2006
 + JETTY-112 ContextHandler checks if started
 + JETTY-113 support optional query char encoding on requests
 + JETTY-114 removed utf8 characters from code
 + JETTY-115 Fixed addHeader
 + JETTY-121 init not called on externally constructed servlets
 + JETTY-124 always initialize filter caches
 + Factored ErrorPageErrorHandler out of WebAppContext
 + fixed ClassCastException in JAASUserRealm.setRoleClassNames(String[])
 + fixed isUserInRole checking for JAASUserRealm
 + Improved charset handling in URLs
 + JETYY-120 SelectChannelConnector closes all connections on stop
 + minor optimization of bytes to UTF8 strings
 + Refactored ErrorHandler to avoid statics

jetty-6.0.0 - 10 September 2006
 + Conveniance builder methods for listeners and filters
 + Plugin shutdown context before stopping it.
 + SocketConnector closes all connections in doStop
 + Transforming classloader does not transform resources.

jetty-6.0.0rc4 - 05 September 2006
 + JETTY-107 Poor cast in SessionDump demo.
 + bind jetty-env.xml entries to java:comp/env
 + Set charset on error pages

jetty-6.0.0rc3 - 01 September 2006
 + JETTY-68 Complete request after sendRedirect
 + JETTY-104 (raised glassfish ISSUE-1044) hide JSP forced path attribute
 + Avoid double error handling of Bad requests
 + don't warn for content length on head requests
 + JETTY-103
 + Less verbose handling of BadResources from bad URLs
 + Move MailSessionReference to org.mortbay.naming.factories
 + pulled 6.0.0 branch
 + Transferred the sslengine patch from the patches directory to extras

jetty-6.0.0rc2 - 25 August 2006
 + added org.apache.commons.logging package to system classes that can't be
   overridden by a webapp classloader
 + Destroy HttpConnection to improve buffer pooling
 + Direct buffer useage is optional
 + Fixed NPE when no resource cache
 + Moved more utility packagtes to the util jar
 + mvn -Djetty.port=x jetty:run uses port number given for the default
   connector
 + Refactored WebXmlConfiguration to allow custom web.xml resource
 + Timestamp in StdErrLog
 + use mvn -Dslf4j=false jetty:run to disable use of slf4j logging with
   jdk1.4/jsp2.0

jetty-6.0.0rc1 - 16 August 2006
 + JETTY-85 JETTY-86 (TrustManager and SecureRandom are now configurable;
   better handling of null/default values)
 + add <requestLog> config param to jetty plugin
 + added modules/spring with XmlBeanFactory configuration
 + Added simple ResourceHandler and FileServer example
 + added start of cometd implementation (JSON only)
 + added start of grizzly connector
 + Added TransformingWebAppClassLoader for spring 2.0 byte code modification
   support
 + Allow direct filling of buffers for uncached static content.
 + Change path mapping so that a path spec of /foo/* does not match /foo.bar :
   JETTY-88
 + -DSTOP.PORT must be specified.
 + fixed bug that caused Response.setStatus to ignore the provided message
 + Fixed FD leak for bad TCP acks. JETTY-63
 + JETTY-87
 + JETTY-90
 + JETTY-91
 + moved optional modules to extras
 + parse jsp-property-group in web.xml for additional JSP servlet mappings
 + protected setContentType from being set during include
 + refactored resource cache
 + removed org.mortbay. from context system classes configuration
 + removed support for lowResources from SelectChannelConnector
 + Support for binding References and Referenceables and javax.mail.Sessions in
   JNDI

jetty-6.0.0rc0 - 07 July 2006
 + add ability to have a lib/ext dir from which to recursively add all jars and
   zips to the classpath
 + Added 8 random letters&digits to Jetty-generated tmp work dir name to ensure
   uniqueness
 + added html module from jetty 5 - but deprecated until maintainer found
 + Added maximum limit to filter chain cache.
 + added setters and getters on SessionManager API for session related config:
   cookie name, url parameter name, domain, max age and path.
 + added StatisticsHandler and statistics on Connector.
 + Added WebAppContextClassLoader.newInstance to better support exensible
   loaders.
 + allow <key> or <name> in <systemProperty> for plugin
 + changed ServletContext.getResourcePaths()  to not return paths containing
   double slashes
 + change name of generated tmp directory to be
   "Jetty_"+host+"_"+port+"_"+contextpath+"_"+virtualhost
 + change prefix from "jetty6" to just "jetty" for plugin: eg is now mvn
   jetty:run
 + Cleaned up idle expiry.
 + ContextHandlerCollection addContext and setContextClass
 + Discard excess bytes in header buffer if connection is closing
 + Do not wrap EofException with EofException
 + ensure explicitly set tmp directory called "work" is not deleted on exit
 + Ensure mvn clean cleans the build
 + ensure war is only unpacked if war is newer than "work" directory
 + fixed classesDirectory param for maven plugin to be configurable
 + fixed HttpGenerator convertion of non UTF-8: JETTY-82
 + immutable getParameterMap()
 + patch to allow Jetty to use JSP2.1 from Glassfish instead of Jasper from
   Tomcat
 + refactor HttpChannelEndPoint in preparation for SslEngine
 + reverse order for destroy event listeners
 + simplified jetty.xml with new constructor injections
 + Simplified Servlet Context API
 + Simplify runtime resolution of JSP library for plugin
 + Ssl algorithm taken from system property
 + support <load-on-startup> for SingleThreadModel
 + support graceful shutdown
 + Threadpool does not need to be a LifeCycle
 + Updated javax code from
   http://svn.apache.org/repos/asf/tomcat/tc6.0.x/trunk/java/javax@417727

jetty-6.0.0beta17 - 01 June 2006
 + Added clover reports and enough tests to get >50% coverage
 + Added config to disable file memory mapped buffers for windows
 + Added Request.isHandled()
 + BoundedThreadPool.doStop waits for threads to complete
 + Connector lowResourceMaxIdleTime  implemented.
 + ContextHandler.setConnectors replace setHosts
 + Default servlet checks for aliases resources
 + don't reset headers during forward
 + Fixed IE SSL issue.
 + Flush will flush all bytes rather than just some.
 + Implemented runAs on servlets
 + Protected WEB-INF and META-INF
 + Recovered repository from Codehaus crash
 + Refactored Synchronization of SelectChannelConnector

jetty-6.0.0beta16 - 12 May 2006
 + remove a couple of System.err.printlns
 + replace backwards compativle API in UrlEncoded

jetty-6.0.0beta15 - 11 May 2006
 + Added <scanTargets> parameter to allow other locations to scan for plugin
 + Added automatic scan of all WEB-INF/jetty-*.xml files for plugin
 + Added embedded examples
 + Added Server attribute org.mortbay.jetty.Request.maxFormContentSize
 + Added taglib resources to 2.1 jsp api jar
 + Added ThrottlingFilter and fixed race in Continuations
 + Added --version to start.jar
 + ContextHandler.setContextPath can be called after start.
 + don't accept partial authority in request line.
 + enforce 204 and 304 have no content
 + Fixed handling of params after forward
 + Improved HttpException
 + improved MBeanContainer object removal
 + improved MBean names
 + improved support for java5 jconsole
 + Major refactor to simplify Server and handler hierarchy
 + Moved more resources to resources
 + readded BoundedThreadPool shrinking (and then fixed resulting deadlock)
 + removed SelectBlockingChannelConnector (unmaintained)
 + Renamed NotFoundHandler to DefaultHandler
 + Reset of timer task clears expiry
 + Session scavenger threads from threadpool
 + setSendServerVersion method added to Server to control sending of Server:
   http header
 + Simplified DefaultServlet static content buffering
 + Thread names include URI if debug set

jetty-6.0.0beta14 - 09 April 2006
 + added configurability for webdefault.xml in maven plugin
 + Added Jasper 2.1 as jesper (jasper without JCL)
 + added jetty-util.jar module
 + Added JSP 2.1 APIs from apache
 + added ProxyServlet
 + added reset to Continuation
 + added support for stopping jetty using "java -jar start.jar --stop"
 + adding InvokerServlet
 + Change tmp dir of plugin to work to be in line with jetty convention
 + fixed forward bug (treated as include)
 + fixed HttpField iterator
 + fixed priority of port from url over host header
 + ignore dirs and files that don't exist in plugin scanner
 + implemented request.isUserInRole
 + improved contentType handling and test harness
 + Modify plugin to select JSP impl at runtime
 + moved test webapps to examples directory
 + securityHandler removed if not used.
 + Started readding logging to jesper using jdk logging
 + stop JDBCUserRealm coercing all credentials to String
 + Use start.config to select which JSP impl at runtime based on jdk version

jetty-6.0.0beta12 - 16 March 2006
 + Added JSP2.0 demos to test webapp
 + Added provider support to SslListener
 + Fixed error handling in error page
 + Fixed JettyPlus for root contexts
 + Fixed maven plugin JNDI for redeploys
 + Fixed tld discovery for plugin (search dependencies)
 + Log ERROR for runtimeExceptions
 + Upgraded jasper to 5.5.15

jetty-6.0.0beta11 - 14 March 2006
 + Added HttpURI and improved UTF-8 parsing.
 + added JAAS
 + added missing Configurations for maven plugin
 + added patch to use joda-time
 + added webapp-specific JNDI entries
 + fixed ; decoding in URIs
 + fixed FORM authentication
 + moved dtd and xsd to standard javax location
 + refactored configuration files and start()
 + refactored session ID management
 + refactored writers and improved UTF-8 generation.

jetty-6.0.0beta10 - 25 February 2006
 + added getLocalPort() to connector
 + Added support for java:comp/env
 + Added support for pluggable transaction manager
 + Additional accessors for request logging
 + Fixed content-type for range requests
 + Fixed default servlet handling of includes
 + Fix for myfaces and include with close
 + Fix for sf1435795 30sec delay from c taylor
 + Fix http://jira.codehaus.org/browse/JETTY-6. hi byte reader
 + Fix sf1431936 don't chunk the chunk
 + Forward masks include attributes and vice versa
 + Updates javax to MR2 release

jetty-6.0.0beta9 - 09 February 2006
 + Added CGI servlet.
 + Added request log.
 + Added TLD tag listener handling.
 + Continuation cleanup
 + Fixed dispatch of wrapped requests.
 + Fixed double flush of short content.
 + fixed setLocale bug sf1426940
 + Fixed unraw decoding of query string
 + Force a tempdir to be set.
 + Force jasper scratch dir.
 + PathMap for direct context mapping.
 + Refactored chat demo and upgraded prototype.js

jetty-6.0.0beta8 - 24 January 2006
 + conveniance addHandler removeHandler methods
 + fixed bug in overloaded write method on HttpConnection (reported against
   Tapestry4.0)
 + fixed dispatch of new session problem. sf:1407090
 + Handle pipeline requests without hangs
 + hid org.apache.commons.logging and org.slf4j packages from webapp
 + improve buffer return mechanism.
 + improved caching of content types
 + maven-jetty6-plugin: ensure compile is done before invoking jetty
 + maven-jetty6-plugin: support all types of artifact dependencies
 + maven-jetty6-plugin stopped transitive inclusion of log4j and
   commons-logging from commons-el for jasper
 + patch to remove spurious ; in HttpFields
 + reinstated rfc2616 test harness
 + Removed queue from thread pool.

jetty-6.0.0Beta7
 + Faster header name lookup
 + Fixed infinite loop with chunk handling
 + maven-jetty6-plugin added tmpDirectory property
 + maven-jetty6-plugin stopped throwing an error if there is no target/classes
   directory
 + null dispatch attributes not in names
 + reduced info verbosity
 + removed singleton Container

jetty-6.0.0Beta6
 + Fixed issue with blocking reads
 + Fixed issue with unknown headers
 + optimizations

jetty-6.0.0Beta5
 + Added management module for mbeans
 + Fixed writer char[] creations
 + Moved to SVN

jetty-6.0.0Beta4
 + CVE-2006-2758 Fixed JSP visibility security issue.
 + Improved jetty-web.xml access to org.mortbay classes.
 + Jasper 5.5.12
 + System property support in plugin

jetty-6.0.0Beta3
 + Fixed classloader issue with server classes
 + Fixed error in block read
 + Named dispatch.

jetty-6.0.0Beta2
 + Improved buffer return
 + Improved reuse of HttpField values and cookies.
 + loosely coupled with JSP servlet
 + loosely coupled with SLF4J
 + merged util jar back into jetty jar
 + Simpler continuation API

jetty-6.0.0Beta1
 + Error pages
 + Implemented all listeners
 + maven2 plugin
 + Multiple select sets
 + refactored start/stop
 + Servlet 2.5 API
 + shutdown hook
 + SSL connector
 + Virtual hosts

jetty-6.0.0Beta0
 + Dispatcher parameters
 + Fixed blocking read
 + Maven 2 build
 + UTF-8 encoding for URLs

jetty-6.0.0APLPA3
 + Added demo for Continuations
 + Jasper and associated libraries.

jetty-6.0.0ALPHA2
 + Continuations - way cool way to suspend a request and retry later.
 + Dispatchers
 + Security

jetty-6.0.0ALPHA1
 + Filters
 + web.xml handling

jetty-6.0.0ALPHA0
 + file may be sent as sent is a single operation.
 + Improved "dependancy injection" and "inversion of control" design of
   components
 + Improved "interceptor" design of handlers
 + Missing Request Dispatchers
 + Missing Security
 + Missing war support
 + Missing web.xml based configuration
 + Optional use of NIO Buffering so that efficient direct buffers and memory
   mapped files can be used.
 + Optional use of NIO gather writes, so that for example a HTTP header and a
   memory mapped
 + Optional use of NIO non-blocking scheduling so that threads are not
   allocated per connection.
 + Smart split buffer design allows large buffers to only be allocated to
   active connections. The resulting memory savings allow very large buffers to
   be used, which increases the chance of efficient asynchronous flushing and
   of avoiding chunking.
 + Totally rearchitected and rebuilt, so 10 years of cruft could be removed!

jetty-5.1.11RC0 - 05 April 2006
 + Added provider support to SslListener
 + Fixed AJP handling of ;jsessionid.
 + force close with shutdownOutput for win32
 + improved contentType param handling
 + logging improvements for servlet and runtime exceptions
 + NPE protection if desirable client certificates
 + stop JDBCUserRealm forcing all credentials to be String

jetty-5.1.10 - 05 January 2006
 + Fixed path aliasing with // on windows.
 + Fix for AJP13 with encoded path
 + Fix for AJP13 with multiple headers
 + Put POST content default back to iso_8859_1. GET is UTF-8 still
 + Remove null dispatch attributes from getAttributeNames

jetty-4.2.25 - 04 January 2006
 + Fixed aliasing of // for win32

jetty-5.1.9 - 07 December 2005
 + Fixed wantClientAuth(false) overriding netClientAuth(true)

jetty-6.0.0betaX
 + See http://jetty.mortbay.org/jetty6 for 6.0 releases

jetty-5.1.8 - 07 December 2005
 + Fixed space in URL issued created in 5.1.6

jetty-5.1.7 - 07 December 2005

jetty-5.1.7rc0 - 06 December 2005
 + better support for URI character encodings
 + char encoding for MultiPartRequest
 + fixed merging of POST params in dispatch query string.
 + improved server stats
 + JSP file servlet mappings copy JspServlet init params.
 + Prefix servlet context logs with org.mortbay.jetty.context
 + protect from NPE in dispatcher getValues
 + Updated to 2.6.2 xerces
 + use commons logging jar instead of api jar.

jetty-5.1.6 - 18 November 2005
 + CVE-2006-2758 Fixed JSP visibility security issue.
 + Improved jetty-web.xml access to org.mortbay classes.

jetty-5.1.5 - 10 November 2005
 + Improved mapping of JSP files.
 + Improved shutdown hook
 + Improved URL Decoding

jetty-5.1.5rc2 - 07 October 2005
 + ProxyHandler can handle chained proxies
 + public ServerMBean constructor
 + ReFixed merge of Dispatcher params
 + Response.setLocale will set locale even if getWriter called.
 + Reverted dispatcher params to RI rather than spec behaviour.
 + unsynchronized ContextLoader
 + UTF-8 encoding for URLs

jetty-5.1.5rc1 - 23 August 2005
 + Encoded full path in ResourceHandler directory listing
 + Fixed 100-continues with chunking and early commit
 + Fixed illegal state with chunks and 100 continue - Tony Seebregts
 + Fixed merge of Dispatcher parameters
 + Fixed PKCS12Import input string method
 + handle extra params after charset in header
 + Release commons logging factories when stopping context.
 + upgraded to commons logging 1.0.4

jetty-5.1.5rc0 - 16 August 2005
 + Applied ciphersuite patch from tonyj
 + Authenticators use servlet sendError
 + CGI sets SCRIPT_FILENAME
 + Expect continues only sent if input is read.
 + Facade over commons LogFactory so that discovery may be avoided.
 + Fixed component remove memory leak for stop/start cycles
 + HttpTunnel timeout
 + NPE protection for double stop in ThreadedServer

jetty-5.1.4 - 05 June 2005
 + Change JAAS impl to be more flexible on finding roles
 + Fixed FTP close issue.
 + ModelMBean handles null signatures
 + NPE protection in ThreadedServer
 + set classloader during webapp doStop
 + setup MX4J with JDK1.5 in start.config

jetty-5.1.4rc0 - 19 April 2005
 + Allow ServletHandler in normal HttpContext again.
 + HttpServer delegates component handling to Container.
 + More protection from null classloaders.
 + ServletHttpContext correctly calls super.doStop.
 + Stop start.jar putting current directory on classpath.
 + Turn off web.xml validation for JBoss.

jetty-5.1.3 - 07 April 2005
 + Some minor code janitorial services

jetty-4.2.24 - 07 April 2005

jetty-5.1.3rc4 - 31 March 2005
 + Allow XmlConfiguration to start with no object.
 + make java:comp/env immutable for webapps as per J2EE spec
 + Moved servlet request wrapping to enterContextScope for geronimo security
 + refixed / mapping for filters
 + rework InitialContextFactory to use static 'default' namespace
 + updated to mx4j 3.0.1

jetty-5.1.3rc3 - 20 March 2005
 + fixed "No getter or setter found" mbean errors
 + removed accidental enablement of DEBUG for JettyPlus jndi in
   log4j.properties

jetty-5.1.3rc2 - 16 March 2005
 + Fixed context to _context refactory error
 + Updated JSR154Filter for ERROR dispatch

jetty-5.1.3rc1 - 13 March 2005
 + Fixed principal naming in FormAuthenticator
 + Fixed typo in context-param handling.
 + JettyPlus updated to JOTM 2.0.5, XAPool 1.4.2
 + update to demo site look and feel.

jetty-4.2.24rc1
 + Fixed principal naming in FormAuthenticator

jetty-5.1.3rc0 - 08 March 2005
 + Added logCookie and logLatency support to NCSARequestLog
 + Added new JAAS callback to allow extra login form fields in authentication
 + Added simple xpath support to XmlParser
 + Added SslListener for 1.4 JSSE API.
 + Added TagLibConfiguration to search for listeners in TLDs.
 + Allow system and server classes to be configured for context loader.
 + Fixed HTAccess crypt salt handling.
 + Fixed JSR154 error dispatch with explicit pass of type.
 + Fixed moderate load preventing ThreadPool shrinking.
 + Fixed rollover filename format bug
 + Flush filter chain caches on servlet/filter change
 + IOException if EOF read during chunk.

jetty-4.2.24rc0 - 08 March 2005
 + Added logCookie and logLatency support to NCSARequestLog
 + Back ported Jetty 5 ThreadedServer and ThreadPool

jetty-5.1.2 - 18 January 2005
 + Added id and ref support to XmlConfiguration
 + Apply patch #1103953
 + Cleaned up AbstractSessionManager synchronization.
 + Fixed potential concurrent login problem with JAAS

jetty-4.2.23 - 16 January 2005
 + Cleaned up AbstractSessionManager synchronization.
 + Fixed potential concurrent login problem with JAAS

jetty-5.1.2pre0 - 22 December 2004
 + Added global invalidation to AbstractSessionManager
 + Fixed case of Cookie parameters
 + Fixed suffix filters
 + Modified useRequestedID handling to only use IDs from other contexts
 + Support Secure and HttpOnly in session cookies
 + UnavailableException handling from handle

jetty-4.2.23RC0 - 17 December 2004
 + Added LogStream to capture stderr and stdout to logging
 + Build unsealed jars
 + LineInput handles readers with small internal buffer
 + Support Secure and HttpOnly in session cookies

jetty-5.1.1 - 01 December 2004

jetty-5.1.1RC1
 + Allow double // within URIs
 + Applied patch for MD5 hashed credentials for MD5
 + Fixed ordering of filters with multiple interleaved mappings.
 + Made more WebApplicationHandle configuration methods public.
 + Some minor findbugs code cleanups

jetty-5.1.1RC0 - 17 November 2004
 + added new contributed shell start/stop script
 + excluded ErrorPageHandler from standard build in extra/jdk1.2 build
 + fix commons logging imports to IbmJsseListener
 + fix for adding recognized EventListeners

jetty-5.1.0 - 14 November 2004

jetty-5.1.RC1 - 24 October 2004
 + Allow JSSE listener to be just confidential or just integral.
 + Allow multiple accepting threads
 + Build unsealed jars
 + default / mapping does not apply to Filters
 + Fixed NPE for null contenttype
 + improved clean targets
 + many minor cleanups suggested from figbug utility
 + Partially flush writers on every write so content length can be detected.
 + when committed setHeader is a noop rather than IllegalStateException

jetty-5.1.RC0 - 11 October 2004
 + Added filter chain cache
 + Added JSR77 servlet statistic support
 + Added LifeCycle events and generic container.
 + Added LogStream to capture stderr and stdout to logging
 + Fixed HTAccessHandler
 + Fixed many minor issues from J2EE 1.4 TCK testing See sf.net bugs 1031520 -
   1032205
 + JBoss 4.0.0 support
 + LineInput handles readers with small internal buffer
 + Refactored, simplified and optimized HttpOutputStream
 + Refactored webapp context configurations
 + Upgraded to ant-1.6 for jasper

jetty-5.0.0 - 10 September 2004

jetty-5.0.RC4 - 05 September 2004
 + Fixed configuration of URL alias checking
 + JettyJBoss: Use realm-name from web.xml if present, otherwise use
   security-domain from jboss-web.xml

jetty-5.0.RC3 - 28 August 2004
 + Added parameters for acceptQueueSize and lowResources level.
 + Always say close for HTTP/1.0 non keep alive.
 + Changed default URI encoding to UTF-8
 + DIGEST auth handles qop, stale and maxNonceAge.
 + fixed deployment of ejb-link elements in web.xml with jboss
 + fixed jaas logout for jetty-jboss
 + Fixes to work with java 1.5
 + JettyPlus addition of pluggable DataSources
 + JettyPlus upgrade to XAPool 1.3.3. and HSQLDB 1.7.2
 + Less verbose warning for non validating xml parser.
 + Update to jasper 5.0.27

jetty-4.2.22
 + Added parameters for acceptQueueSize and lowResources level.
 + fixed deployment of ejb-link elements in web.xml for jboss
 + fixed jaas logout for jetty-jboss integration

jetty-5.0.RC2 - 02 July 2004
 + add JMX support for JettyPlus
 + add listing of java:comp/env for webapp with JMX
 + Default servlet may use only pathInfo for resource
 + Error dispatchers are always GET requests.
 + Fixed DIGEST challenge delimiters
 + Fixed JAAS logout
 + Fixed no-role security constraint combination.
 + Fixed session leak in j2ee
 + Fix to use runas roles during servlet init and destroy
 + HTAccess calls UnixCrypt correctly
 + HttpContext sendError for authentication errors
 + integrated jetty-jboss with jboss-3.2.4
 + make choice of override of JNDI ENC entries: config.xml or web.xml
 + OPTIONS works for all URLs on default servlet

jetty-4.2.21 - 02 July 2004
 + add JMX support for JettyPlus
 + add listing of java:comp/env for webapp with JMX
 + Fixed JAAS logout
 + integrated jetty-jboss with jboss-3.2.4
 + make choice of override of JNDI ENC entries: config.xml or web.xml

jetty-5.0.RC1 - 24 May 2004
 + added extra/etc/start-plus.config to set up main.class for jettyplus
 + Changed to apache 2.0 license
 + Fixed HTTP tunnel timeout setting.
 + FORM auth redirects to context on a re-auth
 + Handle multiple virutal hosts from JBoss 3.2.4RC2
 + Improved handling of exception from servlet init.
 + maxFormContentLength may be unlimited with <0 value

jetty-4.2.20 - 22 May 2004
 + Fixed HTTP tunnel timeout setting.
 + FORM auth redirects to context on a re-auth
 + Improved handling of exception from servlet init.
 + maxFormContentLength may be unlimited with <0 value

jetty-5.0.0RC0 - 07 April 2004
 + Changed dist naming convention to lowercase
 + Default servlet respectes servlet path
 + Factored out XML based config from WebApplicationContext
 + Fixed Default servlet for non empty servlet paths
 + Fixed DOS problem
 + Fixed j2se 1.3 problem with HttpFields
 + Fixed setCharacterEncoding for parameters.
 + Forced close of connections over stop/start
 + Improved RequestLog performance
 + ProxiedFor field support added to NCSARequestLog
 + ServletContext attributes wrap HttpContext attributes.
 + Updated jasper to 5.0.19
 + Updated JettyPlus to JOTM 1.4.3 (carol-1.5.2, xapool-1.3.1)
 + Updated mx4j to V2
 + Worked around bad jboss URL handler in XMLParser

jetty-4.2.20RC0 - 07 April 2004
 + Changed dist naming convention to lowercase
 + Fixed Default servlet for non empty servlet paths
 + Forced close of connections over stop/start
 + HttpFields protected headers
 + ProxiedFor field support added to NCSARequestLog
 + Worked around bad jboss URL handler in XMLParser

jetty-4.2.19 - 19 March 2004
 + Fixed DOS attack problem

jetty-5.0.beta2 - 12 February 2004
 + Added experimental NIO listeners again.
 + Added log4j context repository to jettyplus
 + Added skeleton JMX MBean for jetty plus
 + FileResource better handles non sun JVM
 + Fixed busy loop in threadpool run
 + fixed filter dispatch configuration.
 + Fixed HEAD with empty chunk bug.
 + Fixed jetty.home/work handling
 + fixed lazy authentication with FORMs
 + Fixed SessionManager init
 + Fixed setDate thread safety
 + Improved low thread handling
 + Monitor closes socket before exit
 + NPE guard for no-listener junit deployment
 + Reorganized ServletHolder init
 + RequestDispatcher uses request encoding for query params
 + Updated to Japser 5.0.16

jetty-4.2.18 - 01 March 2004
 + Added log4j context repository to jettyplus
 + Default servlet respectes servlet path
 + Fixed j2se 1.3 problem with HttpFields
 + Improved log performance
 + NPE guard for no-listener junit deployment
 + Suppress some more IOExceptions

jetty-4.2.17 - 01 February 2004
 + Fixed busy loop in threadpool run
 + Reorganized ServletHolder init

jetty-4.2.16 - 30 January 2004
 + FileResource better handles non sun JVM
 + Fixed HttpTunnel for JDK 1.2
 + Fixed setDate multi-cpu race
 + Improved low thread handling
 + Monitor closes socket before exit
 + RequestDispatcher uses request encoding for query params
 + Update jasper to 4.1.29

jetty-5.0.beta1 - 24 December 2003
 + Added patch for JBoss realm single sign on
 + Env variables for CGI
 + Fixed UnixCrypt handling in HTAccessHandler
 + Removed support for old JBoss clustering
 + Reorganized FAQ
 + SecurityConstraints not reset by stop() on custom context

jetty-4.2.15 - 24 December 2003
 + Added patch for JBoss realm single sign on
 + Environment variables for CGI
 + Fixed UnixCrypt handling in HTAccessHandler
 + Removed support for old JBoss clustering
 + SecurityConstraints not reset by stop() on custom context

jetty-5.0.beta0 - 22 November 2003
 + Added MsieSslHandler to handle browsers that don't grok persistent SSL (msie
   5)
 + Added org.mortbay.http.ErrorHandler for error pages.
 + Allow per listener handlers
 + Expire pages that contain set-cookie as per RFC2109 recommendation
 + Fixed init race in HttpFields cache
 + JBoss integration uses writer rather than stream for XML config handling
 + PathMap uses own Map.Entry impl for IBM JVMs
 + Protect ThreadPool.run() from interrupted exceptions
 + Removed support for HTTP trailers
 + Removed the CMR/CMP distributed session implementation
 + Respect content length when decoding form content.
 + Updated jasper to 5.0.14beta
 + Use ${jetty.home}/work or WEB-INF/work for temp directories if present

jetty-4.2.15rc0 - 22 November 2003
 + Added org.mortbay.http.ErrorHandler for error pages.
 + JsseListener checks UserAgent for browsers that can't grok persistent SSL
   (msie5)
 + PathMap uses own Map.Entry impl for IBM JVMs
 + Protect ThreadPool.run() from interrupted exceptions
 + Race in HttpFields cache
 + Removed the CMR/CMP distributed session implementation
 + Use ${jetty.home}/work or WEB-INF/work for temp directories if present

jetty-4.2.14 - 04 November 2003
 + Expire pages that contain set-cookie as per RFC2109 recommendation
 + Fixed NPE in SSO
 + JBoss integration uses writer rather than stream for XML config handling
 + respect content length when decoding form content.

jetty-5.0.alpha3 - 19 October 2003
 + Allow customization of HttpConnections
 + Failed requests excluded from duration stats
 + FileClassPath derived from walk of classloader hierarchy.
 + Fixed null pointer if no sevices configured for JettyPlus
 + Implemented security constraint combinations
 + Lazy authentication if no auth constraint.
 + Priority added to ThreadPool
 + replaced win32 service with http://wrapper.tanukisoftware.org
 + Restore servlet handler after dispatch
 + Reworked Dispatcher to better support cross context sessions.
 + Set TransactionManager on JettyPlus datasources and pools
 + Updated jasper and examples to 5.0.12
 + Use File.toURI().toURL() when jdk 1.2 alternative is available.

jetty-4.2.14RC1 - 19 October 2003
 + Added UserRealm.logout and arrange for form auth
 + Allow customization of HttpConnections
 + Failed requests excluded from
 + Reworked Dispatcher to better support cross context sessions.

jetty-4.2.14RC0 - 07 October 2003
 + Build fileclasspath from a walk of the classloaders
 + cookie timestamps are in GMT
 + Correctly setup context classloader in cross context dispatch.
 + Fixed comments with embedded double dashes on jettyplus.xml file
 + Fixed handling of error pages for IO and Servlet exceptions
 + Fixed null pointer if no sevices configured for JettyPlus
 + Priority on ThreadedServer
 + Put a semi busy loop into proxy tunnels for IE problems
 + replaced win32 service with http://wrapper.tanukisoftware.org
 + Set TransactionManager on JettyPlus datasources and pools
 + updated extra/j2ee to jboss 3.2.1+
 + Use File.toURI().toURL() when jdk 1.2 alternative is available.

jetty-5.0.alpha2 - 19 September 2003
 + Correctly setup context classloader in cross context dispatch.
 + Fixed error page handling of IO and Servlet exceptions.
 + Implemented ServletRequestListeners as optional filter.
 + Improved JMX start.
 + minor doco updates.
 + Moved error page mechanism to be webapp only.
 + moved mailing lists to sourceforge.
 + MultipartRequest supports multi value headers.
 + Put a semi busy loop into proxy tunnels for IE problems
 + Turn off validation without non-xerces errors
 + Update jakarta examples
 + Use commons logging.
 + Use log4j if extra is present.
 + XML entity resolution uses URLs not Resources

jetty-5.0.alpha1 - 12 August 2003
 + Implemented locale encoding mapping.
 + Improve combinations of Security Constraints
 + Server javadoc from war
 + Switched to mx4j
 + Synced with 4.2.12
 + Updated to Jasper 5.0.7

jetty-5.0.alpha0 - 16 July 2003
 + Compiled against 2.4 servlet spec.
 + Implemented Dispatcher forward attributes.
 + Implemented filter-mapping <dispatcher> element
 + Implemented remote/local addr/port methods
 + Implemented setCharaterEncoding
 + Updated authentication so that a normal Principal is used.
 + updated to jasper 5.0.3

jetty-4.2.12 - 12 August 2003
 + Added missing S to some OPTIONS strings
 + Added open method to threaded server.
 + Fixed MIME types for chemicals
 + Fixed parameter ordering for a forward request.
 + Fixed up HTAccessHandler
 + FORMAuthenticator does 403 with empty error page.
 + Improved error messages from ProxyHandler
 + Padding for IE in RootNotFoundHandler
 + Removed protection of org.mortbay.http attributes
 + Restore max inactive interval for session manager

jetty-4.2.11 - 12 July 2003
 + Branched for Jetty 5 development.
 + Cookie params all in lower case.
 + Fixed race in servlet initialization code.
 + Prevent AJP13 from reordering query.
 + Simplified AJP13 connection handling.
 + Support separate Monitor class for start

jetty-4.2.10 - 07 July 2003
 + Updates to JettyPlus documentation
 + Updates to Jetty tutorial for start.jar, jmx etc

jetty-4.2.10pre2 - 04 July 2003
 + Addition of mail service for JettyPlus
 + Allow multiple security-role-ref elements per servlet.
 + Cleaned up alias handling.
 + Confidential redirection includes query
 + Fixed cookie handling for old cookies and safari
 + handle multiple security role references
 + Handle Proxy-Connection better
 + Improvement to JettyPlus config of datasources and connection pools
 + Many improvements in JettyPlus java:comp handling
 + Move to Service-based architecture for JettyPlus features
 + Re-implementation of JNDI
 + Restricted ports in ProxyHandler.
 + Session statistics
 + URI always encodes %
 + XmlConfiguration can get/set fields.

jetty-4.2.10pre1 - 02 June 2003
 + Added SSO implementation for FORM authentication.
 + Added stop.jar
 + Deprecated forced chunking.
 + Fixed AJP13 protocol so that request/response header enums are correct.
 + Fixed form auth success redirect after retry, introduced in 4.2.9rc1
 + Fixed JSP code visibility problem introduced in Jetty-4.2.10pre0
 + Fixed problem with shared session for inter context dispatching.
 + Form authentication remembers URL over 403
 + ProxyHandler has improved test for request content
 + Removed support of org.mortbay.http.User role.
 + Trace support is now optional (in AbstractHttpHandler).
 + WebApplicationContext does not reassign defaults descriptor value.

jetty-4.2.10pre0 - 05 May 2003
 + Added ability to override jetty startup class by using -Djetty.server on
   runline
 + Allow params in form auth URLs
 + Allow query params in error page URL.
 + Apply the append flag of RolloverFileOutputStream constructor.
 + Fixed CRLF bug in MultiPartRequest
 + Fixed table refs in JDBCUserRealm.
 + FORM Authentication is serializable for session distribution.
 + getAuthType maps the HttpServletRequest final strings.
 + getAuthType returns CLIENT_CERT instead of CLIENT-CERT.
 + Incorporate jetty extra and plus into build
 + Incorporate JettyPlus jotm etc into build.
 + Integrate with JAAS
 + Massive reorg of the CVS tree.
 + Merge multivalued parameters in dispatcher.
 + Moved Log4JLogSink into JettyPlus
 + New look and feel for www site.
 + ProxyHandler checks black and white lists for Connect.
 + RolloverFileOutputStream manages Rollover thread.
 + Updated to jasper jars from tomcat 4.1.24
 + Warn if max form content size is reached.

jetty-4.2.9 - 19 March 2003
 + Conditional headers check after /dir to /dir/ redirection.

jetty-4.2.9rc2 - 16 March 2003
 + Added X-Forwarded-For header in ProxyHandler
 + Allow dispatch to j_security_check
 + Defaults descriptor has context classloader set.
 + Fixed build.xml for source release
 + Made rfc2068 PUT/POST Continues support optional.
 + Updated included jmx jars

jetty-4.2.9rc1 - 06 March 2003
 + Added requestlog to HttpContext.
 + Added support for client certs to AJP13.
 + Added trust manager support to SunJsseListener.
 + Allow delegated creation of WebApplication derivations.
 + Check Data contraints before Auth constraints
 + Cleaned up includes
 + Dump servlet can load resources for testing now.
 + Optional 2.4 behaviour for sessionDestroyed notification.
 + ProxyHandler has black and white host list.
 + Reduced default context cache sizes (Total 1MB file 100KB).
 + Removed checking for single valued headers.
 + Stop proxy url from doing user interaction.
 + Turn request log buffering off by default.
 + Work around URLClassloader not handling leading /

jetty-4.2.8_01 - 18 February 2003
 + Added a SetResponseHeadersHandler, can set P3P headers etc.
 + Added MBeans for Servlets and Filters
 + Added option to resolve remote hostnames.  Defaults to off.
 + Default servlet can have own resourceBase.
 + Fixed AdminServlet to handle changed getServletPath better.
 + Fixed CGI servlet to handle multiple headers.
 + Moved ProxyHandler to the src1.4 tree
 + Patched first release of 4.2.8 with correct version number
 + ProxyHandler can handle multiple cookies.
 + Rolled back SocketChannelListener to 4.2.5 version

jetty-4.2.7 - 04 February 2003
 + Changed PathMap to conform to / getServletPath handling.
 + Fixed proxy tunnel for non persistent connections.
 + Relative sendRedirect handles trailing / correctly.
 + Upgraded to JSSE 1.0.3_01 to fix security problem.

jetty-4.2.6 - 24 January 2003
 + Added HttpContext.setHosts to restrict context by real interface.
 + Added MBeans for session managers
 + Added version to HttpServerMBean.
 + Allow AJP13 buffers to be resized.
 + ClientCertAuthentication updates request.
 + Fixed LineInput problem with expanded buffers.
 + Fixed rel sendRedirects for root context.
 + Improved SocketChannelListener contributed.
 + Improved synchronization on AbstractSessionManager.

jetty-4.2.5 - 14 January 2003
 + Added Log4jSink in the contrib directory.
 + Don't process conditional headers and ranges for includes
 + Fixed pathParam bug for ;jsessionid
 + Fixed requestedSessionId null bug.

jetty-4.2.4 - 04 January 2003
 + Added MBeans for handlers
 + Clear context attributes after stop.
 + Clear context listeners after stop.
 + Fixed stop/start handling of servlet context
 + HTAccessHandler checks realm as well as htpassword.
 + Reuse empty LogSink slots.
 + Upgraded jasper to 4.1.18
 + Use requestedSessionId as default session ID.

jetty-4.2.4rc0 - 12 December 2002
 + Added gzip content encoding support to Default and ResourceHandler
 + Added HttpContext.flushCache
 + Allow empty host header.
 + Avoid optional 100 continues.
 + Better access to session manager.
 + Character encoding handling for GET requests.
 + Cheap clear for HttpFields
 + Cleaned up some unused listener throws.
 + Code logs objects rather than strings.
 + Configurable root context.
 + Dir listings in UTF8
 + Fixed dir listing from jars.
 + Fixed isSecure and getScheme for SSL over AJP13
 + Fixed setBufferSize NPE.
 + Handle = in param values.
 + Handle chunked form data.
 + Implemented RFC2817 CONNECT in ProxyHandler
 + Improved ProxyHandler to the point is works well for non SSL.
 + Improved setBufferSize handling
 + Limit form content size.
 + Removed container transfer encoding handling.
 + RootNotFoundHandler to help when no context found.
 + Simplified ThreadedServer
 + Update jasper to 4.1.16beta
 + Use ThreadLocals for ByteArrayPool to avoid synchronization.
 + Use Version to reset HttpFields

jetty-4.2.3 - 02 December 2002
 + Added links to Jetty Powered page
 + added main() to org.mortbay.http.Version
 + Added PKCS12Import class to import PKCS12 key directly
 + Check form authentication config for leading /
 + Cleaner servlet stop to avoid extra synchronization on handle
 + Clean up of ThreadedServer.stop()
 + Fixed some typos
 + org.mortbay.http.HttpContext.FileClassPathAttribute
 + Removed aggressive threadpool shrinkage to avoid deadlock on SMP machines.
 + removed old HttpContext.setDirAllowed()
 + Updated bat scripts

jetty-4.2.2 - 20 November 2002
 + Added EOFException to reduce log verbosity on closed connections.
 + Avoided bad buffer status after closed connection.
 + Fixed handling of empty headers
 + Fixed sendRedirect for non http URLS
 + Fixed URI query recycling for persistent connections

jetty-4.2.1 - 18 November 2002
 + Fixed bad optimization in UrlEncoding
 + Re-enabled UrlEncoding test harnesses

jetty-4.2.0 - 16 November 2002
 + Added definitions for RFC2518 WebDav response codes.
 + Added upload demo to dump servlet.
 + Fixed AJP13 buffer size.
 + Fixed include of Invoker servlet.
 + Fixed remove listener bug.
 + Lowercase jsessionid for URLs only.
 + Made NCSARequestLog easier to extend.
 + Many more optimizations.
 + Removed jasper source and just include jars from 4.1.12
 + Removed remaining non portable getBytes() calls
 + Restrict 304 responses to seconds time resolution.
 + Use IE date formatting for speed.
 + Worked around JVM1.3 bug for JSPs

jetty-4.1.4 - 16 November 2002
 + Fixed ContextLoader parent delegation bug
 + Fixed Invoker servlet for RD.include
 + Fixed remove SocketListener bug.
 + Last modified handling uses second resolution.
 + Made NCSARequestLog simpler to extend.
 + Use IE date formatting for last-modified efficiency

jetty-4.2.0rc1 - 02 November 2002
 + Fixed ContextLoader parent delegation bug.
 + Fixed directory resource bug in JarFileResource.
 + Fixed firstWrite after commit.
 + Fixed problem setting the size of chunked buffers.
 + Fixed servletpath on invoker for named servlets.
 + Improved handling of 2 byte encoded characters within forms.
 + Recycling of HttpFields class.
 + Removed unused Servlet and Servlet-Engine headers.
 + Renamed Filter application methods.
 + Support default mime mapping defined by *

jetty-4.2.0rc0 - 24 October 2002
 + Added authenticator to admin.xml
 + Added embedded iso8859 writer to HttpOutputStream.
 + Fixed RolloverFileOutputStream without date.
 + Fixed SessionManager initialization
 + Fixed Session timeout NPE.
 + Greg's birthday release!
 + Removed duplicate classes from jar

jetty-4.1.3 - 24 October 2002
 + Added authenticator to admin.xml
 + Fixed RolloverFileOutputStream without date.
 + Fixed SessionManager initialization
 + Fixed Session timeout NPE.

jetty-4.0.6 - 24 October 2002
 + Clear interrupted status in ThreadPool
 + fixed forward attribute handling for jsp-file servlets
 + Fixed forward query string handling
 + Fixed handling of relative sendRedirect after forward.
 + Fixed setCharacterEncoding to work with getReader
 + Fixed virtual hosts temp directories.

jetty-4.2.0beta0 - 13 October 2002
 + 404 instead of 403 for WEB-INF requests
 + Allow %3B encoded ; in URLs
 + Allow anonymous realm
 + Build without jmx
 + Fixed bad log dir detection
 + Fixed caching of directories to avoid shared buffers.
 + Fix Session invalidation bug
 + FORM authentication sets 403 error page
 + getNamedDispatcher(null) returns containers default servlet.
 + New AJP13 implementation.
 + New Buffering implementation.
 + New ThreadPool implementation.
 + Removed Dispatcher dependancy on ServletHttpContext
 + Stop/Start filters in declaration order.
 + unquote charset in content type
 + Update jasper to 4.1.12 tag
 + Use "standard" names for default,jsp & invoker servlets.

jetty-4.1.2 - 13 October 2002
 + 404 instead of 403 for WEB-INF requests
 + Allow %3B encoded ; in URLs
 + Allow anonymous realm
 + Build without jmx
 + Fixed bad log dir detection
 + Fixed caching of directories to avoid shared buffers.
 + Fix Session invalidation bug
 + FORM authentication sets 403 error page
 + getNamedDispatcher(null) returns containers default servlet.
 + Some AJP13 optimizations.
 + Stop/Start filters in declaration order.
 + unquote charset in content type
 + Update jasper to 4.1.12 tag
 + Use "standard" names for default,jsp & invoker servlets.

jetty-4.1.1 - 30 September 2002
 + Avoid setting sotimeout for optimization.
 + Cache directory listings.
 + Deprecated maxReadTime.
 + Fixed client scripting vulnerability with jasper2.
 + Fixed infinite recursion in JDBCUserRealm
 + Fixed space in resource name handling for jdk1.4
 + Merged LimitedNCSARequestLog into NCSARequestLog
 + Moved launcher/src to src/org/mortbay/start
 + String comparison of If-Modified-Since headers.
 + Touch files when expanding jars

jetty-4.1.0 - 22 September 2002
 + Added LimitedNCSARequestLog
 + ClientCertAuthenticator protected from null subjectDN
 + Context Initparams to control session cookie domain, path and age.
 + Fixed AJP13 handling of mod_jk loadbalancing.
 + Fixed CGI+windows security hole.
 + Handle unremovable tempdir.
 + NCSARequest log buffered default
 + Sorted directory listings.
 + Stop servlets in opposite order to start.
 + Use javac -target 1.2 for normal classes
 + WEB-INF/classes before WEB-INF/lib

jetty-4.1.0RC6 - 14 September 2002
 + Added logon.jsp for no cookie form authentication.
 + Added redirect to welcome file option.
 + Cleaned up old debug.
 + Don't URL encode FileURLS.
 + Encode URLs of Authentication redirections.
 + Extended Session API to pass request for jvmRoute handling
 + Fixed problem with AJP 304 responses.
 + FormAuthenticator uses normal redirections now.
 + Improved HashUserRealm doco
 + Improved look and feel of demo

jetty-4.1.0RC5 - 08 September 2002
 + Added commandPrefix init param to CGI
 + AJP13Listener caught up with HttpConnection changes.
 + Implemented security-role-ref for isUserInRole.
 + Improved errors for misconfigured realms.
 + More cleanup in ThreadPool for idle death.

jetty-4.1.0RC4 - 30 August 2002
 + Created statsLock sync objects to avoid deadlock when stopping.
 + Included IbmJsseListener in the contrib directory.
 + Reverted to 302 for all redirections as all clients do not understand 303
 + Updated jasper2 to 4.1.10 tag.

jetty-4.1.0RC3 - 28 August 2002
 + Added buffering to request log
 + Added defaults descriptor to addWebApplications.
 + addWebApplications encodes paths to allow for spaces in file names.
 + Allow FORM auth pages to be within security constraint.
 + Allow WebApplicationHandler to be used with other handlers.
 + Created and integrated the Jetty Launcher
 + Fixed security problem for suffix matching with trailing "/"
 + Improved handling of path encoding in Resources for bad JVMs
 + Improved handling of PUT,DELETE & MOVE.
 + Made Resource canonicalize it's base path for directories

jetty-4.1.0RC2 - 20 August 2002
 + Added HttpListener.bufferReserve
 + Build ant, src and zip versions with the release
 + Clear interrupted status in ThreadPool
 + Conveninace setClassLoaderJava2Compliant method.
 + Fixed HttpFields cache overflow
 + Improved ByteArrayPool to handle multiple sizes.
 + Updated to Jasper2 (4_1_9 tag)
 + Use system line separator for log files.

jetty-4.1.0RC1 - 11 August 2002
 + Fixed forward query string handling
 + Fixed forward to jsp-file servlet
 + Fixed getContext to use canonical contextPathSpec
 + Fixed handling of relative sendRedirect after forward.
 + Fixed setCharacterEncoding to work with getReader
 + Improved the return codes for PUT
 + Made HttpServer serializable
 + Updated international URI doco
 + Updated jasper to CVS snapshot 200208011920

jetty-4.1.0RC0 - 31 July 2002
 + Added DigestAuthenticator
 + Added ExpiryHandler which can set a default Expires header.
 + Added link to a Jetty page in Korean.
 + Changed URI default charset back to ISO_8859_1
 + Fixed getRealPath for packed war files.
 + Restructured Password into Password and Credentials

jetty-4.0.5 - 31 July 2002
 + Fixed getRealPath for packed war files.
 + Fixed getRequestURI for RD.forward to return new URI.
 + Reversed order of ServletContextListener.contextDestroyed calls

jetty-4.1.B1 - 19 July 2002
 + Added 2.4 Filter dispatching support.
 + Added PUT,DELETE,MOVE support to webapps.
 + CGI Servlet, catch and report program invocation failure status.
 + CGI Servlet, fixed suffix mapping problem.
 + CGI Servlet, pass all HTTP headers through.
 + CGI Servlet, set working directory for exec
 + Moved dynamic servlet handling to Invoker servlet.
 + Moved webapp resource handling to Default servlet.
 + Reversed order of ServletContextListener.contextDestroyed calls
 + Sessions create attribute map lazily.
 + Support HTTP/0.9 requests again
 + Updated mini.http.jar target

jetty-3.1.9 - 15 July 2002
 + Allow doHead requests to be forwarded.
 + Fixed race in ThreadPool for minThreads <= CPUs

jetty-4.1.B0 - 13 July 2002
 + Added work around of JDK1.4 bug with NIO listener
 + Allow filter init to access servlet context methods.
 + close rather than disable stream after forward
 + Fixed close problem with load balancer.
 + Fixed ThreadPool bug when minThreads <= CPUs
 + Keep notFoundContext out of context mapping lists.
 + mod_jk FAQ
 + Moved 3rd party jars to $JETTY_HOME/ext
 + NCSARequestLog can log to stderr
 + RD.forward changes getRequestURI.
 + Stopped RD.includes closing response.

jetty-4.1.D2 - 24 June 2002
 + Added AJP13 listener for apache integration.
 + Allow comma separated cookies and headers
 + Back out Don't chunk 30x empty responses.
 + Better recycling of HttpRequests.
 + Conditional header tested against welcome file not directory.
 + Fixed ChunkableOutputStream close propagation
 + Improved ThreadedServer stopping on bad networks
 + Moved jmx classes from JettyExtra to here.
 + Protect session.getAttributeNames from concurrent modifications.
 + Set contextloader during webapplicationcontext.start
 + Support trusted external authenticators.
 + Use ThreadLocals to avoid unwrapping in Dispatcher.

jetty-4.0.4 - 23 June 2002
 + Back out change: Don't chunk 30x empty responses.
 + Conditional header tested against welcome file not directory.
 + Improved ThreadedServer stopping on bad networks

jetty-4.0.3 - 20 June 2002
 + Allow comma separated cookies and headers
 + Allow session manager to be initialized when set.
 + Better recycling of HttpRequests.
 + Fixed close propagation of on-chunked output streams
 + Fixed japanese locale
 + Force security disassociation.
 + Protect session.getAttributeNames from concurrent modifications.
 + WebapplicationContext.start sets context loader

jetty-4.1.D1 - 08 June 2002
 + Added simple buffer pool.
 + Don't chunk 30x empty responses.
 + Fixed /foo/../bar// bug in canonical path.
 + Fixed "" contextPaths in Dispatcher.
 + Merged ResourceBase and SecurityBase into HttpContext
 + Recycle servlet requests and responses
 + Removed race for the starting of session scavaging
 + Reworked output buffering to keep constant sized buffers.

jetty-4.0.2 - 06 June 2002
 + Added OptimizeIt plug
 + Don't chunk 30x empty responses.
 + Fixed /foo/../bar// bug in canonical path.
 + Fixed "" contextPaths in Dispatcher.
 + Fixed handler/context start order.
 + Fixed web.dtd references.
 + Removed race for the starting of session scavaging

jetty-3.1.8 - 06 June 2002
 + Fixed /foo/../bar// bug in canonical path.
 + Fixed no slash context redirection.
 + Fixed singled threaded dynamic servlets
 + Made SecurityConstraint.addRole() require authentication.

jetty-4.1.D0 - 05 June 2002
 + Added OptimizeIt plug.
 + Added TypeUtil to reduce Integer creation.
 + BRAND NEW WebApplicationHandler & WebApplicationContext
 + Experimental CLIENT-CERT Authenticator
 + Fixed handler/context start order.
 + Fixed web.dtd references.
 + General clean up of the API for for MBean getters/setters.
 + Removed the HttpMessage facade mechanism
 + Restructured ResourceHandler into ResourceBase
 + The 4.1 Series started looking for even more performance within the 2.3
   specification.

jetty-4.0.1 - 22 May 2002
 + Fixed "null" return from getRealPath
 + Fixed contextclassloader on ServletContextEvents.
 + OutputStreamLogSink config improvements
 + Support graceful stopping of context and server.
 + Updated jasper to 16 May snapshot

jetty-4.0.1RC2 - 14 May 2002
 + 3DES Keylength was being reported as 0. Now reports 168 bits.
 + Added confidential and integral redirections to HttpListener
 + Better error for jre1.3 with 1.4 classes
 + Cleaned up RD query string regeneration.
 + Fixed ServletResponse.reset() to resetBuffer.
 + Implemented the run-as servlet tag.

jetty-4.0.1RC1 - 29 April 2002
 + Avoid flushes during RequestDispatcher.includes
 + Better handling if no realm configured.
 + Expand ByteBuffer full limit with capacity.
 + Fixed double filtering of welcome files.
 + Fixed FORM authentication auth of login page bug.
 + Fixed setTempDirectory creation bug
 + Improved flushing of chunked responses

jetty-4.0.1RC0 - 18 April 2002
 + AbstractSessionManager sets contextClassLoader for scavanging
 + Added extract arg to addWebApplications
 + DTD allows static "Get" and "Set" methods to be invoked.
 + Extended facade interfaces to HttpResponse.sendError
 + Fixed delayed response bug: Stopped HttpConnection consuming input from
   timedout connection.
 + Moved basic auth handling to HttpRequest
 + Pass pathParams via welcome file forward for jsessionid
 + Set thread context classloader for webapp load-on-startup inits
 + Updated Jasper to CVS snapshot from Apr 18 18:50:59 BST 2002

jetty-4.0.0 - 22 March 2002
 + Added IPAddressHandler for IP restrictions
 + Jetty.sh cygwin support
 + Minor documentation updates.
 + Updated contributors.
 + Updated tutorial configure version

jetty-4.0.RC3 - 20 March 2002
 + Changed html attribute order for mozilla quirk.
 + ContextInitialized notified before load-on-startup servlets.
 + Fixed ZZZ offset format to +/-HHMM
 + JDBCUserRealm instantiates JDBC driver
 + Suppress WriterOutputStream warning.
 + Updated history

jetty-4.0.RC2 - 12 March 2002
 + Added experimental nio SocketChannelListener
 + Added skeleton load balancer
 + Disabled the Password EXEC mechanism by default
 + Dont try to extract directories
 + Fixed column name in JDBCUserRealm
 + Fixed empty referrer in NCSA log.
 + Fixed security constraint problem with //
 + Fixed version for String XmlConfigurations
 + Removed redundant sessionID check.
 + Remove last of the Class.forName calls.
 + Security FAQ

jetty-3.1.7 - 12 March 2002
 + Fixed security problem with constraints being bypassed with // in URLs

jetty-4.0.RC1 - 06 March 2002
 + Added ContentEncodingHandler for compression.
 + Call response.flushBuffer after service to flush wrappers.
 + contextDestroyed event sent before destruction.
 + Contributors list as an image to prevent SPAM!
 + Empty suffix for temp directory.
 + FileResource depends less on FilePermissions.
 + Fixed filter vs forward bug.
 + Fixed recursive DEBUG loop in Logging.
 + Improved efficiency of quality list handling
 + Minor changes to make HttpServer work on J2ME CVM
 + Simplified filter API to chunkable streams
 + Updated jetty.sh to always respect arguments.
 + Warn if jdk 1.4 classes used on JVM <1.4
 + WebApplication will use ContextLoader even without WEB-INF directory.
 + XmlParser is validating by default. use o.m.x.XmlParser.NotValidating
   property to change.

jetty-3.1.6 - 28 February 2002
 + Dispatcher.forward dispatches directly to ServletHolder to avoid premature
   exception handling.
 + Empty suffix for temp directory.
 + Fixed HttpFields remove bug
 + HttpResponse.sendError makes a better attempt at finding an error page.
 + Implemented 2.3 clarifications to security constraint semantics PLEASE
   REVIEW YOUR SECURITY CONSTRAINTS (see README).
 + LineInput can handle any sized marks
 + Set Listeners default scheme

jetty-4.0.B2 - 25 February 2002
 + Accept jetty-web.xml or web-jetty.xml in WEB-INF
 + Added LoggerLogSink to direct Jetty Logs to JDK1.4 Log.
 + Added optional JDK 1.4 src tree
 + Added org.mortbay.http.JDBCUserRealm
 + Added String constructor to XmlConfiguration.
 + Adjust servlet facades for welcome redirection
 + Improved default jetty.xml
 + Improve handling of unknown URL protocols.
 + Init classloader for JspServlet
 + Minor Jasper updates
 + o.m.u.Frame uses JDK1.4 stack frame handling
 + Simplified addWebApplication
 + Slightly more agressive eating unused input from non persistent connection.
 + Start ServletHandler as part of the FilterHandler start.
 + User / mapping rather than /* for servlet requests to static content

jetty-4.0.B1 - 13 February 2002
 + Added setClassLoader and moved getFileClassPath to HttpContext
 + getRequestURI returns encoded path
 + HttpConnection always eats unused bodies
 + LineInput waits for LF after CF if seen CRLF before.
 + Merged HttpMessage and Message
 + Servlet request destined for static content returns paths as default servlet
 + Suppress error only for IOExceptions not derivitives.
 + Updated examples webapp from tomcat
 + WriterOutputStream so JSPs can include static resources.

jetty-4.0.B0 - 04 February 2002
 + Added AbstractSessionManager
 + Added Array element to XMLConfiguration
 + Added hack for compat tests in watchdog for old tomcat stuff
 + Added index links to tutorial
 + Allow listener schemes to be set.
 + Common handling of TRACE
 + Factor out RolloverFileOutputStream from OutputStreamLogSink
 + Fixed HttpFields remove bug
 + Handle special characters in resource file names better.
 + HttpContext destroy
 + Implemented 2.3 security constraint semantics PLEASE REVIEW YOUR SECURITY
   CONSTRAINTS (see README).
 + Reduce object count and add hash width to StringMap
 + Release process builds JettyExtra
 + Removed triggers from Code.
 + Remove request logSink and replace with RequestLog using
   RolloverFileOutputStream
 + Renamed getHttpServers and added setAnonymous
 + Stop and remove NotFound context for HttpServer
 + Support Random Session IDs in HashSessionManager.
 + Updated crimson to 1.1.3
 + Updated tutorial and FAQ
 + Welcome file dispatch sets requestURI.
 + Welcome files may be relative

jetty-4.0.D4 - 14 January 2002
 + Added BlueRibbon campaign.
 + Added isAuthenticated to UserPrincipal
 + Extract WAR files to standard temp directory
 + Fixed noaccess auth demo.
 + FORM auth caches UserPrincipal
 + Handle ServletRequestWrappers for Generic Servlets
 + Improved handling of UnavailableException
 + Improved HttpResponsse.sendError error page matching.
 + Prevent output after forward
 + RequestDispatcher uses cached resources for include
 + URI uses UTF8 for % encodings.

jetty-4.0.D3 - 31 December 2001
 + cookies with maxAge==0 expire on 1 jan 1970
 + Corrected name to HTTP_REFERER in CGI Servlet.
 + DateCache handles misses better.
 + Fixed cached filter wrapping.
 + Fixed ContextLoader lib handling.
 + Fixed getLocale again
 + Fixed UrlEncoding for % + combination.
 + Generalized temp file handling
 + HttpFields uses DateCache more.
 + Made Frame members private and fixed test harness
 + Moved admin port to 8081 to avoid JBuilder
 + Patch jasper to 20011229101000
 + Removed limits on mark in LineInput.
 + setCookie always has equals

jetty-3.1.5 - 11 December 2001
 + Allow POSTs to static resources.
 + Branched at Jetty_3_1
 + cookies with maxage==0 expired 1 jan 1970
 + Fixed ChunableInputStream.resetStream bug.
 + Fixed formatting of redirectURLs for NS4.08
 + Ignore IO errors when trying to persist connections.
 + setCookie always has equals for cookie value
 + stopJob/killStop in ThreadPool to improve stopping ThreadedServer on some
   platforms.

jetty-4.0.D2 - 02 December 2001
 + added addWebApplications auto discovery
 + Allow POSTs to static resources.
 + Better handling of charset in form encoding.
 + Disabled last forwarding by setPath()
 + Fixed ChunableInputStream.resetStream bug.
 + Fixed formatting of redirect URLs.
 + Ignore IO errors when trying to persist connections.
 + Made the root context a webapplication.
 + Moved demo docroot/servlets to demo directory
 + New event model to decouple from beans container.
 + Removed Demo.java (until updated).
 + Removed ForwardHandler.
 + Removed most of the old doco, which needs to be rewritten and added again.
 + Removed Request set methods (will be replaced)
 + Restructured for demo and test hierarchies
 + stopJob/killStop in ThreadPool to improve stopping ThreadedServer on some
   platforms.

jetty-4.0.D1 - 14 November 2001
 + Added Context and Session Event Handling
 + Added FilterHandler
 + Added FilterHolder
 + Changed HandlerContext to HttpContext
 + Fixed bug with request dispatcher parameters
 + Fixed ServletHandler with no servlets
 + New ContextLoader implementation.
 + New Dispatcher implementation
 + Removed destroy methods
 + Simplified MultiMap
 + Simplified ServletHandler

jetty-4.0.D0 - 06 November 2001
 + 1.2 JSP API
 + 2.3 Servlet API
 + Added examples webapp from tomcat4
 + Branched at Jetty_3_1
 + Branched from Jetty_3_1 == Jetty_3_1_4
 + Jasper from tomcat4
 + Start SessionManager abstraction.

jetty-3.1.4 - 06 November 2001
 + Added RequestLogFormat to allow extensible request logs.
 + Default PathMap separator changed to ":,"
 + Generate session unbind events on a context.stop()
 + getRealPath accepts \ URI separator on platforms using \ file separator.
 + HTAccessHandler made stricter on misconfiguration
 + PathMap now ignores paths after ; or ? characters.
 + Remove old stuff from contrib that had been moved to extra
 + Support the ZZZ timezone offset format in DateCache

jetty-3.1.3 - 26 October 2001
 + Allow a per context UserRealm instance.
 + Correct dispatch to error pages with javax attributes set.
 + Fixed binary files in CVS
 + Fixed several problems with external role authentication. Role
   authentication in JBoss was not working correctly and there were possible
   object leaks. The fix required an API change to UserPrinciple and UserRealm.
 + Fixed Virtual hosts to case insensitive.
 + Fix security problem with trailing special characters. Trailing %00 enabled
   JSP source to be viewed or other servlets to be bypassed.
 + Improved FORM auth handling of role failure.
 + Improved Jasper debug output.
 + Improved ThreadedServer timeout defaults
 + PathMap spec separator changed from ',' to ':'. May be set with
   org.mortbay.http.PathMap.separators system property.
 + Upgraded JSSE to 1.0.2

jetty-3.1.2 - 13 October 2001
 + Added run target to ant
 + Added ServletHandler.sessionCount()
 + Added short delay to shutdown hook for JVM bug.
 + Changed 304 responses for Opera browser.
 + Changed JSESSIONID to jsessionid
 + Changed unsatisfiable range warnings to debug.
 + Fixed attr handling in XmlParser.toString
 + Fixed authentication role handling in FORM auth.
 + Fixed double entry on PathMap.getMatches
 + Fixed FORM Authentication username.
 + Fixed NotFoundHandler handling of unknown methods
 + Fixed request log date formatting
 + Fixed servlet handling of non session url params.
 + FORM authentication passes query params.
 + Further improvements in handling of shutdown.
 + Log OK state after thread low warnings.

jetty-3.1.1 - 27 September 2001
 + Correctly ignore auth-constraint descriptions.
 + Fixed jar manifest format - patched 28 Sep 2001
 + Fixed ServletRequest.getLocale().
 + Handle requestdispatcher during init.
 + Reduced verbosity of bad URL errors from IIS virus attacks
 + Removed incorrect warning for WEB-INF/lib jar files.
 + Removed JDK 1.3 dependancy
 + Use lowercase tags in html package to be XHTML-like.

jetty-3.1.0 - 21 September 2001
 + Added HandlerContext.registerHost
 + Added long overdue Tutorial documentation.
 + Fix .. handling in URI
 + Fix flush on stop bug in logs.
 + Fix FORM authentication on exact patterns
 + Fix Jetty.bat for spaces.
 + Fix param reading on CGI servlet
 + Fix REFFERER in CGI
 + Fix ResourceHandler cache invalidate.
 + Fix reuse of Resource
 + Fix ServletResponse.setLocale()
 + Improved closing of listeners.
 + Improved some other documentation.
 + New simplified jetty.bat
 + Optimized List creation
 + Removed win32 service.exe

jetty-3.1.rc9 - 02 September 2001
 + Added bin/orgPackage.sh script to change package names.
 + Added handlerContext.setClassPaths
 + Added lowResourcePersistTimeMs for more graceful degradation when we run out
   of threads.
 + Added support for Nonblocking listener.
 + Changed to org.mortbay domain names.
 + Fixed bug with non cookie sessions.
 + Fixed handling of rel form authentication URLs
 + Format cookies in HttpFields.
 + Form auth login and error pages relative to context path.
 + Patched Jasper to 3.2.3.

jetty-3.1.rc8 - 22 August 2001
 + Added HttpServer statistics
 + Allow contextpaths without leading /
 + Allow per context log files.
 + Buffer allocation
 + Don't add notfound context.
 + Fixed handling of default mime types
 + ISO8859 conversion
 + Many major and minor optimizations:
 + OutputStreamLogSink replaces WriterLogSink
 + Removed race from dynamic servlet initialization.
 + Separation of URL params in HttpHandler API.
 + StringMap
 + Support WEB-INF/web-jetty.xml configuration extension for webapps
 + Updated sponsors page
 + URI canonicalPath
 + URI pathAdd

jetty-3.1.rc7 - 09 August 2001
 + Added doco for Linux port redirection.
 + Added FORM authentication.
 + Added method handling to HTAccessHandler.
 + Added shutdown hooks to Jetty.Server to trap Ctl-C
 + Added UML diagrams to Jetty architecture documentation.
 + Added utility methods to ServletHandler for wrapping req/res pairs.
 + Don't persist connections if low on threads.
 + Dump Servlet displays cert chains
 + Fix bug in sendRedirect for HTTP/1.1
 + Fixed bug with session ID generation.
 + Fixed redirect handling by the CGI Servlet.
 + Fixed request.getPort for redirections from 80
 + Optimized HttpField handling to reduce object creatiyon.
 + Remove old context path specs
 + ServletRequest SSL attributes in line with 2.2 and 2.3 specs.
 + ServletResponse.sendRedirect puts URLs into absolute format.
 + Use Enumerations to reduce conversions for servlet API.

jetty-3.1.rc6 - 10 July 2001
 + Added Client authentication to the JsseListener
 + Added debug and logging config example to demo.xml
 + Added Get element to the XmlConfiguration class.
 + Added getResource to HandleContext.
 + Added Static calls to the XmlConfiguration class.
 + Avoid script vulnerability in error pages.
 + Cleaned up destroy handling of listeners and contexts.
 + Cleaned up Win32 Service server creation.
 + Close persistent HTTP/1.0 connections on missing Content-Length
 + Fixed a problem with Netscape and the acrobat plugin.
 + Fixed bug in B64Code. Optimised B64Code.
 + Fixed XmlParser to handle xerces1.3 OK
 + Improved debug output for IOExceptions.
 + Improved SSL debugging information.
 + KeyPairTool can now load cert chains.
 + KeyPairTool is more robust to provider setup.
 + Moved gimp image files to Jetty3Extra
 + Moved mime types and encodings to property bundles.
 + Removed getConfiguration from LifeCycleThread to avoid JMX clash.
 + RequestDispatch.forward() uses normal HandlerContext.handle() path if
   possible.
 + Updated to JSSE-1.0.2, giving full strength crypto.
 + Use exec for jetty.sh run
 + WebApps initialize resourceBase before start.
 + Win32 Service uses Jetty.Server instead of HttpServer.

jetty-3.1.rc5 - 01 May 2001
 + Added build target for mini.jetty.jar - see README.
 + Added HTaccessHandler to authenitcate against apache .htaccess files.
 + Added query param handling to ForwardHandler
 + Added ServletHandler().setUsingCookies().
 + Added UnixCrypt support to c.m.U.Password
 + Fixed EOF handling in MultiPartRequest.
 + Fixed forwarding to null pathInfo requests.
 + Fixed handling of empty responses at header commit.
 + Fixed handling of multiple cookies.
 + Fixed jetty.bat classpath problems.
 + Fixed ResourceHandler handling of ;JSESSIONID
 + Fixed sync of ThreadPool idleSet.
 + Major restructing of packages to separate servlet dependancies. c.m.XML  -
   moved XML dependant classes from c.m.Util c.m.HTTP - No servlet or XML
   dependant classes: c.m.Jetty.Servlet - moved from c.m.HTTP.Handler.Servlet
   c.m.Servlet - received some servlet dependant classes from HTTP.
 + Optimized canonical path calculations.
 + Request log contains bytes actually returned.
 + Warn and close connections if content-length is incorrectly set.

jetty-3.0.6 - 26 April 2001
 + Fixed EOF handlding in MultiPartRequest.
 + Fixed forwarding to null pathInfo requests.
 + Fixed handling of empty responses at header commit.
 + Fixed ResourceHandler handling of ;JSESSIONID
 + Fixed sync of ThreadPool idleSet.
 + Load-on-startup the JspServlet so that precompiled servlets work.

jetty-3.1.rc4 - 14 April 2001
 + Added idle thread getter to ThreadPool.
 + Include full versions of JAXP and Crimson
 + Load-on-startup the JspServlet so that precompiled servlets work.
 + Removed stray debug println from the Frame class.

jetty-3.0.5 - 14 April 2001
 + Branched from 3.1 trunk to fix major errors
 + Created better random session ID
 + Don't chunk if content length is known.
 + fixed getLocales handling of quality params
 + Fixed LineInput bug EOF
 + Fixed session invalidation unbind notification to conform with spec
 + Improved flush ordering for forwarded requests.
 + Load-on-startup the JspServlet so that precompiled servlets work.
 + Resource handler strips URL params like JSESSION.
 + Turned off range handling by default until bugs resolved

jetty-3.1.rc3 - 09 April 2001
 + Added ContentHandler Observer to XmlParser.
 + Allow webapp XmlParser to be observed for ejb-ref tags etc.
 + Cleaned up handling of exceptions thrown by servlets.
 + Created better random session ID
 + Frame handles more JIT stacks.
 + Handle zero length POSTs
 + Implemented multi-part ranges so that acrobat is happy.
 + Improved flush ordering for forwarded requests.
 + Improved ThreadPool stop handling
 + Simplified multipart response class.
 + Start session scavenger if needed.

jetty-3.1.rc2 - 30 March 2001
 + Added MultiException to throw multiple nested exceptions.
 + added options to turn off ranges and chunking to support acrobat requests.
 + fixed getLocales handling of quality params
 + fixed getParameter(name) handling for multiple values.
 + Improved handling of Primitive classes in XmlConfig
 + Improved logging of nested exceptions.
 + Lifecycle.start() may throw Exception
 + Only one instance of default MIME map.
 + Renamed getConnection to getHttpConnection
 + Use reference JAXP1.1 for XML parsing.y
 + Version 1.1 of configuration dtd supports New objects.

jetty-3.1.rc1 - 18 March 2001
 + Added Jetty documentation pages from JettyWiki
 + Cleaned up build.xml script
 + Fixed problem with ServletContext.getContext(uri)
 + Minimal handling of Servlet.log before initialization.
 + Moved JMX and SASL handling to Jetty3Extra release
 + Resource handler strips URL params like JSESSION.
 + Various SSL cleanups

jetty-3.1.rc0 - 23 February 2001
 + Added JMX management framework.
 + Changed getter and setter methods that did not conform to beans API.
 + Dynamic servlets may be restricted to Context classloader.
 + Fixed init order for unnamed servlets.
 + Fixed session invalidation unbind notification to conform with spec
 + Improved handling of primitives in utilities.
 + Improved InetAddrPort and ThreadedServer to reduce DNS lookups.
 + Reoganized packages to allowed sealed Jars
 + Socket made available via HttpConnection.
 + Use Thread context classloader as default context loader parent.

jetty-3.0.4 - 23 February 2001
 + Fixed LineInput bug with split CRLF.

jetty-3.0.3 - 03 February 2001
 + Allow Log to be disabled before initialization.
 + Fixed handling of directories without trailing /
 + Fixed pipelined request buffer bug.
 + Handle empty form content without exception.
 + Implemented web.xml servlet mapping to a JSP
 + Included new Jetty Logo

jetty-3.0.2 - 13 January 2001
 + Added etc/jetty.policy as example policy file.
 + Allow '+' in path portion of a URL.
 + Context specific security permissions.
 + Greatly improved buffering in ChunkableOutputStream
 + Handle unknown status reasons in HttpResponse
 + Ignore included response updates rather than IllegalStateException
 + Improved HTML.Block efficiency
 + Improved jetty.bat
 + Improved jetty.sh
 + Padded error bodies for IE bug.
 + Removed classloading stats which were causing circular class loading
   problems.
 + Replaced ResourceHandler FIFO cache with LRU cache.
 + Restructured demo site pages.
 + Try ISO8859_1 encoding if can't find ISO-8859-1

jetty-3.0.1 - 20 December 2000
 + Fixed value unbind notification for session invalidation.
 + Removed double null check possibility from ServletHolder

jetty-3.0.0 - 17 December 2000
 + Fixed rel path handling in default configurations.
 + Fixed rollover bug in WriterLogSink
 + Fixed taglib parsing
 + Fixed WriterLogSink init bug
 + Improved dtd resolution in XML parser.
 + Improved jetty.sh logging
 + Optional extract war files.
 + Use inner class to avoid double null check sync problems

jetty-3.0.0.rc8 - 13 December 2000
 + Added ForwardHandler
 + Change PathMap handling of /* to give precedence over suffix mapping.
 + Default log options changed if in debug mode.
 + Forward to welcome pages rather than redirect.
 + getSecurityHandler creates handler at position 0.
 + Improved exit admin handling
 + Jetty.Server catches init exceptions per server
 + Mapped *.jsp,*.jsP,*.jSp,*.jSP,*.Jsp,*.JsP,*.JSp,*.JSP
 + Optional alias checking added to FileResource.  Turned on by default on all
   platforms without the "/" file separator.
 + Patched jasper to tomcat 3.2.1
 + Protected META-INF as well as WEB-INF in web applications.
 + Removed security constraint on demo admin server.
 + Removed some unused variables.
 + Removed special characters from source.
 + SysV unix init script
 + Tidied handling of ".", ".." and "//" in resource paths

jetty-3.0.0.rc7 - 02 December 2000
 + Added Com.mortbay.HTTP.Handler.Servlet.Context.LogSink attribute to Servlet
   Context. If set, it is used in preference to the system log.
 + Added NotFoundServlet
 + Added range handling to ResourceHandler.
 + Allow dynamic servlets to be served from /
 + Auto add a NotFoundHandler if needed.
 + CGI servlet handles not found better.
 + Changed log options to less verbose defaults.
 + Conditionals apply to puts, dels and moves in ResourceHandler.
 + Depreciated RollOverLogSink and moved functionality to an improved
   WriterLogSink.
 + Don't set MIME-Version in response.
 + Double null lock checks use ThreadPool.__nullLockChecks.
 + Extended security constraints (see README and WebApp Demo).
 + Fixed security problem with lowercase WEB-INF uris on windows.
 + Handle multiple inits of same servlet class.
 + PUT, MOVE disabled in WebApplication unless defaults file is passed.
 + Set the AcceptRanges header.
 + Set thread context classloader during handler start/stop calls.
 + Split Debug servlet out of Admin Servlet.
 + ThreadedServer.forceStop() now makes a connection to itself to handle
   non-premptive close.
 + URIs accept all characters < 0xff.
 + WEB-INF protected by NotFoundServlet rather than security constraint.

jetty-3.0.0.rc6 - 20 November 2000
 + Added ServletWriter that can be disabled.
 + Added Win32 service support
 + Admin servlet uses unique links for IE.
 + Allow HttpMessage state to be manipulated.
 + Allow load-on-startup with no content.
 + Allow multiple set cookies.
 + Corrected a few of the many spelling mistakes.
 + don't include classes in release.
 + Don't set connection:close for normal HTTP/1.0 responses.
 + Don't start HttpServer log sink on add.
 + Fixed RollOverFileLogSink bug with extra log files.
 + Implemented customizable error pages.
 + Implemented resource aliases in HandlerContext - used by Servlet Context
 + Improved Log defaults
 + Javadoc improvements.
 + Map tablib configuration to resource aliases.
 + Prevent reloading dynamic servlets at different paths.
 + Put extra server and servlet info in header.
 + Reduced risk of double null check sync problem.
 + RequestDispatcher.forward() only resets buffer, not headers.
 + RequestDispatcher new queries params replace old.
 + Resource gets systemresources from it's own classloader.
 + Servlet init order may be negative.
 + Session cookies are given context path
 + Sessions try version 1 cookies in set-cookie2 header.
 + Simple stats in ContextLoader.
 + Version details in header can be suppressed with System property
   java.com.mortbay.HTTP.Version.paranoid
 + Warn for missing WEB-INF or web.xml
 + Webapps serve dynamics servlets by default.

jetty-3.0.0.rc5 - 12 November 2000
 + Added debug form to Admin servlet.
 + Allow null cookie values
 + Avoid jprobe race warnings in DateCache
 + Default writer encoding set by mime type if not explicitly set.
 + Implemented servlet load ordering.
 + Many javadoc cleanups.
 + Merged DynamicHandler into ServletHandler.
 + Moved JSP classpath hack to ServletHolder
 + Pass flush through ServletOut
 + Relax webapp rules, accept no web.xml or no WEB-INF
 + Removed Makefile build system.
 + RequestDispatcher can dispatch static resources.
 + Servlet exceptions cause 503 unavailable rather than 500 server error

jetty-2.4.9 - 12 November 2000
 + HtmlFilter handles non default encodings
 + HttpListener default max idle time = 20s
 + HttpListener ignore InterruptedIOExceptions
 + HttpRequest.write uses ISO8859_1 encoding.
 + Writing HttpRequests encodes path

jetty-3.0.0.rc4 - 06 November 2000
 + Fixed mime type mapping bug introduced in RC3
 + Fixed mis-synchronization in ThreadPool.stop()
 + Ignore more IOExceptions (still visible with debug).
 + Provide default JettyIndex.properties

jetty-3.0.0.rc3 - 05 November 2000
 + Added bin/jetty.sh run script.
 + Added context class path dynamic servlet demo
 + Added gz tgz tar.gz .z mime mappings.
 + Added HandlerContext.setHttpServerAccess for trusted contexts.
 + Changed ThreadPool.stop for IBM 1.3 JVM
 + Fixed default mimemap initialization bug
 + Further clean up of the connection close actions
 + Handle mime suffixes containing dots.
 + Implemented mime mapping in webapplications.
 + Moved unused classes from com.mortbay.Util to com.mortbay.Tools in new
   distribution package.
 + Optimized persistent connections by recycling objects
 + Prevent servlet setAttribute calls to protected context attributes.
 + Removed redundant context attributes.
 + Set MaxReadTimeMs in all examples
 + Set the thread context class loader in HandlerContext.handle
 + Strip ./ from relative resources.
 + upgraded build.xml to ant v1.2

jetty-3.0.0.rc2 - 29 October 2000
 + Accept HTTP/1. as HTTP/1.0 (for netscape bug).
 + Accept public DTD for XmlConfiguration (old style still supported).
 + Cleaned up non persistent connection close.
 + ErlEncoding treats params without values as empty rather than null.
 + Fixed thread name problem in ThreadPool
 + Pass file based classpath to JspServlet (see README).
 + Prevented multiple init of ServletHolder
 + Replaced ISO-8859-1 literals with StringUtil static

jetty-3.0.0.rc1 - 22 October 2000
 + Added CGI to demo
 + Added HashUserRealm and cleaned up security constraints
 + Added Multipart request and response classes from Jetty2
 + Added simple admin servlet.
 + All attributes in javax. java. and com.mortbay. name spaces to be set.
 + Cleaned up exception handling.
 + Initialize JSP with classloader.
 + Moved and simplified ServletLoader to ContextLoader.
 + Partial handling of 0.9 requests.
 + removed Thread.destroy() calls.

jetty-2.4.8 - 23 October 2000
 + Fixed bug with 304 replies with bodies.
 + Fixed closing socket problem
 + Improved win32 make files.

jetty-3.0.B05 - 18 October 2000
 + Added default webapp servlet mapping /servlet/name/*
 + Cleaned up response committing and flushing
 + Fixed JarFileResource to handle jar files without directories.
 + Handler RFC2109 cookies (like any browser handles them!)
 + Implemented security-role-ref for servlets
 + Implemented war file support
 + improved ant documentation.
 + Improved default log format for clarity.
 + Improved null returns to get almost clean watchdog test.
 + Improved path spec interpretation by looking at 2.3 spec
 + Java2 style classloading
 + Made test harnesses work with ant.
 + Protected servletConfig from downcast security problems
 + Removed most deprecation warnings
 + Separated context attributes and initParams.

jetty-3.0.B04 - 12 October 2000
 + Added modified version of JasperB3.2 for JSP
 + Added webdefault.xml for web applications.
 + Do not try multiple servlets for a request.
 + Filthy hack to teach jasper JspServer Jetty classpath
 + Fixed problem with session ID in paths
 + Implemented Context.getContext(uri)
 + Merged and renamed third party jars.
 + Moved FileBase to docroot
 + Redirect to index files, so index.jsp works.
 + Restricted context mapping to simple model for servlets.

jetty-3.0.B03 - 09 October 2000
 + Added append mode in RolloverFileLogSink
 + Added release script
 + Catch stop and destroy exceptions in HttpServer.stop()
 + Expanded import package.*; lines
 + Expanded leading tabs to spaces
 + Handle ignorable spaces in WebApplication
 + Handle ignorable spaces in XmlConfiguration
 + Implemented request dispatching.
 + Improved Context to Handler contract.
 + Improved handler toString
 + Improved Log rollover.
 + Made LogSink a Lifecycle interface
 + Parse but not handler startup ordering in web applications.
 + Pass object to LogSink
 + Redirect context only paths.
 + Redo dynamic servlets handling
 + Remove 411 checks as IE breaks this rule after redirect.
 + Removed last remnants JDK 1.1 support
 + Send request log via a LogSink
 + Simplified path translation and real path calculation.
 + Warn about explicit sets of WebApplication

jetty-2.4.7 - 06 October 2000
 + Added encode methods to URI
 + Allow Objects to be passed to LogSink
 + fixes to SSL doco
 + Improved win32 build
 + Set content length on errors for keep alive.
 + Support key and keystore passwords
 + Various improvements to  ServletDispatch, PropertyTree and associated
   classes.

jetty-3.0.B02 - 24 August 2000
 + Added CGI servlet
 + Fixed bug in TestRFC2616
 + Fixed HTTP/1.0 input close bug
 + Fixed LineInput bug with SSL giving CR pause LF.
 + Improved ThreadedServer stop and destroy
 + Use resources in WebApplication

jetty-3.0.B01 - 21 August 2000
 + Implemented more webapp configuration
 + Partial implementation of webapp securitycontraints
 + SSL implemented with JsseListener
 + Switched to the aelfred XML parser from microstar, which is only partially
   validating, but small and lightweight

jetty-2.4.6 - 16 August 2000
 + Added passive mode methods to FTP
 + com.mortbay.Util.KeyPairTool added to handle openSSL SSL keys.
 + JsseListener & SunJsseListener added and documented
 + Minor changes to compile with jikes.
 + Turn Linger off before closing sockets, to allow restart.

jetty-3.0.A99 - 10 August 2000
 + Added Resource abstraction
 + Added Xmlconfiguration utility
 + Implemented jetty.xml configuration
 + Make it compile cleanly with jikes.
 + Re-added commented out imports for JDK-1.1 compile
 + Removed FileBase. Now use ResourceBase instead
 + Replaced FileHandler with ResourceHandler
 + ServletLoader simplied and uses ResourcePath
 + Use SAX XML parsing instead of DOM for space saving.

jetty-3.0.A98 - 20 July 2000
 + Allow HttpRequest.toString() handles bad requests.
 + Fixed constructor to RolloverFileLogSink
 + Implemented Jetty demos and Site as Web Application.
 + Implemented WebApplicationContext
 + Improved synchronization on LogSink
 + ServletRequest.getServerPort() returns 80 rather than 0
 + Switched to JDK1.2 only

jetty-3.0.A97 - 13 July 2000
 + Added error handling to LifeCycleThread
 + Added WML mappings
 + Better tuned SocketListener parameters
 + Fixed makefiles for BSD ls
 + Fixed persistent commits with no content (eg redirect+keep-alive).
 + Formatted version in server info string.
 + implemented removeAttribute on requests
 + Implemented servlet getLocale(s).
 + Implemented servlet isSecure().
 + Less verbose debug
 + Protect setContentLength from a late set in default servlet HEAD handling.
 + Started RequestDispatcher implementation.
 + Tempory request log implementation

jetty-2.4.5 - 09 July 2000
 + Added HtmlExpireFilter and removed response cache revention from HtmlFilter.
 + Don't mark a session invalid until after values unbound.
 + Fixed transaction handling in JDBC wrappers
 + Formatted version in server info.

jetty-3.0.A96 - 27 June 2000
 + Fixed bug with HTTP/1.1 Head reqests to servlets.
 + Supressed un-needed chunking EOF indicators.

jetty-3.0.A95 - 24 June 2000
 + Fixed getServletPath for default "/"
 + Handle spaces in file names in FileHandler.

jetty-3.0.A94 - 19 June 2000
 + Added HandlerContext to allow grouping of handlers into units with the same
   file, resource and class configurations.
 + Cleaned up commit() and added complete() to HttpResponse
 + Implemented Sessions.
 + PathMap exact matches can terminate with ; or # for URL sessions and
   targets.
 + Updated license to clarify that commercial usage IS OK!

jetty-3.0.A93 - 14 June 2000
 + Lots of changes and probably unstable
 + Major rethink! Moved to 2.2 servlet API

jetty-3.0.A92 - 07 June 2000
 + Added HTML classes to jar
 + Fixed redirection bug in FileHandler

jetty-2.4.4 - 03 June 2000
 + Added build-win32.mak
 + Added HTML.Composite.replace
 + Added RolloverFileLogSink
 + Added uk.org.gosnell.Servlets.CgiServlet to contrib
 + BasicAuthHandler uses getResourcePath so it can be used behind request
   dispatching
 + FileHandler implements IfModifiedSince on index files.
 + HttpRequest.setRequestPath does not null pathInfo.
 + Improved LogSink configuration
 + Many debug call optimizations
 + Support System.property expansions in PropertyTrees.

jetty-3.0.A91 - 03 June 2000
 + Abstracted ServletHandler
 + Added HTML classes from Jetty2
 + Implemented realPath and getResource methods for servlets.
 + Improved LogSink mechanism
 + Simplified class loading
 + Simplified HttpServer configuration methods and arguments

jetty-3.0.A9 - 07 May 2000
 + File handler checks modified headers on directory indexes.
 + Fixed double chunking bug in SocketListener.
 + Improvided finally handling of output end game.
 + ServletLoader tries unix then platform separator for zip separator.

jetty-3.0.A8 - 04 May 2000
 + addCookie takes an int maxAge rather than a expires date.
 + Added LogSink extensible log architecture.
 + Added Tenlet class for reverse telnet.
 + Code.ignore only outputs when debug is verbose.
 + Moved Sevlet2_1 handler to com.mortbay.Servlet2_1
 + Servlet2_1 class loading re-acrchitected. See README.

jetty-2.4.3 - 04 May 2000
 + Allow CRLF in UrlEncoded
 + Pass Cookies with 0 max age to browser.

jetty-2.4.2 - 23 April 2000
 + Added GNUJSP to JettyServer.prp file.
 + Added LogSink and FileLogSink classes to allow extensible Log handling.
 + Handle nested RequestDispatcher includes.
 + Modified GNUJSP to prevent close in nested requests.

jetty-3.0.A7 - 15 April 2000
 + Added InetGateway to help debug IE5 problems
 + added removeValue method to MultiMap
 + fixed flush problem with chunked output for IE5
 + Include java 1.2 source hierarchy
 + removed excess ';' from source

jetty-2.4.1 - 09 April 2000
 + Fixed bug in HtmlFilter for tags split between writes.
 + Removed debug println from ServletHolder.
 + Set encoding before exception in FileHandler.

jetty-3.0.A6 - 09 April 2000
 + added bin/useJava2Collections to convert to JDK1.2
 + Dates forced to use US locale
 + Improved portability of Frame and Debug.
 + Integrated skeleton 2.1 Servlet container
 + Removed Converter utilities and InetGateway.

jetty-2.4.0 - 24 March 2000
 + Absolute URIs are returned by getRequestURI (if sent by browser).
 + Added doc directory with a small start
 + Added per servlet resourceBase configuration.
 + Added VirtualHostHandler for virtual host handling
 + Fixed bug with RequestDispatcher.include()
 + Fixed caste problem in UrlEncoded
 + Fixed null pointer in ThreadedServer with stopAll
 + Form parameters only decoded for POSTs
 + Implemented full handling of cookie max age.
 + Improved parsing of stack trace in debug mode.
 + Moved SetUID native code to contrib hierarchy
 + RequestDispatcher handles URI parameters
 + Upgraded to gnujsp 1.0.0

jetty-2.3.5 - 25 January 2000
 + Added configuration option to turn off Keep-Alive in HTTP/1.0
 + Added contrib/com/kiwiconsulting/jetty JSSE SSL adaptor to release.
 + Allow configured servlets to be auto reloaded.
 + Allow properties to be configured for dynamic servlets.
 + Fixed expires bug in Cookies
 + Fixed nasty bug with HTTP/1.1 redirects.
 + Force locale of date formats to US.
 + ProxyHandler sends content for POSTs etc.

jetty-2.3.4 - 18 January 2000
 + Cookie map keyed on domain as well as name and path.
 + DictionaryConverter handles null values.
 + Fixed IllegalStateException handling in DefaultExceptionHandler
 + Fixed interaction with resourcePaths and proxy demo.
 + Improved HtmlFilter.activate header modifications.
 + include from linux rather than genunix for native builds
 + MethodTag.invoke() is now public.
 + Servlet properties allow objects to be stored.
 + URI decodes applies URL decoding to the path.

jetty-3.0.A5 - 19 October 1999
 + Do our own URL string encoding with 8859-1
 + Replaced LF wait in LineInput with state boolean.
 + Use char array in UrlEncoded.decode
 + Use ISO8859_1 instead of UTF8 for headers etc.

jetty-2.3.3 - 19 October 1999
 + Do our own URL encoding with ISO-8859-1
 + HTTP.HTML.EmbedUrl uses contents encoding.
 + Replaced UTF8 encoding with ISO-8859-1 for headers.
 + Use UrlEncoded for form parameters.

jetty-2.3.2 - 17 October 1999
 + Fixed getReader bug with HttpRequest.
 + Updated UrlEncoded with Jetty3 version.

jetty-3.0.A4 - 16 October 1999
 + Added LF wait after CR to LineInput.
 + Basic Authentication Handler.
 + Request attributes
 + UTF8 in UrlDecoded.decodeString.

jetty-2.3.1 - 14 October 1999
 + Added assert with no message to Code
 + Added Oracle DB adapter
 + Changed demo servlets to use writers in preference to outputstreams
 + Fixed GNUJSP 1.0 resource bug.
 + Force UTF8 for FTP commands
 + Force UTF8 for HTML
 + HTTP/1.0 Keep-Alive (about time!).
 + NullHandler/Server default name.name.PROPERTIES to load
   prefix/name.name.properties
 + Prevented thread churn on idle server.
 + ThreadedServer calls setSoTimeout(_maxThreadIdleMs) on accepted sockets.
   Idle reads will timeout.
 + Use UTF8 in HTTP headers

jetty-3.0.A3 - 14 October 1999
 + Added LifeCycle interface to Utils implemented by ThreadPool,
   ThreadedServer, HttpListener & HttpHandler
 + Added service method to HttpConnection for specialization.
 + MaxReadTimeMs added to ThreadedServer.
 + StartAll, stopAll and destroyAll methods added to HttpServer.

jetty-3.0.A2 - 13 October 1999
 + Added cookie support and demo.
 + Cleaned up Util TestHarness.
 + Fixed LineInput problem with repeated CRs
 + HEAD handling.
 + HTTP/1.0 Keep-alive (about time!)
 + NotFound Handler
 + OPTION * Handling.
 + Prevent entity content for responses 100-199,203,304
 + Reduced flushing on writing response.
 + TRACE handling.
 + UTF8 handling on raw output stream.
 + Virtual Hosts.

jetty-3.0.A1 - 12 October 1999
 + Added HttpHandler interface with start/stop/destroy lifecycle
 + Added MultiMap for common handling of multiple valued parameters.
 + Added parameters to HttpRequest
 + Added PathMap implementing mapping as defined in the 2.2 API specification
   (ie. /exact, /prefix/*, *.extention & default ).
 + Implemented simple extension architecture in HttpServer.
 + LineInput uses own buffering and uses character encodings.
 + Quick port of FileHandler
 + Setup demo pages.
 + Updated HttpListener is start/stop/destroy lifecycle.

jetty-3.0.A0 - 09 October 1999
 + Added generalized HTTP Connection.
 + Added support for servlet 2.2 outbut buffer control.
 + Added support for transfer and content encoding filters.
 + Cleaned up chunking code to use LineInput and reduce buffering.
 + Cleanup and abstraction of ThreadPool.
 + Cleanup of HttpRequest and decoupled from Servlet API
 + Cleanup of HttpResponse and decoupled from Servlet API
 + Cleanup of LineInput, using 1.2 Collections.
 + Cleanup of URI, using 1.2 Collections.
 + Cleanup of UrlEncoded, using 1.2 Collections.
 + Created RFC2616 test harness.
 + Extended URI to handle absolute URLs
 + Generalized notification of outputStream events.
 + gzip and deflate request transfer encodings
 + HttpExceptions now produce error pages with specific detail of the
   exception.
 + HttpMessage supports chunked trailers.
 + HttpMessage supports message states.
 + Moved com.mortbay.Base classes to com.mortbay.Util
 + Moved HttpInput/OutputStream to ChunkableInput/OutputStream.
 + Split HttpHeader into HttpFields and HttpMessage.
 + Started fresh repository in CVS
 + TE field coding and trailer handler
 + ThreadedServer based on ThreadPool.

jetty-2.3.0 - 05 October 1999
 + Added SetUID class with native Unix call to set the effective User ID.
 + FTP closes files after put/get.
 + FTP uses InetAddress of command socket for data socket.

jetty-2.3.0A - 22 September 1999
 + Added "Powered by Jetty" button.
 + Added BuildJetty.java file.
 + Added GNUJSP 1.0 for the JSP 1.0 API.
 + Expanded tabs to spaces in source.
 + Made session IDs less predictable and removed race.
 + ServerContext available to HtmlFilters via context param
 + Use javax.servlet classes from JWSDK1.0

jetty-2.2.8 - 15 September 1999
 + Added disableLog() to turn off logging.
 + Allow default table attributes to be overriden.
 + Fixed bug in Element.attribute with empty string values.
 + Improved quoting in HTML element values
 + Made translation of getRequestURI() optional.
 + Removed recursion from TranslationHandler

jetty-2.2.7 - 09 September 1999
 + Added default row, head and cell elements to Table.
 + Added GzipFilter for content encoding.
 + FileHandler passes POST request through if the file does not exist.
 + Reverted semantics of getRequestURI() to return untranslated URI.

jetty-2.2.6 - 05 September 1999
 + Added destroy() method on all HttpHandlers.
 + Added ServletRunnerHandler to the contrib directories.
 + Allow the handling of getPathTranslated to be configured in ServletHandler.
 + class StyleLink added.
 + Cookies always available from getCookies.
 + Cookies parameter renamed to CookiesAsParameters
 + cssClass, cssID and style methods added to element.
 + FileHandler does not server files ending in '/'
 + Fixed Cookie max age order of magnitude bug.
 + HttpRequest.getSession() always returns a session as per the latest API
   spec.
 + Ignore duplicate single valued headers, rather than reply with bad request,
   as IE4 breaks the rules.
 + media added to Style
 + New implementation of ThreadPool, avoids a thread leak problem.
 + Removed JRUN options from ServletHandler configuration.
 + ServletHandler.destroy destroys all servlets.
 + SPAN added to Block
 + Updated HTML package to better support CSS:

jetty-2.2.5 - 19 August 1999
 + Always close connection after a bad request.
 + Better default handling of ServletExceptions
 + Close loaded class files so Win32 can overwrite them before GC (what a silly
   file system!).
 + Don't override the cookie as parameter option.
 + Fixed bug with closing connections in ThreadedServer
 + Improved error messages from Jetty.Server.
 + Limited growth in MultiPartResponse boundary.
 + Made start and stop non final in ThreadedServer
 + Set Expires header in HtmlFilter.

jetty-2.2.4 - 02 August 1999
 + Better help on Jetty.Server
 + Fixed bugs in HtmlFilter parser and added TestHarness.
 + HtmlFilter blanks IfModifiedSince headers on construction
 + HttpRequests may be passed to HttpFilter constructors.
 + Improved cfg RCS script.
 + ThreadedServer can use subclasses of Thread.

jetty-2.2.3 - 27 July 1999
 + Added stop call to HttpServer, used by Exit Servlet.
 + FileHandler defaults to allowing directory access.
 + Fixed parser bug in HtmlFilter
 + Improved performance of com.mortbay.HTML.Heading
 + JDBC tests modified to use cloudscape as DB.
 + Made setInitialize public in ServletHolder
 + Simplified JDBC connection handling so that it works with Java1.2 - albeit
   less efficiently.

jetty-2.2.2 - 22 July 1999
 + File handler passes through not allowed options for non existant files.
 + Fixed bug in com.mortbay.Util.IO with thread routines.
 + Fixed bug in HtmlFilter that prevented single char buffers from being
   written.
 + Fixed bug with CLASSPATH in FileJarServletLoader after attempt to load from
   a jar.
 + Implemented getResourceAsStream in FileJarServletLoader
 + Improved com.mortbay.Base.Log handling of different JVMs
 + Minor fixes to README
 + Moved more test harnesses out of classes.
 + NotFoundHandler can repond with SC_METHOD_NOT_ALLOWED.

jetty-2.2.1 - 18 July 1999
 + Added optional resourceBase property to HttpConfiguration. This is used as a
   URL prefix in the getResource API and was suggested by the JSERV and Tomcat
   implementors.
 + Added TerseExceptionHandler
 + Comma separate header fields.
 + Decoupled ExceptionHandler configuration from Handler stacks. Old config
   style will produce warning and Default behavior. See new config file format
   for changes.
 + Handle continuation lines in HttpHeader.
 + HtmlFilter resets last-modified and content-length headers.
 + Ignore IOException in ThreadedServer.run() when closing.
 + Implemented com.mortbay.Util.IO as a ThreadPool
 + Less verbose debug in PropertyTree
 + Limit maximum line length in HttpInputStream.
 + Protect against duplicate single valued headers.
 + Response with SC_BAD_REQUEST rather than close in more circumstances

jetty-2.2.0 - 01 July 1999
 + Added Protekt SSL HttpListener
 + Exit servlet improved (a little).
 + Fixed some of the javadoc formatting.
 + Improved feature description page.
 + Moved GNUJSP and Protekt listener to a contrib hierarchy.
 + ThreadedServer.stop() closes socket before interrupting threads.

jetty-2.2.Beta4 - 29 June 1999
 + Added comments to configuration files.
 + Added getGlobalProperty to Jetty.Server and used this to configure default
   page type.
 + Added JettyMinimalDemo.prp as an example of an abbreviated configuration.
 + Added property handling to ServletHandler to read JRUN servlet configuration
   files.
 + Altered meaning of * in PropertyTree to assist in abbreviated configuration
   files.
 + Expanded Mime.prp file
 + FileHandler flushes files from cache in DELETE method.
 + Made ServerSocket and accept call generic in ThreadedServer for SSL
   listeners.
 + Options "allowDir" added to FileHandler.
 + Restructured com.mortbay.Jetty.Server for better clarity and documentation.
 + ThreadedServer.stop() now waits until all threads are stopped.
 + Updated README.txt

jetty-2.2.Beta3 - 22 June 1999
 + Added alternate constructors to HTML.Include for InputStream.
 + Added file cache to FileHandler
 + Applied contributed patch of spelling and typo corrections
 + Fixed bug in HttpResponse flush.
 + Fixed file and socket leaks in Include and Embed tags.
 + Implemented efficient version of ServletContext.getResourceAsStream() that
   does not open a new socket connection (as does getResource()).
 + Improved Block.write.
 + LookAndFeelServlet uses getResourceAsStream to get the file to wrap. This
   allows it to benefit from any caching done and to wrap arbitrary content
   (not just files).
 + Ran dos2unix on all text files
 + Re-implemented ThreadedServer to improve and balance performance.
 + Restructure demo so that LookAndFeel content comes from simple handler
   stack.
 + Server.shutdown() clears configuration so that server may be restarted in
   same virtual machine.

jetty-2.2.Beta2 - 12 June 1999
 + Added all write methods to HttpOutputStream$SwitchOutputStream
 + Added com.mortbay.Jetty.Server.shutdown() for gentler shutdown of server.
   Called from Exit servlet
 + Handle  path info of a dynamic loaded servlets and correctly set the servlet
   path.
 + HttpRequest.getParameterNames() no longer alters the order returned by
   getQueryString().
 + Standardized date format in persistent cookies.

jetty-2.2.Beta1 - 07 June 1999
 + Allow configuration of MinListenerThreads, MaxListenerThreads,
   MaxListenerThreadIdleMs
 + Close files after use to avoid "file leak" under heavy load.
 + Defined abstract ServletLoader, derivations of which can be specified in
   HttpConfiguration properties.
 + Destroy requests and responses to help garbage collector.
 + Don't warn about IOExceptions unless Debug is on.
 + Fixed cache in FileJarServletLoader
 + Fixed incorrect version numbers in a few places.
 + Fixed missing copyright messages from some contributions
 + HtmlFilter optimized for being called by a buffered writer.
 + Implemented all HttpServer attribute methods by mapping to the
   HttpConfiguration properties.  Dynamic reconfiguration is NOT supported by
   these methods (but we are thinking about it).
 + Improved ThreadPool synchronization and added minThreads.
 + Included GNUJSP 0.9.9
 + Limit the job queue only grow to the max number of threads.
 + Optional use of DateCache in log file format
 + Restructure ThreadedServer to reduce object creation.

jetty-2.2.Beta0 - 31 May 1999
 + Added "Initialize" attribute to servlet configuration to allow servlet to be
   initialized when loaded.
 + Added HttpResponse.requestHandled() method to avoid bug with servlet doHead
   method.
 + Added Page.rewind() method to allow a page to be written multiple times
 + Handle malformed % characters in URLs.
 + HttpRequest.getCookies returns empty array rather than null for no cookies.
 + Included and improved version of ThreadPool for significant performance
   improvement under high load.
 + Included contributed com.mortbay.Jetty.StressTester class
 + LogHandler changed to support only a single outfile and optional append.
 + Removed support for STF
 + Servlet loader handles jar files with different files separator.
 + ThreadedServer gently shuts down.
 + Token effort to keep test files out of the jar

jetty-2.2.Alpha1 - 07 May 1999
 + Call destroy on old servlets when reloading.
 + Dynamic servlets can have autoReload configured
 + Fixed bug in SessionDump
 + Made capitalization of config file more consistent(ish)
 + ServletHolder can auto reload servlets
 + Wait for requests to complete before reloading.

jetty-2.2.Alpha0 - 06 May 1999
 + Added reload method to ServletHolder, but no way to call it yet.
 + Added ServletLoader implementation if ClassLoader.
 + Changed options for FileServer
 + Dynamic loading of servlets.
 + Fixed date overflow in Cookies
 + HttpHandlers given setProperties method to configure via Properties.
 + HttpListener class can be configured
 + HttpResponse.sendError avoids IllegalStateException
 + Implemented ServletServer
 + Improved PropertyTree implementation
 + Improved SessionDump servlet
 + Mime suffix mapping can be configured.
 + New Server class using PropertyTree for configuration
 + Old Jetty.Server class renamed to Jetty.Server21
 + Removed historic API from sessions
 + Removed SimpleServletServer

jetty-2.1.7 - 22 April 1999
 + Fixed showstopper bug with getReader and getWriter in requests and
   responses.
 + HttpFilter uses package interface to get HttpOutputStream

jetty-2.1.6 - 21 April 1999
 + Added additional date formats for HttpHeader.getDateHeader
 + New simpler version of PropertyTree
 + Reduced initial size of most hashtables to reduce default memory overheads.
 + Return EOF from HttpInputStream that has a content length.
 + Throw IllegalStateException as required from gets of
   input/output/reader/writer in requests/responses.
 + Updated PropertyTreeEditor

jetty-2.1.5 - 15 April 1999
 + Added setType methods to com.mortbay.FTP.Ftp
 + Fixed alignment bug in TableForm
 + Fixed bug in ServletDispatch for null pathInfo
 + Fixed bugs with invalid sessions
 + Form parameters protected against multiple decodes when redirected.
 + HtmlFilter now expands <!=SESSION> to the URL encoded session if required.
 + Implemented HttpRequest.getReader()
 + Instrumented most of the demo to support URL session encoding.
 + Moved SessionHandler to front of stacks
 + Page factory requires response for session encoding
 + Reduced session memory overhead of sessions
 + Removed RFCs from package
 + Servlet log has been diverted to com.mortbay.Base.Log.event() Thus debug
   does not need to be turned on to see servlet logs.
 + Session URL encoding fixed for relative URLs.

jetty-2.1.4 - 26 March 1999
 + fixed bug in getRealPath
 + Fixed problem compiling PathMap under some JDKs.
 + getPathTranslated now call getRealPath with pathInfo (as per spec).
 + HttpRequest attributes implemented.
 + pathInfo returns null for zero length pathInfo (as per spec). Sorry if this
   breaks your servlets - it is a pain!
 + Reduced HTML dependence in HTTP package to allow minimal configuration
 + Session max idle time implemented.
 + Tightened license agreement so that binary distributions are required to
   include the license file.

jetty-2.1.3 - 19 March 1999
 + Added support for suffixes to PathMap
 + Included GNUJSP implementation of Java Server Pages
 + Use Java2 javadoc

jetty-2.1.2 - 09 March 1999
 + API documentation for JSDK 2.1.1
 + Cascading style sheet HTML element added.
 + Converted most servlets to HttpServlets using do Methods.
 + Fixed trailing / bug in FileHandler (again!).
 + JSDK 2.1.1

jetty-2.1.1 - 05 March 1999
 + com.mortbay.Base.DateCache class added and used to speed date handling.
 + Fast char buffer handling in HttpInputStream
 + Faster version of HttpHeader.read()
 + Faster version of HttpInputStream.readLine().
 + Faster version of HttpRequest
 + Handle '.' in configured paths (temp fix until PropertyTrees)
 + Reduced number of calls to getRemoteHost for optimization
 + Size all StringBuffers

jetty-2.1.0 - 22 February 1999
 + Deprecated com.mortbay.Util.STF
 + getServlet methods return null.
 + image/jpg -> image/jpeg
 + PropertyTrees (see new Demo page)
 + ServletDispatch (see new Demo page)
 + Session URL Encoding

jetty-2.1.B1 - 13 February 1999
 + Added video/quicktime to default MIME types.
 + Fixed bug with if-modified-since in FileHandler
 + Fixed bug with MultipartRequest.
 + Implemented getResource and getResourceAsStream (NOT Tested!).
 + Implemented Handler translations and getRealPath.
 + Implemented RequestDispatcher (NOT Tested!).
 + Improved handling of File.separator in FileHandler.
 + Replace package com.mortbay.Util.Gateway with class
   com.mortbay.Util.InetGateway
 + Updated DefaultExceptionHandler.
 + Updated InetAddrPort.
 + Updated URI.

jetty-2.1.B0 - 30 January 1999
 + Added plug gateway classes com.mortbay.Util.Gateway
 + Added support for PUT, MOVE, DELETE in FileHandler
 + FileHandler now sets content length.
 + Fixed command line bug with SimpleServletConfig
 + Minor changes to support MS J++ and its non standard language extensions -
   MMMmmm should have left it unchanged!
 + Uses JSDK2.1 API, but not all methods implemented.

jetty-2.0.5 - 15 December 1998
 + added getHeaderNoParams
 + Temp fix to getCharacterEncoding

jetty-2.0.4 - 10 December 1998
 + Implement getCharacterEncoding
 + Improved default Makefile behaviour
 + Improved error code returns
 + Portability issues solved for Apple's
 + Removed MORTBAY_HOME support from Makefiles
 + Use real release of JSDK2.0 (rather than beta).

jetty-2.0.3 - 13 November 1998
 + Fix bug with index files for Jetty.Server. Previously servers configured
   with com.mortbay.Jetty.Server would not handle index.html files.  Need to
   make this configurable in the prp file.
 + Fixed errors in README file: com.mortbay.Jetty.Server was called
   com.mortbay.HTTP.Server
 + Limit threads in ThreadedServer and low priority listener option greatly
   improve performance under worse case loads.

jetty-2.0.2 - 01 November 1998
 + Add thread pool to threaded server for significant performance improvement.
 + Buffer files during configuration
 + Buffer HTTP Response headers.
 + Use JETTY_HOME rather than MORTBAY_HOME for build environment

jetty-2.0.1 - 27 October 1998
 + Released under an Open Source license.

jetty-2.0.0 - 25 October 1998
 + Added multipart/form-data demo.
 + Fixed Code.formatObject handling of null objects.
 + Removed Chat demo (too many netscape dependencies).
 + Removed exceptional case from FileHandler redirect.

jetty-2.0.Beta3 - 29 September 1998
 + Added com.mortbay.HTTP.MultiPartRequest to handle file uploads
 + Added com.mortbay.Jetty.Server (see README.Jetty)
 + Demo converted to an instance of com.mortbay.Jetty.Server
 + Fixed Log Handler again.
 + Ignore exception from HttpListener
 + Properly implemented multiple listening addresses
 + Send 301 for directories without trailing / in FileHandler

jetty-2.0Beta2 - 01 July 1998
 + Fixed Log Handler for HTTP/1.1
 + Slight improvement in READMEEs

jetty-2.0Beta1 - 01 June 1998
 + Fixed bug with calls to service during initialization of servlet
 + Handle full URLs in HTTP requests (to some extent)
 + Improved performance of Code.debug() calls, significantly in the case of non
   matching debug patterns.
 + Improved performance with special asciiToLowerCase
 + Provided addSection on com.mortbay.HTML.Page
 + Provided reset on com.mortbay.HTML.Composite.
 + Proxy demo in different server instance
 + Warn if MSIE used for multi part MIME.

jetty-2.0Alpha2 - 01 May 1998
 + Added date format to Log
 + Added timezone to Log
 + Handle params in getIntHeader and getDateHeader
 + Handle Single Threaded servlets with servlet pool
 + JDK1.2 javax.servlet API
 + Removed HttpRequest.getByteContent
 + Use javax.servlet.http.Cookie
 + Use javax.servlet.http.HttpSession
 + Use javax.servlet.http.HttpUtils.parsePostData

jetty-1.3.5 - 01 May 1998
 + Added date format to Log
 + Correct handling of multiple parameters
 + Debug triggers added to com.mortbay.Base.Code
 + Fixed socket inet bug in FTP

jetty-2.0Alpha1 - 08 April 1998
 + accept chunked data
 + Add HTTP/1.1 Date: header
 + Correct formatting of Date HTTP headers
 + Debug triggers added to com.mortbay.Base.Code
 + Fixed forward bug with no port number
 + handle extra spaces in HTTP headers
 + Handle file requests with If-Modified-Since: or If-Unmodified-Since:
 + Handle HEAD properly
 + Handle HTTP/1.1 Host: header
 + HttpTests test harness
 + persistent connections
 + Really fixed handling of multiple parameters
 + Removed HttpRequestHeader class
 + Requires Host: header for 1.1 requests
 + Send 100 Continue for HTTP/1.1 requests (concerned about push???)
 + Send Connection: close
 + Sends chunked data for 1.1 responses of unknown length.

jetty-1.3.4 - 15 March 1998
 + Dump servlet enhanced to exercise these changes.
 + Fixed handling of multiple parameters in query and form content.
   "?A=1%2C2&A=C%2CD" now returns two values ("1,2" & "C,D") rather than 4.
 + ServletHandler now takes an optional file base directory name which is used
   to set the translated path for pathInfo in servlet requests.

jetty-1.3.3
 + Closed exception window in HttpListener.java
 + Fixed TableForm.addButtonArea bug.
 + TableForm.extendRow() uses existing cell

jetty-1.3.2
 + Added per Table cell composite factories
 + Fixed proxy bug with no port number

jetty-1.3.1
 + Better handling of InvocationTargetException in debug
 + ForwardHandler only forwards as http/1.0 (from Tobias.Miller)
 + Improved parsing of stack traces
 + Minor fixes in SmtpMail
 + Minor release adjustments for Tracker

jetty-1.3.0
 + Added DbAdaptor to JDBC wrappers
 + Beta release of Tracker

jetty-1.2.0
 + Alternate look and feel for Jetty
 + Better Debug configuration
 + DebugServlet
 + Fixed install bug for nested classes
 + Reintroduced STF

jetty-1.1.1
 + Improved documentation

jetty-1.1
 + Improved connection caching in java.mortbay.JDBC
 + Moved HttpCode to com.mortbay.Util

jetty-1.0.1
 + Bug fixes

jetty-1.0
 + First release in com.mortbay package structure
 + Included Util, JDBC, HTML, HTTP, Jetty
<|MERGE_RESOLUTION|>--- conflicted
+++ resolved
@@ -1,10 +1,6 @@
-<<<<<<< HEAD
 jetty-9.3.0-SNAPSHOT
 
 jetty-9.2.6.v20141203 - 03 December 2014
-=======
-jetty-9.2.6.v20141205 - 05 December 2014
->>>>>>> bc22ba72
  + 383207 Use BundleFileLocatorHelperFactory to obtain BundleFileLocatorHelper
  + 443652 Remove dependency on java.lang.management classes
  + 447472 Clear async context timeout on async static content
