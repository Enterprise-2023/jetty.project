--- conflicted
+++ resolved
@@ -1,4 +1,3 @@
-<<<<<<< HEAD
 jetty-9.3.28-SNAPSHOT
 
 jetty-9.3.27.v20190418 - 18 April 2019
@@ -12,12 +11,9 @@
  + 3302 Support host:port in X-Forwarded-For header in
    ForwardedRequestCustomizer
  + 3319 Allow reverse sort for directory listed files
-=======
-jetty-9.2.30-SNAPSHOT
 
 jetty-9.2.29.v20191105 - 05 November 2019
  + 4217 SslConnection.DecryptedEnpoint.flush eternal busy loop
->>>>>>> b17439c7
 
 jetty-9.2.28.v20190418 - 18 April 2019
  + 3549 Directory Listing on Windows reveals Resource Base path
