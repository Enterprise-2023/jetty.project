//
//  ========================================================================
//  Copyright (c) 1995-2019 Mort Bay Consulting Pty. Ltd.
//  ------------------------------------------------------------------------
//  All rights reserved. This program and the accompanying materials
//  are made available under the terms of the Eclipse Public License v1.0
//  and Apache License v2.0 which accompanies this distribution.
//
//      The Eclipse Public License is available at
//      http://www.eclipse.org/legal/epl-v10.html
//
//      The Apache License v2.0 is available at
//      http://www.opensource.org/licenses/apache2.0.php
//
//  You may elect to redistribute this code under either of these licenses.
//  ========================================================================
//

package org.eclipse.jetty.websocket.core.internal;

import java.io.IOException;
import java.util.ArrayDeque;
import java.util.ArrayList;
import java.util.Collections;
import java.util.List;
import java.util.ListIterator;
import java.util.Queue;
import java.util.stream.Collectors;

import org.eclipse.jetty.io.ByteBufferPool;
import org.eclipse.jetty.util.Callback;
import org.eclipse.jetty.util.DecoratedObjectFactory;
import org.eclipse.jetty.util.IteratingCallback;
import org.eclipse.jetty.util.annotation.ManagedAttribute;
import org.eclipse.jetty.util.annotation.ManagedObject;
import org.eclipse.jetty.util.component.Dumpable;
import org.eclipse.jetty.util.log.Log;
import org.eclipse.jetty.util.log.Logger;
import org.eclipse.jetty.websocket.core.Extension;
import org.eclipse.jetty.websocket.core.ExtensionConfig;
import org.eclipse.jetty.websocket.core.Frame;
import org.eclipse.jetty.websocket.core.IncomingFrames;
import org.eclipse.jetty.websocket.core.OutgoingFrames;
import org.eclipse.jetty.websocket.core.WebSocketExtensionRegistry;

/**
 * Represents the stack of Extensions.
 */
@ManagedObject("Extension Stack")
public class ExtensionStack implements IncomingFrames, OutgoingFrames, Dumpable
{
    private static final Logger LOG = Log.getLogger(ExtensionStack.class);

    private final WebSocketExtensionRegistry factory;
    private List<Extension> extensions;
    private IncomingFrames incoming;
    private OutgoingFrames outgoing;

    public ExtensionStack(WebSocketExtensionRegistry factory)
    {
        this.factory = factory;
    }

    @ManagedAttribute(name = "Extension List", readonly = true)
    public List<Extension> getExtensions()
    {
        return extensions;
    }

    /**
     * Get the list of negotiated extensions, each entry being a full "name; params" extension configuration
     *
     * @return list of negotiated extensions
     */
    public List<ExtensionConfig> getNegotiatedExtensions()
    {
        if (extensions == null)
            return Collections.emptyList();

        return extensions.stream().filter(e -> !e.getName().startsWith("@")).map(Extension::getConfig).collect(Collectors.toList());
    }

    @ManagedAttribute(name = "Next Incoming Frames Handler", readonly = true)
    public IncomingFrames getNextIncoming()
    {
        return incoming;
    }

    @ManagedAttribute(name = "Next Outgoing Frames Handler", readonly = true)
    public OutgoingFrames getNextOutgoing()
    {
        return outgoing;
    }

    public boolean hasNegotiatedExtensions()
    {
        return (this.extensions != null) && (this.extensions.size() > 0);
    }

    @Override
    public void onFrame(Frame frame, Callback callback)
    {
        if (incoming == null)
            throw new IllegalStateException();
        incoming.onFrame(frame, callback);
    }

    /**
     * Perform the extension negotiation.
     * <p>
     * For the list of negotiated extensions, use {@link #getNegotiatedExtensions()}
     *
     * @param configs the configurations being requested
     */
    public void negotiate(DecoratedObjectFactory objectFactory, ByteBufferPool bufferPool, List<ExtensionConfig> configs)
    {
        if (LOG.isDebugEnabled())
            LOG.debug("Extension Configs={}", configs);

        this.extensions = new ArrayList<>();

        String rsvClaims[] = new String[3];

        for (ExtensionConfig config : configs)
        {
            Extension ext = factory.newInstance(objectFactory, bufferPool, config);
            if (ext == null)
            {
                // Extension not present on this side
                continue;
            }

            // Check RSV
            if (ext.isRsv1User() && (rsvClaims[0] != null))
            {
                LOG.debug("Not adding extension {}. Extension {} already claimed RSV1", config, rsvClaims[0]);
                continue;
            }
            if (ext.isRsv2User() && (rsvClaims[1] != null))
            {
                LOG.debug("Not adding extension {}. Extension {} already claimed RSV2", config, rsvClaims[1]);
                continue;
            }
            if (ext.isRsv3User() && (rsvClaims[2] != null))
            {
                LOG.debug("Not adding extension {}. Extension {} already claimed RSV3", config, rsvClaims[2]);
                continue;
            }

            // Add Extension
            extensions.add(ext);

            if (LOG.isDebugEnabled())
                LOG.debug("Adding Extension: {}", config);

            // Record RSV Claims
            if (ext.isRsv1User())
            {
                rsvClaims[0] = ext.getName();
            }
            if (ext.isRsv2User())
            {
                rsvClaims[1] = ext.getName();
            }
            if (ext.isRsv3User())
            {
                rsvClaims[2] = ext.getName();
            }
        }

        // Wire up Extensions
        if ((extensions != null) && (extensions.size() > 0))
        {
            ListIterator<Extension> exts = extensions.listIterator();

            // Connect outgoings
            while (exts.hasNext())
            {
                Extension ext = exts.next();
                ext.setNextOutgoingFrames(outgoing);
                outgoing = ext;
            }

            // Connect incomingFrames
            while (exts.hasPrevious())
            {
                Extension ext = exts.previous();
                ext.setNextIncomingFrames(incoming);
                incoming = ext;
            }
        }
    }

    @Override
    public void sendFrame(Frame frame, Callback callback, boolean batch)
    {
        if (outgoing == null)
            throw new IllegalStateException();
        if (LOG.isDebugEnabled())
            LOG.debug("Extending out {} {} {}", frame, callback, batch);
        outgoing.sendFrame(frame, callback, batch);
    }

    public void connect(IncomingFrames incoming, OutgoingFrames outgoing, WebSocketChannel webSocketChannel)
    {
        if (extensions == null)
            throw new IllegalStateException();
        if (extensions.isEmpty())
        {
            this.incoming = incoming;
            this.outgoing = outgoing;
        }
        else
        {
            extensions.get(0).setNextOutgoingFrames(outgoing);
            extensions.get(extensions.size() - 1).setNextIncomingFrames(incoming);
        }

        for (Extension extension : extensions)
            extension.setWebSocketChannel(webSocketChannel);
    }

    @Override
    public String dump()
    {
        return Dumpable.dump(this);
    }

    @Override
    public void dump(Appendable out, String indent) throws IOException
    {
        Dumpable.dumpObjects(out, indent, this, extensions == null?Collections.emptyList():extensions);
    }

    @Override
    public String toString()
    {
        StringBuilder s = new StringBuilder();
        s.append("ExtensionStack[extensions=");
        if (extensions == null)
        {
            s.append("<null>");
        }
        else
        {
            s.append('[');
            boolean delim = false;
            for (Extension ext : extensions)
            {
                if (delim)
                {
                    s.append(',');
                }
                if (ext == null)
                {
                    s.append("<null>");
                }
                else
                {
                    s.append(ext.getName());
                }
                delim = true;
            }
            s.append(']');
        }
        s.append(",incoming=").append((this.incoming == null)?"<null>":this.incoming.getClass().getName());
        s.append(",outgoing=").append((this.outgoing == null)?"<null>":this.outgoing.getClass().getName());
        s.append("]");
        return s.toString();
    }
<<<<<<< HEAD

    private class Flusher extends IteratingCallback implements Callback
    {
        private FrameEntry current;

        @Override
        protected Action process() throws Exception
        {
            current = pollEntry();
            if (current == null)
            {
                if (LOG.isDebugEnabled())
                    LOG.debug("Entering IDLE");
                return Action.IDLE;
            }
            if (LOG.isDebugEnabled())
                LOG.debug("Processing {}", current);
            outgoing.sendFrame(current.frame, this, current.batch);
            return Action.SCHEDULED;
        }

        @Override
        protected void onCompleteSuccess()
        {
            // This IteratingCallback never completes.
            throw new IllegalStateException("This IteratingCallback should never complete.");
        }

        @Override
        protected void onCompleteFailure(Throwable x)
        {
            // This IteratingCallback never fails.
            // The callback are those provided by WriteCallback (implemented
            // below) and even in case of writeFailed() we call succeeded().
            throw new IllegalStateException("This IteratingCallback should never fail.");
        }

        @Override
        public void succeeded()
        {
            // Notify first then call succeeded(), otherwise
            // write callbacks may be invoked out of order.
            notifyCallbackSuccess(current.callback);
            super.succeeded();
        }

        @Override
        public void failed(Throwable cause)
        {
            // Notify first, the call succeeded() to drain the queue.
            // We don't want to call failed(x) because that will put
            // this flusher into a final state that cannot be exited,
            // and the failure of a frame may not mean that the whole
            // connection is now invalid.
            notifyCallbackFailure(current.callback, cause);
            super.succeeded();
        }

        private void notifyCallbackSuccess(Callback callback)
        {
            try
            {
                if (callback != null)
                    callback.succeeded();
            }
            catch (Throwable x)
            {
                LOG.debug("Exception while notifying success of callback " + callback, x);
            }
        }

        private void notifyCallbackFailure(Callback callback, Throwable failure)
        {
            try
            {
                if (callback != null)
                    callback.failed(failure);
            }
            catch (Throwable x)
            {
                LOG.debug("Exception while notifying failure of callback " + callback, x);
            }
        }

        @Override
        public String toString()
        {
            return "ExtensionStack$Flusher[" + (extensions == null?-1:extensions.size()) + "]";
        }
    }
=======
>>>>>>> 027e7ac9
}<|MERGE_RESOLUTION|>--- conflicted
+++ resolved
@@ -268,97 +268,4 @@
         s.append("]");
         return s.toString();
     }
-<<<<<<< HEAD
-
-    private class Flusher extends IteratingCallback implements Callback
-    {
-        private FrameEntry current;
-
-        @Override
-        protected Action process() throws Exception
-        {
-            current = pollEntry();
-            if (current == null)
-            {
-                if (LOG.isDebugEnabled())
-                    LOG.debug("Entering IDLE");
-                return Action.IDLE;
-            }
-            if (LOG.isDebugEnabled())
-                LOG.debug("Processing {}", current);
-            outgoing.sendFrame(current.frame, this, current.batch);
-            return Action.SCHEDULED;
-        }
-
-        @Override
-        protected void onCompleteSuccess()
-        {
-            // This IteratingCallback never completes.
-            throw new IllegalStateException("This IteratingCallback should never complete.");
-        }
-
-        @Override
-        protected void onCompleteFailure(Throwable x)
-        {
-            // This IteratingCallback never fails.
-            // The callback are those provided by WriteCallback (implemented
-            // below) and even in case of writeFailed() we call succeeded().
-            throw new IllegalStateException("This IteratingCallback should never fail.");
-        }
-
-        @Override
-        public void succeeded()
-        {
-            // Notify first then call succeeded(), otherwise
-            // write callbacks may be invoked out of order.
-            notifyCallbackSuccess(current.callback);
-            super.succeeded();
-        }
-
-        @Override
-        public void failed(Throwable cause)
-        {
-            // Notify first, the call succeeded() to drain the queue.
-            // We don't want to call failed(x) because that will put
-            // this flusher into a final state that cannot be exited,
-            // and the failure of a frame may not mean that the whole
-            // connection is now invalid.
-            notifyCallbackFailure(current.callback, cause);
-            super.succeeded();
-        }
-
-        private void notifyCallbackSuccess(Callback callback)
-        {
-            try
-            {
-                if (callback != null)
-                    callback.succeeded();
-            }
-            catch (Throwable x)
-            {
-                LOG.debug("Exception while notifying success of callback " + callback, x);
-            }
-        }
-
-        private void notifyCallbackFailure(Callback callback, Throwable failure)
-        {
-            try
-            {
-                if (callback != null)
-                    callback.failed(failure);
-            }
-            catch (Throwable x)
-            {
-                LOG.debug("Exception while notifying failure of callback " + callback, x);
-            }
-        }
-
-        @Override
-        public String toString()
-        {
-            return "ExtensionStack$Flusher[" + (extensions == null?-1:extensions.size()) + "]";
-        }
-    }
-=======
->>>>>>> 027e7ac9
 }