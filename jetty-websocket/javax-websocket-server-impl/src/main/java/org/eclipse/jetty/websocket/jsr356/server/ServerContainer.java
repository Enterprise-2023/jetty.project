--- conflicted
+++ resolved
@@ -40,45 +40,25 @@
 import org.eclipse.jetty.websocket.jsr356.annotations.AnnotatedEndpointScanner;
 import org.eclipse.jetty.websocket.jsr356.endpoints.EndpointInstance;
 import org.eclipse.jetty.websocket.jsr356.metadata.EndpointMetadata;
-<<<<<<< HEAD
-import org.eclipse.jetty.websocket.server.MappedWebSocketCreator;
+import org.eclipse.jetty.websocket.server.NativeWebSocketConfiguration;
 import org.eclipse.jetty.websocket.server.WebSocketServerFactory;
-=======
-import org.eclipse.jetty.websocket.server.NativeWebSocketConfiguration;
->>>>>>> c0b94a9d
 
 public class ServerContainer extends ClientContainer implements javax.websocket.server.ServerContainer
 {
     private static final Logger LOG = Log.getLogger(ServerContainer.class);
 
-<<<<<<< HEAD
-    private final MappedWebSocketCreator mappedCreator;
-    private final WebSocketServerFactory webSocketServerFactory;
+    private final NativeWebSocketConfiguration configuration;
     private List<Class<?>> deferredEndpointClasses;
     private List<ServerEndpointConfig> deferredEndpointConfigs;
-=======
-    private final NativeWebSocketConfiguration configuration;
->>>>>>> c0b94a9d
-
-    public ServerContainer(NativeWebSocketConfiguration nativeWebSocketConfiguration, Executor executor)
-    {
-<<<<<<< HEAD
-        super(factory);
-        this.mappedCreator = creator;
-        this.webSocketServerFactory = factory;
-        EventDriverFactory eventDriverFactory = this.webSocketServerFactory.getEventDriverFactory();
-        eventDriverFactory.addImplementation(new JsrServerEndpointImpl());
-        eventDriverFactory.addImplementation(new JsrServerExtendsEndpointImpl());
-        this.webSocketServerFactory.addSessionFactory(new JsrSessionFactory(this));
-        addBean(webSocketServerFactory);
-=======
-        super(executor);
-        this.configuration = nativeWebSocketConfiguration;
+
+    public ServerContainer(NativeWebSocketConfiguration configuration, Executor executor)
+    {
+        super(configuration.getFactory());
+        this.configuration = configuration;
         EventDriverFactory eventDriverFactory = this.configuration.getFactory().getEventDriverFactory();
         eventDriverFactory.addImplementation(new JsrServerEndpointImpl());
         eventDriverFactory.addImplementation(new JsrServerExtendsEndpointImpl());
-        this.configuration.getFactory().addSessionFactory(new JsrSessionFactory(this,this));
->>>>>>> c0b94a9d
+        this.configuration.getFactory().addSessionFactory(new JsrSessionFactory(this));
     }
 
     public EndpointInstance newClientEndpointInstance(Object endpoint, ServerEndpointConfig config, String path)
@@ -119,13 +99,8 @@
 
     private void addEndpoint(ServerEndpointMetadata metadata) throws DeploymentException
     {
-<<<<<<< HEAD
-        JsrCreator creator = new JsrCreator(this,metadata,webSocketServerFactory.getExtensionFactory());
-        mappedCreator.addMapping(new UriTemplatePathSpec(metadata.getPath()),creator);
-=======
-        JsrCreator creator = new JsrCreator(metadata,this.configuration.getFactory().getExtensionFactory());
+        JsrCreator creator = new JsrCreator(this,metadata,this.configuration.getFactory().getExtensionFactory());
         this.configuration.addMapping(new UriTemplatePathSpec(metadata.getPath()),creator);
->>>>>>> c0b94a9d
     }
 
     @Override
@@ -174,13 +149,6 @@
             }
             deferredEndpointConfigs.clear();
         }
-    }
-
-    @Override
-    protected void doStop() throws Exception
-    {
-        mappedCreator.getMappings().reset();
-        super.doStop();
     }
 
     public ServerEndpointMetadata getServerEndpointMetadata(final Class<?> endpoint, final ServerEndpointConfig config) throws DeploymentException
@@ -239,6 +207,11 @@
     {
         return this.configuration.getPolicy().getMaxTextMessageSize();
     }
+    
+    public WebSocketServerFactory getWebSocketServerFactory()
+    {
+        return this.configuration.getFactory();
+    }
 
     @Override
     public void setAsyncSendTimeout(long ms)
@@ -277,18 +250,18 @@
     @Override
     public void onSessionClosed(WebSocketSession session)
     {
-        webSocketServerFactory.onSessionClosed(session);
+        getWebSocketServerFactory().onSessionClosed(session);
     }
 
     @Override
     public void onSessionOpened(WebSocketSession session)
     {
-        webSocketServerFactory.onSessionOpened(session);
+        getWebSocketServerFactory().onSessionOpened(session);
     }
 
     @Override
     public Set<Session> getOpenSessions()
     {
-        return new HashSet<>(webSocketServerFactory.getBeans(Session.class));
+        return new HashSet<>(getWebSocketServerFactory().getBeans(Session.class));
     }
 }