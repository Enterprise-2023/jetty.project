--- conflicted
+++ resolved
@@ -33,14 +33,8 @@
     public ByteArrayMessageSink(CoreSession session, MethodHandle methodHandle)
     {
         super(session, methodHandle);
-<<<<<<< HEAD
-
         // This uses the offset length byte array signature not supported by jakarta websocket.
         // The jakarta layer instead uses decoders for whole byte array messages instead of this message sink.
-=======
-        // This uses the offset length byte array signature not supported by javax websocket.
-        // The javax layer instead uses decoders for whole byte array messages instead of this message sink.
->>>>>>> 9fdfa464
         MethodType onMessageType = MethodType.methodType(Void.TYPE, byte[].class, int.class, int.class);
         if (methodHandle.type().changeReturnType(void.class) != onMessageType.changeReturnType(void.class))
             throw InvalidSignatureException.build(onMessageType, methodHandle.type());
