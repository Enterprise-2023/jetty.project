--- conflicted
+++ resolved
@@ -16,13 +16,8 @@
     <build-support-version>1.1</build-support-version>
     <slf4j-version>1.6.6</slf4j-version>
     <jetty-test-policy-version>1.2</jetty-test-policy-version>
-<<<<<<< HEAD
-    <alpn.api.version>1.1.0.v20141014</alpn.api.version>
+    <alpn.api.version>1.1.1.v20150508</alpn.api.version>
     <jsp.version>8.0.20.M0</jsp.version>
-=======
-    <npn.api.version>1.1.1.v20141010</npn.api.version>
-    <alpn.api.version>1.1.1.v20150508</alpn.api.version>
->>>>>>> f580cf72
     <!-- default values are unsupported, but required to be defined for reactor sanity reasons -->
     <alpn.version>undefined</alpn.version>
   </properties>
