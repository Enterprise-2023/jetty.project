<?xml version="1.0" encoding="UTF-8"?>
<project xmlns="http://maven.apache.org/POM/4.0.0" xmlns:xsi="http://www.w3.org/2001/XMLSchema-instance" xsi:schemaLocation="http://maven.apache.org/POM/4.0.0 http://maven.apache.org/maven-v4_0_0.xsd">
  <modelVersion>4.0.0</modelVersion>
  <parent>
    <groupId>org.eclipse.jetty</groupId>
    <artifactId>jetty-parent</artifactId>
    <version>11</version>
  </parent>
  <groupId>org.eclipse.jetty</groupId>
  <artifactId>jetty-project</artifactId>
<<<<<<< HEAD
  <version>7.0.0.RC0</version>
=======
  <version>7.0.0.RC1-SNAPSHOT</version>
>>>>>>> f03acc03
  <name>Jetty :: Project</name>
  <url>${jetty.url}</url>
  <packaging>pom</packaging>
  <properties>
    <jetty.url>http://www.eclipse.org/jetty</jetty.url>
    <felix.bundle.version>2.0.0</felix.bundle.version>
    <activation-version>1.1</activation-version>
    <ant-version>1.6.5</ant-version>
    <jta-spec-version>1.1.1</jta-spec-version>
    <junit-version>3.8.2</junit-version>
    <mail-version>1.4</mail-version>
    <slf4j-version>1.5.6</slf4j-version>
    <eclipse-compiler-version>3.1.1</eclipse-compiler-version>
    <cometd-version>1.0.beta4</cometd-version>
  	<project.build.sourceEncoding>UTF-8</project.build.sourceEncoding>
	</properties>
  <scm>
    <connection>scm:svn:http://dev.eclipse.org/svnroot/rt/org.eclipse.jetty/jetty/tags/jetty-7.0.0.RC0</connection>
    <developerConnection>scm:svn:svn+ssh://dev.eclipse.org/svnroot/rt/org.eclipse.jetty/jetty/tags/jetty-7.0.0.RC0</developerConnection>
    <url>http://dev.eclipse.org/svnroot/rt/org.eclipse.jetty/jetty/tags/jetty-7.0.0.RC0</url>
  </scm>
  <build>
    <defaultGoal>install</defaultGoal>
    <plugins>
      <plugin>
        <artifactId>maven-compiler-plugin</artifactId>
        <configuration>
          <source>1.5</source>
          <target>1.5</target>
          <verbose>false</verbose>
        </configuration>
      </plugin>
      <plugin>
        <artifactId>maven-release-plugin</artifactId>
        <configuration>
          <tagBase>svn+ssh://dev.eclipse.org/svnroot/rt/org.eclipse.jetty/jetty/tags</tagBase>
        </configuration>
      </plugin>
       <plugin>
          <groupId>org.apache.maven.plugins</groupId>
          <artifactId>maven-remote-resources-plugin</artifactId>
          <executions>
            <execution>
              <phase>generate-resources</phase>
              <goals>
                <goal>process</goal>
              </goals>
              <configuration>
                <resourceBundles>
                  <resourceBundle>org.eclipse.jetty.toolchain:jetty-artifact-remote-resources:1.0</resourceBundle>
                </resourceBundles>
              </configuration>
            </execution>
          </executions>
        </plugin>
    </plugins>
    <pluginManagement>
      <plugins>
       <plugin>
        <groupId>org.apache.maven.plugins</groupId>
        <artifactId>maven-jar-plugin</artifactId>
        <configuration>
          <archive>
            <manifestEntries>
              <Implementation-Version>${project.version}</Implementation-Version>
              <Implementation-Vendor>Eclipse.org - Jetty</Implementation-Vendor>
              <url>${jetty.url}</url>
            </manifestEntries>
          </archive>
        </configuration>
       </plugin>
       <plugin>
         <groupId>org.apache.maven.plugins</groupId>
         <artifactId>maven-surefire-plugin</artifactId>
         <version>2.4.2</version>
         <configuration>
           <failIfNoTests>false</failIfNoTests>
         </configuration>
       </plugin>
       <plugin>
        <groupId>org.apache.felix</groupId>
        <artifactId>maven-bundle-plugin</artifactId>
        <version>2.0.0</version>
        <extensions>true</extensions>
        <configuration>        
          <instructions>
            <Bundle-RequiredExecutionEnvironment>J2SE-1.5</Bundle-RequiredExecutionEnvironment>
            <Bundle-DocURL>${jetty.url}</Bundle-DocURL>
            <Bundle-Vendor>Eclipse Jetty Project</Bundle-Vendor>
            <Bundle-Localization>plugin</Bundle-Localization>
            <Bundle-Classpath>.</Bundle-Classpath>
            <Bundle-Copyright>Copyright (c) 2008-2009 Mort Bay Consulting Pty. Ltd.</Bundle-Copyright>
            <_versionpolicy>[$(version;==;$(@)),$(version;+;$(@)))</_versionpolicy>
          </instructions>
        </configuration>
       </plugin>
       <plugin>
          <groupId>org.apache.maven.plugins</groupId>
          <artifactId>maven-assembly-plugin</artifactId>
          <version>2.2-beta-3</version>
          <dependencies>
            <dependency>
              <groupId>org.eclipse.jetty.toolchain</groupId>
              <artifactId>jetty-assembly-descriptors</artifactId>
              <version>1.0</version>
            </dependency>
          </dependencies>
       </plugin>
      </plugins>
    </pluginManagement>
  </build>
  <modules>
    <module>jetty-util</module>
    <module>jetty-io</module>
    <module>jetty-http</module>
    <module>jetty-continuation</module>
    <module>jetty-server</module>
    <module>jetty-client</module>
    <module>jetty-xml</module>
    <module>jetty-security</module>
    <module>jetty-jaspi</module>
    <module>jetty-servlet</module>
    <module>jetty-webapp</module>
    <module>jetty-servlets</module>
    <module>jetty-deploy</module>
    <module>jetty-ajp</module>
    <module>jetty-jmx</module>
    <module>jetty-jndi</module>
    <module>jetty-annotations</module>
    <module>jetty-plus</module>
    <module>jetty-rewrite</module>
    <module>jetty-policy</module>
    <module>jetty-start</module>
    <module>test-continuation</module>
    <module>test-continuation-jetty6</module>
    <module>test-jetty-servlet</module>
    <module>test-jetty-webapp</module>
    <module>jetty-aggregate</module>
    <module>example-jetty-embedded</module>
    <module>jetty-distribution</module>
    <module>tests</module>
  </modules>
  <dependencyManagement>
    <dependencies>
      <dependency>
         <groupId>javax.servlet</groupId>
         <artifactId>servlet-api</artifactId>
         <version>2.5</version>
       </dependency>
      <dependency>
        <groupId>org.apache.maven</groupId>
        <artifactId>maven-plugin-tools-api</artifactId>
        <version>2.0</version>
      </dependency>
      <dependency>
        <groupId>junit</groupId>
        <artifactId>junit</artifactId>
        <version>${junit-version}</version>
      </dependency>
      <dependency>
        <groupId>org.slf4j</groupId>
        <artifactId>jcl104-over-slf4j</artifactId>
        <version>${slf4j-version}</version>
      </dependency>
      <dependency>
        <groupId>org.slf4j</groupId>
        <artifactId>slf4j-simple</artifactId>
        <version>${slf4j-version}</version>
      </dependency>
      <dependency>
        <groupId>org.slf4j</groupId>
        <artifactId>slf4j-api</artifactId>
        <version>${slf4j-version}</version>
      </dependency>
      <dependency>
        <groupId>ant</groupId>
        <artifactId>ant</artifactId>
        <version>${ant-version}</version>
      </dependency>
      <dependency>
        <groupId>org.apache.geronimo.specs</groupId>
        <artifactId>geronimo-jta_1.1_spec</artifactId>
        <version>${jta-spec-version}</version>
      </dependency>
      <dependency>
        <groupId>javax.mail</groupId>
        <artifactId>mail</artifactId>
        <version>${mail-version}</version>
      </dependency>
      <dependency>
        <groupId>javax.activation</groupId>
        <artifactId>activation</artifactId>
        <version>${activation-version}</version>
      </dependency>
    </dependencies>
  </dependencyManagement>
  <!-- 
    Usage:
    configure settings.xml for jetty.eclipse.website server entry
    > mvn -Paggregate-site javadoc:aggregate jxr:jxr
    > mvn -N site:deploy
   -->
  <profiles>
    <profile>
      <id>aggregate-site</id>
      <build>
        <plugins>
          <plugin>
              <groupId>org.apache.maven.plugins</groupId>
              <artifactId>maven-jxr-plugin</artifactId>
              <configuration>
                <aggregate>true</aggregate>
              </configuration>
            </plugin>
            <plugin>
              <groupId>org.apache.maven.plugins</groupId>
              <artifactId>maven-javadoc-plugin</artifactId>
              <configuration>
                <excludePackageNames>com.acme</excludePackageNames>
                <links>
                  <link>http://java.sun.com/j2se/1.5.0/docs/api</link>
                  <link>http://java.sun.com/javaee/5/docs/api</link>
                  <link>http://junit.sourceforge.net/javadoc/</link>
                </links>
              </configuration>
            </plugin>
          </plugins>
      </build>
    </profile>
  </profiles>
</project><|MERGE_RESOLUTION|>--- conflicted
+++ resolved
@@ -8,11 +8,7 @@
   </parent>
   <groupId>org.eclipse.jetty</groupId>
   <artifactId>jetty-project</artifactId>
-<<<<<<< HEAD
   <version>7.0.0.RC0</version>
-=======
-  <version>7.0.0.RC1-SNAPSHOT</version>
->>>>>>> f03acc03
   <name>Jetty :: Project</name>
   <url>${jetty.url}</url>
   <packaging>pom</packaging>
