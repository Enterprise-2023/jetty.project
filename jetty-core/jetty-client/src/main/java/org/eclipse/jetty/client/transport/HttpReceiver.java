--- conflicted
+++ resolved
@@ -806,34 +806,20 @@
                 return;
             try
             {
-<<<<<<< HEAD
-                try
-                {
-                    if (invoke)
-                    {
-                        invoker.run(demandCallback);
-                    }
-                    else
-                    {
-                        if (!invoker.isCurrentThreadInvoking())
-                            throw new IllegalStateException();
-                        demandCallback.run();
-                    }
-                }
-                catch (Throwable x)
-                {
-                    fail(x);
-                }
-=======
                 if (invoke)
+                {
                     invoker.run(demandCallback);
+                }
                 else
+                {
+                    if (!invoker.isCurrentThreadInvoking())
+                        throw new IllegalStateException();
                     demandCallback.run();
+                }
             }
             catch (Throwable x)
             {
                 fail(x);
->>>>>>> d0ea445d
             }
         }
 
