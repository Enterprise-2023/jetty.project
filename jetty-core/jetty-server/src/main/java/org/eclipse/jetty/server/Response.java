//
// ========================================================================
// Copyright (c) 1995 Mort Bay Consulting Pty Ltd and others.
//
// This program and the accompanying materials are made available under the
// terms of the Eclipse Public License v. 2.0 which is available at
// https://www.eclipse.org/legal/epl-2.0, or the Apache License, Version 2.0
// which is available at https://www.apache.org/licenses/LICENSE-2.0.
//
// SPDX-License-Identifier: EPL-2.0 OR Apache-2.0
// ========================================================================
//

package org.eclipse.jetty.server;

import java.io.OutputStream;
import java.nio.ByteBuffer;
import java.nio.charset.StandardCharsets;
import java.util.ListIterator;
import java.util.concurrent.CompletableFuture;
import java.util.concurrent.TimeoutException;
import java.util.function.Supplier;

import org.eclipse.jetty.http.ComplianceViolationException;
import org.eclipse.jetty.http.CookieCompliance;
import org.eclipse.jetty.http.HttpCookie;
import org.eclipse.jetty.http.HttpException;
import org.eclipse.jetty.http.HttpField;
import org.eclipse.jetty.http.HttpFields;
import org.eclipse.jetty.http.HttpHeader;
import org.eclipse.jetty.http.HttpHeaderValue;
import org.eclipse.jetty.http.HttpMethod;
import org.eclipse.jetty.http.HttpStatus;
import org.eclipse.jetty.http.HttpURI;
import org.eclipse.jetty.http.HttpVersion;
import org.eclipse.jetty.http.MimeTypes;
import org.eclipse.jetty.http.Trailers;
import org.eclipse.jetty.http.UriCompliance;
import org.eclipse.jetty.io.ByteBufferPool;
import org.eclipse.jetty.io.Content;
import org.eclipse.jetty.io.QuietException;
import org.eclipse.jetty.server.handler.ErrorHandler;
import org.eclipse.jetty.server.internal.HttpChannelState;
import org.eclipse.jetty.util.BufferUtil;
import org.eclipse.jetty.util.Callback;
import org.eclipse.jetty.util.StringUtil;
import org.eclipse.jetty.util.URIUtil;
import org.slf4j.Logger;
import org.slf4j.LoggerFactory;

/**
 * <p>The representation of an HTTP response, for any protocol version (HTTP/1.1, HTTP/2, HTTP/3).</p>
 */
public interface Response extends Content.Sink
{
    /**
     * @return the {@link Request} associated with this {@code Response}
     */
    Request getRequest();

    /**
     * @return the response HTTP status code
     */
    int getStatus();

    /**
     * Set the response HTTP status code.
     * @param code the response HTTP status code
     */
    void setStatus(int code);

    /**
     * @return the response HTTP headers
     */
    HttpFields.Mutable getHeaders();

    /**
     * @return a supplier for the HTTP trailers
     */
    Supplier<HttpFields> getTrailersSupplier();

    /**
     * <p>Sets the supplier for the HTTP trailers.</p>
     * <p>The method {@link Supplier#get()} may be called by the
     * implementation multiple times, so it is important that
     * the same value is returned in every invocation.</p>
     * <p>Example:</p>
     * <pre>{@code
     * // Correct usage.
     * HttpFields.Mutable trailers = HttpFields.build();
     * response.setTrailersSupplier(() -> trailers);
     *
     * // WRONG usage, as the value changes for
     * // every invocation of supplier.get().
     * response.setTrailersSupplier(() -> HttpFields.build());
     * }</pre>
     *
     * @param trailers a supplier for the HTTP trailers
     */
    void setTrailersSupplier(Supplier<HttpFields> trailers);

    /**
     * <p>Returns whether this response has already been committed.</p>
     * <p>Committing a response means that the HTTP status code and HTTP headers
     * cannot be modified anymore, typically because they have already been
     * serialized and sent over the network.</p>
     *
     * @return whether this response has already been committed
     */
    boolean isCommitted();

    /**
     * <p>Returns whether the last write has been initiated on the response.</p>
     *
     * @return {@code true} if {@code last==true} has been passed to {@link #write(boolean, ByteBuffer, Callback)}.
     */
    boolean hasLastWrite();

    /**
     * <p>Returns whether the response completed successfully.</p>
     * <p>The response HTTP status code, HTTP headers and content
     * have been successfully serialized and sent over the network
     * without errors.</p>
     *
     * @return whether the response completed successfully
     */
    boolean isCompletedSuccessfully();

    /**
     * <p>Resets this response, clearing the HTTP status code, HTTP headers
     * and HTTP trailers.</p>
     *
     * @throws IllegalStateException if the response is already
     * {@link #isCommitted() committed}
     */
    void reset();

    /**
     * <p>Writes an {@link HttpStatus#isInterim(int) HTTP interim response},
     * with the given HTTP status code and HTTP headers.</p>
     * <p>It is possible to write more than one interim response, for example
     * in case of {@link HttpStatus#EARLY_HINTS_103}.</p>
     * <p>The returned {@link CompletableFuture} is notified of the result
     * of this write, whether it succeeded or failed.</p>
     *
     * @param status the interim HTTP status code
     * @param headers the HTTP headers
     * @return a {@link CompletableFuture} with the result of the write
     */
    CompletableFuture<Void> writeInterim(int status, HttpFields headers);

    /**
     * {@inheritDoc}
     * <p>The invocation of the passed {@code Callback} is serialized
     * with previous calls of this method, so that it is not invoked until
     * any invocation of the callback of a previous call to this method
     * has returned.</p>
     * <p>Thus a {@code Callback} should not block waiting for a callback
     * of a future call to this method.</p>
     *
     * @param last whether the ByteBuffer is the last to write
     * @param byteBuffer the ByteBuffer to write
     * @param callback the callback to notify when the write operation is complete
     */
    @Override
    void write(boolean last, ByteBuffer byteBuffer, Callback callback);

    /**
     * <p>Returns a chunk processor suitable to be passed to the
     * {@link Content#copy(Content.Source, Content.Sink, Content.Chunk.Processor, Callback)}
     * method, that will handle {@link Trailers} chunks
     * by adding their fields to the {@link HttpFields} supplied by
     * {@link Response#getTrailersSupplier()}.</p>
     * <p>This is specifically useful for writing trailers that have been received via
     * the {@link Content.Source#read()} API, for example when echoing a request to a response:</p>
     * <pre>
     *   Content.copy(request, response, Response.asTrailerChunkHandler(response), callback);
     * </pre>
     * @param response The response for which to process a trailers chunk.
     *                 If the {@link Response#setTrailersSupplier(Supplier)}
     *                 method has not been called prior to this method, then a noop processor is returned.
     * @return A chunk processor that will add trailer chunks to the response's trailer supplied fields.
     * @see Content#copy(Content.Source, Content.Sink, Content.Chunk.Processor, Callback)
     * @see Trailers
     */
    static Content.Chunk.Processor newTrailersChunkProcessor(Response response)
    {
        Supplier<HttpFields> supplier = response.getTrailersSupplier();
        if (supplier == null)
            return (chunk, callback) -> false;

        return (chunk, callback) ->
        {
            if (chunk instanceof Trailers trailers)
            {
                HttpFields requestTrailers = trailers.getTrailers();
                if (requestTrailers != null)
                {
                    // Call supplier in lambda to get latest responseTrailers
                    HttpFields responseTrailers = supplier.get();
                    if (responseTrailers instanceof HttpFields.Mutable mutable)
                    {
                        mutable.add(requestTrailers);
                        callback.succeeded();
                        return true;
                    }
                }
            }
            return false;
        };
    }

    /**
     * <p>Unwraps the given response, recursively, until the wrapped instance
     * is an instance of the given type, otherwise returns {@code null}.</p>
     *
     * @param response the response to unwrap
     * @param type the response type to find
     * @return the response as the given type, or {@code null}
     * @param <T> the response type
     * @see Wrapper
     */
    @SuppressWarnings("unchecked")
    static <T> T as(Response response, Class<T> type)
    {
        while (response != null)
        {
            if (type.isInstance(response))
                return (T)response;
            response = response instanceof Response.Wrapper wrapper ? wrapper.getWrapped() : null;
        }
        return null;
    }

    /**
     * <p>Sends a HTTP redirect status code to the given location,
     * without consuming the available request content. The {@link HttpStatus#SEE_OTHER_303}
     * code is used, unless the request is HTTP/1.0, in which case {@link HttpStatus#MOVED_TEMPORARILY_302} is used,
     * unless the request is not a {@code GET} and the protocol is {@code HTTP/1.1} or later, in which case a
     * {@link HttpStatus#SEE_OTHER_303} is used to make the client consistently redirect with a {@code GET}.
     * </p>
     * @param request the HTTP request
     * @param response the HTTP response
     * @param callback the callback to complete
     * @param location the redirect location as an absolute URI or encoded relative URI path.
     * @see #sendRedirect(Request, Response, Callback, int, String, boolean)
     */
    static void sendRedirect(Request request, Response response, Callback callback, String location)
    {
        sendRedirect(request, response, callback, location, false);
    }

    /**
     * <p>Sends HTTP redirect status code to the given location,
     * without consuming the available request content. The {@link HttpStatus#SEE_OTHER_303}
     * code is used, unless the request is HTTP/1.0, in which case {@link HttpStatus#MOVED_TEMPORARILY_302} is used,
     * unless the request is not a {@code GET} and the protocol is {@code HTTP/1.1} or later, in which case a
     * {@link HttpStatus#SEE_OTHER_303} is used to make the client consistently redirect with a {@code GET}.
     * </p>
     * @param request the HTTP request
     * @param response the HTTP response
     * @param callback the callback to complete
     * @param location the redirect location as an absolute URI or encoded relative URI path.
     * @param consumeAvailable whether to consumer the available request content
     * @see #sendRedirect(Request, Response, Callback, int, String, boolean)
     */
    static void sendRedirect(Request request, Response response, Callback callback, String location, boolean consumeAvailable)
    {
        sendRedirect(request, response, callback, 0, location, consumeAvailable);
    }

    /**
     * <p>Sends a {@code 302} HTTP redirect status code to the given location.</p>
     *
     * @param request the HTTP request
     * @param response the HTTP response
     * @param callback the callback to complete
     * @param code the redirect HTTP status code
     * @param location the redirect location as an absolute URI or encoded relative URI path.
     * @param consumeAvailable whether to consumer the available request content
     * @see #toRedirectURI(Request, String)
     * @throws IllegalArgumentException if the status code is not a redirect, or the location is {@code null}
     * @throws IllegalStateException if the response is already {@link #isCommitted() committed}
     */
    static void sendRedirect(Request request, Response response, Callback callback, int code, String location, boolean consumeAvailable)
    {
        sendRedirect(request, response, callback, code, location, consumeAvailable, null);
    }

    /**
     * <p>Sends a {@code 302} HTTP redirect status code to the given location.</p>
     *
     * @param request the HTTP request
     * @param response the HTTP response
     * @param callback the callback to complete
     * @param code the redirect HTTP status code, or 0 for a default
     * @param location the redirect location as an absolute URI or encoded relative URI path.
     * @param consumeAvailable whether to consumer the available request content
     * @param content the content of the response, or null for a generated HTML message if {@link HttpConfiguration#isGenerateRedirectBody()} is {@code true}.
     * @see #toRedirectURI(Request, String)
     * @throws IllegalArgumentException if the status code is not a redirect, or the location is {@code null}
     * @throws IllegalStateException if the response is already {@link #isCommitted() committed}
     */
    static void sendRedirect(Request request, Response response, Callback callback, int code, String location, boolean consumeAvailable, ByteBuffer content)
    {
        if (response.isCommitted())
        {
            callback.failed(new IllegalStateException("Committed"));
            return;
        }

        if (code <= 0)
            code = HttpMethod.GET.is(request.getMethod()) || request.getConnectionMetaData().getHttpVersion().getVersion() < HttpVersion.HTTP_1_1.getVersion()
            ? HttpStatus.MOVED_TEMPORARILY_302
            : HttpStatus.SEE_OTHER_303;
        if (!HttpStatus.isRedirectionWithLocation(code))
        {
            callback.failed(new IllegalArgumentException("Not a 3xx redirect code"));
            return;
        }

        if (location == null)
        {
            callback.failed(new IllegalArgumentException("No location"));
            return;
        }
        location = toRedirectURI(request, location);

        try
        {
            if (consumeAvailable)
            {
                while (true)
                {
                    Content.Chunk chunk = response.getRequest().read();
                    if (chunk == null)
                    {
                        response.getHeaders().put(HttpHeader.CONNECTION, HttpHeaderValue.CLOSE);
                        break;
                    }
                    chunk.release();
                    if (chunk.isLast())
                        break;
                }
            }

<<<<<<< HEAD
        if (content == null && request.getConnectionMetaData().getHttpConfiguration().isGenerateRedirectBody())
        {
            response.getHeaders().put(MimeTypes.Type.TEXT_HTML_8859_1.getContentTypeField());
            String body = """
            <!DOCTYPE html>
            <html lang="en">
            <head><meta charset="ISO-8859-1"/><meta http-equiv="refresh" content="0; URL=%s"/><title>Redirecting...</title></head>
            <body><p>If you are not redirected, <a href="%s">click here</a>.</p></body>
            </html>
            """.formatted(location, location);
            content = BufferUtil.toBuffer(body, StandardCharsets.ISO_8859_1);
        }

        response.getHeaders().put(HttpHeader.LOCATION, location);
        response.setStatus(code);
        response.write(true, content, callback);
=======
            response.getHeaders().put(HttpHeader.LOCATION, toRedirectURI(request, location));
            response.setStatus(code);
            response.write(true, null, callback);
        }
        catch (Throwable failure)
        {
            callback.failed(failure);
        }
>>>>>>> 46204a86
    }

    /**
     * Common point to generate a proper "Location" header for redirects.
     *
     * @param request the request the redirect should be based on (needed when relative locations are provided, so that
     * server name, scheme, port can be built out properly)
     * @param location the redirect location as an absolute URI or encoded relative URI path. If a relative path starts
     *                 with '/', then it is relative to the root, otherwise it is relative to the request.
     * @return the full redirect "Location" URL (including scheme, host, port, path, etc...)
     */
    static String toRedirectURI(Request request, String location)
    {
        HttpConfiguration httpConfiguration = request.getConnectionMetaData().getHttpConfiguration();

        // is the URI absolute already?
        if (!URIUtil.hasScheme(location))
        {
            // The location is relative
            HttpURI uri = request.getHttpURI();

            // Is it relative to the request?
            if (!location.startsWith("/"))
            {
                String path = uri.getPath();
                String parent = (path.endsWith("/")) ? path : URIUtil.parentPath(path);
                location = URIUtil.addEncodedPaths(parent, location);
            }

            // Normalize out any dot dot segments
            location = URIUtil.normalizePathQuery(location);
            if (location == null)
                throw new IllegalStateException("redirect path cannot be above root");

            // if relative redirects are not allowed?
            if (!httpConfiguration.isRelativeRedirectAllowed())
                // make the location an absolute URI
                location = URIUtil.newURI(uri.getScheme(), Request.getServerName(request), Request.getServerPort(request), location, null);
        }

        UriCompliance redirectCompliance = httpConfiguration.getRedirectUriCompliance();
        if (redirectCompliance != null)
        {
            String violations = UriCompliance.checkUriCompliance(redirectCompliance, HttpURI.from(location), null);
            if (StringUtil.isNotBlank(violations))
                throw new IllegalArgumentException(violations);
        }

        return location;
    }

    /**
     * <p>Adds an HTTP {@link HttpHeader#SET_COOKIE} header to the response.</p>
     *
     * @param response the HTTP response
     * @param cookie the HTTP cookie to add
     * @see #putCookie(Response, HttpCookie)
     */
    static void addCookie(Response response, HttpCookie cookie)
    {
        if (StringUtil.isBlank(cookie.getName()))
            throw new IllegalArgumentException("Cookie.name cannot be blank/null");

        Request request = response.getRequest();
        CookieCompliance compliance = request.getConnectionMetaData().getHttpConfiguration().getResponseCookieCompliance();
        try
        {
            response.getHeaders().add(new HttpCookieUtils.SetCookieHttpField(HttpCookieUtils.checkSameSite(cookie, request.getContext()), compliance));
        }
        catch (ComplianceViolationException e)
        {
            HttpChannel.from(request).getComplianceViolationListener().onComplianceViolation(e.getEvent());
            throw e;
        }

        // Expire responses with set-cookie headers, so they do not get cached.
        if (!response.getHeaders().contains(HttpHeader.EXPIRES))
            response.getHeaders().add(HttpFields.EXPIRES_01JAN1970);
    }

    /**
     * <p>Put a HTTP {@link HttpHeader#SET_COOKIE} header to the response.</p>
     * <p>If a matching {@link HttpHeader#SET_COOKIE} already exists for matching name, path, domain etc.
     * then it will be replaced.</p>
     *
     * @param response the HTTP response
     * @param cookie the HTTP cookie to add
     * @see #addCookie(Response, HttpCookie)
     */
    static void putCookie(Response response, HttpCookie cookie)
    {
        if (StringUtil.isBlank(cookie.getName()))
            throw new IllegalArgumentException("Cookie.name cannot be blank/null");

        Request request = response.getRequest();
        HttpConfiguration httpConfiguration = request.getConnectionMetaData().getHttpConfiguration();
        CookieCompliance compliance = httpConfiguration.getResponseCookieCompliance();

        HttpField setCookie;
        try
        {
            setCookie = new HttpCookieUtils.SetCookieHttpField(HttpCookieUtils.checkSameSite(cookie, request.getContext()), compliance);
        }
        catch (ComplianceViolationException e)
        {
            HttpChannel.from(request).getComplianceViolationListener().onComplianceViolation(e.getEvent());
            throw e;
        }

        boolean expires = false;

        for (ListIterator<HttpField> i = response.getHeaders().listIterator(); i.hasNext(); )
        {
            HttpField field = i.next();
            HttpHeader header = field.getHeader();
            if (header == null)
                continue;

            switch (header)
            {
                case SET_COOKIE ->
                {
                    if (field instanceof HttpCookieUtils.SetCookieHttpField setCookieHttpField)
                    {
                        if (!HttpCookieUtils.match(setCookieHttpField.getHttpCookie(), cookie.getName(), cookie.getDomain(), cookie.getPath()))
                            continue;
                    }
                    else
                    {
                        if (!HttpCookieUtils.match(field.getValue(), cookie.getName(), cookie.getDomain(), cookie.getPath()))
                            continue;
                    }

                    if (setCookie == null)
                    {
                        i.remove();
                    }
                    else
                    {
                        i.set(setCookie);
                        setCookie = null;
                    }
                }

                case EXPIRES -> expires = true;
            }
        }

        if (setCookie != null)
            response.getHeaders().add(setCookie);

        // Expire responses with set-cookie headers, so they do not get cached.
        if (!expires)
            response.getHeaders().add(HttpFields.EXPIRES_01JAN1970);
    }

    /**
     * Replace a cookie
     * @param response the HTTP response
     * @param cookie the HTTP cookie to add
     * @deprecated use {@link #putCookie(Response, HttpCookie)}
     */
    @Deprecated
    static void replaceCookie(Response response, HttpCookie cookie)
    {
        putCookie(response, cookie);
    }

    /**
     * <p>Writes an error response with HTTP status code {@code 500}.</p>
     * <p>The error {@link Request.Handler} returned by {@link Context#getErrorHandler()},
     * if any, is invoked.</p>
     *
     * @param request the HTTP request
     * @param response the HTTP response
     * @param callback the callback to complete
     * @param cause the cause of the error
     */
    static void writeError(Request request, Response response, Callback callback, Throwable cause)
    {
        if (cause == null)
            cause = new Throwable("unknown cause");
        int status = HttpStatus.INTERNAL_SERVER_ERROR_500;
        String message = cause.toString();
        if (cause instanceof HttpException httpException)
        {
            status = httpException.getCode();
            message = httpException.getReason();
        }
        writeError(request, response, callback, status, message, cause);
    }

    /**
     * <p>Writes an error response with the given HTTP status code.</p>
     * <p>The error {@link Request.Handler} returned by {@link Context#getErrorHandler()},
     * if any, is invoked.</p>
     *
     * @param request the HTTP request
     * @param response the HTTP response
     * @param callback the callback to complete
     * @param status the error HTTP status code
     */
    static void writeError(Request request, Response response, Callback callback, int status)
    {
        writeError(request, response, callback, status, null, null);
    }

    /**
     * <p>Writes an error response with the given HTTP status code,
     * and the given message in the response content.</p>
     * <p>The error {@link Request.Handler} returned by {@link Context#getErrorHandler()},
     * if any, is invoked.</p>
     *
     * @param request the HTTP request
     * @param response the HTTP response
     * @param callback the callback to complete
     * @param status the error HTTP status code
     * @param message the error message to write in the response content
     */
    static void writeError(Request request, Response response, Callback callback, int status, String message)
    {
        writeError(request, response, callback, status, message, null);
    }

    /**
     * <p>Writes an error response with the given HTTP status code,
     * and the given message in the response content.</p>
     * <p>The error {@link Request.Handler} returned by {@link Context#getErrorHandler()},
     * if any, is invoked.</p>
     *
     * @param request the HTTP request
     * @param response the HTTP response
     * @param callback the callback to complete
     * @param status the error HTTP status code
     * @param message the error message to write in the response content
     * @param cause the cause of the error
     */
    static void writeError(Request request, Response response, Callback callback, int status, String message, Throwable cause)
    {
        // Retrieve the Logger instance here, rather than having a
        // public field that will force a transitive dependency on SLF4J.
        Logger logger = LoggerFactory.getLogger(Response.class);

        // Let's be less verbose with BadMessageExceptions & QuietExceptions
        if (logger.isDebugEnabled())
            logger.debug("writeError: status={}, message={}, response={}", status, message, response, cause);
        else if (cause instanceof QuietException || cause instanceof TimeoutException)
            logger.debug("writeError: status={}, message={}, response={} {}", status, message, response, cause.toString());
        else if (cause != null)
            logger.warn("writeError: status={}, message={}, response={}", status, message, response, cause);

        if (response.isCommitted())
        {
            callback.failed(cause == null ? new IllegalStateException(message == null ? "Committed" : message) : cause);
            return;
        }

        ResponseUtils.ensureConsumeAvailableOrNotPersistent(request, response);

        if (status <= 0)
            status = HttpStatus.INTERNAL_SERVER_ERROR_500;
        if (message == null)
            message = HttpStatus.getMessage(status);

        response.setStatus(status);

        // TODO: detect recursion when an ErrorHandler calls this method, otherwise StackOverflowError.
        Context context = request.getContext();
        Request.Handler errorHandler = context.getErrorHandler();
        if (errorHandler != null)
        {
            Request errorRequest = new ErrorHandler.ErrorRequest(request, status, message, cause);
            try
            {
                if (errorHandler.handle(errorRequest, response, callback))
                    return;
            }
            catch (Throwable e)
            {
                if (cause != null && cause != e)
                    cause.addSuppressed(e);
            }
        }

        // fall back to very empty error page
        response.getHeaders().put(ErrorHandler.ERROR_CACHE_CONTROL);
        response.write(true, null, callback);
    }

    /**
     * <p>Unwraps the given response until the innermost wrapped response instance.</p>
     *
     * @param response the response to unwrap
     * @return the innermost wrapped response instance
     * @see Wrapper
     */
    static Response getOriginalResponse(Response response)
    {
        while (response instanceof Response.Wrapper wrapped)
        {
            response = wrapped.getWrapped();
        }
        return response;
    }

    /**
     * @param response the HTTP response
     * @return the number of response content bytes written to the network so far,
     * or {@code -1} if the number is unknown
     */
    static long getContentBytesWritten(Response response)
    {
        Response originalResponse = getOriginalResponse(response);
        if (originalResponse instanceof HttpChannelState.ChannelResponse channelResponse)
            return channelResponse.getContentBytesWritten();
        return -1;
    }

    /**
     * <p>Wraps a {@link Response} as a {@link OutputStream} that performs buffering. The necessary
     * {@link ByteBufferPool} is taken from the request's connector while the size and direction of the buffer
     * is read from the request's {@link HttpConfiguration}.</p>
     * <p>This is equivalent to:</p>
     * <p>{@code Content.Sink.asOutputStream(Response.asBufferedSink(request, response))}</p>
     * @param request the request from which to get the buffering sink's settings
     * @param response the response to wrap
     * @return a buffering {@link OutputStream}
     */
    static OutputStream asBufferedOutputStream(Request request, Response response)
    {
        return Content.Sink.asOutputStream(Response.asBufferedSink(request, response));
    }

    /**
     * Wraps a {@link Response} as a {@link Content.Sink} that performs buffering. The necessary
     * {@link ByteBufferPool} is taken from the request's connector while the size, direction of the buffer
     * and commit size are read from the request's {@link HttpConfiguration}.
     * @param request the request from which to get the buffering sink's settings
     * @param response the response to wrap
     * @return a buffering {@link Content.Sink}
     */
    static Content.Sink asBufferedSink(Request request, Response response)
    {
        ConnectionMetaData connectionMetaData = request.getConnectionMetaData();
        ByteBufferPool bufferPool = connectionMetaData.getConnector().getByteBufferPool();
        HttpConfiguration httpConfiguration = connectionMetaData.getHttpConfiguration();
        int bufferSize = httpConfiguration.getOutputBufferSize();
        boolean useOutputDirectByteBuffers = httpConfiguration.isUseOutputDirectByteBuffers();
        int outputAggregationSize = httpConfiguration.getOutputAggregationSize();
        return Content.Sink.asBuffered(response, bufferPool, useOutputDirectByteBuffers, outputAggregationSize, bufferSize);
    }

    class Wrapper implements Response
    {
        private final Request _request;
        private final Response _wrapped;

        public Wrapper(Request request, Response wrapped)
        {
            _request = request;
            _wrapped = wrapped;
        }

        public Response getWrapped()
        {
            return _wrapped;
        }

        @Override
        public Request getRequest()
        {
            return _request;
        }

        @Override
        public int getStatus()
        {
            return getWrapped().getStatus();
        }

        @Override
        public void setStatus(int code)
        {
            getWrapped().setStatus(code);
        }

        @Override
        public HttpFields.Mutable getHeaders()
        {
            return getWrapped().getHeaders();
        }

        @Override
        public Supplier<HttpFields> getTrailersSupplier()
        {
            return getWrapped().getTrailersSupplier();
        }

        @Override
        public void setTrailersSupplier(Supplier<HttpFields> trailers)
        {
            getWrapped().setTrailersSupplier(trailers);
        }

        @Override
        public boolean isCommitted()
        {
            return getWrapped().isCommitted();
        }

        @Override
        public boolean hasLastWrite()
        {
            return getWrapped().hasLastWrite();
        }

        @Override
        public boolean isCompletedSuccessfully()
        {
            return getWrapped().isCompletedSuccessfully();
        }

        @Override
        public void reset()
        {
            getWrapped().reset();
        }

        @Override
        public CompletableFuture<Void> writeInterim(int status, HttpFields headers)
        {
            return getWrapped().writeInterim(status, headers);
        }

        @Override
        public void write(boolean last, ByteBuffer byteBuffer, Callback callback)
        {
            getWrapped().write(last, byteBuffer, callback);
        }
    }
}<|MERGE_RESOLUTION|>--- conflicted
+++ resolved
@@ -324,10 +324,11 @@
             callback.failed(new IllegalArgumentException("No location"));
             return;
         }
-        location = toRedirectURI(request, location);
 
         try
         {
+            location = toRedirectURI(request, location);
+
             if (consumeAvailable)
             {
                 while (true)
@@ -344,33 +345,27 @@
                 }
             }
 
-<<<<<<< HEAD
-        if (content == null && request.getConnectionMetaData().getHttpConfiguration().isGenerateRedirectBody())
-        {
-            response.getHeaders().put(MimeTypes.Type.TEXT_HTML_8859_1.getContentTypeField());
-            String body = """
+            if (content == null && request.getConnectionMetaData().getHttpConfiguration().isGenerateRedirectBody())
+            {
+                response.getHeaders().put(MimeTypes.Type.TEXT_HTML_8859_1.getContentTypeField());
+                String body = """
             <!DOCTYPE html>
             <html lang="en">
             <head><meta charset="ISO-8859-1"/><meta http-equiv="refresh" content="0; URL=%s"/><title>Redirecting...</title></head>
             <body><p>If you are not redirected, <a href="%s">click here</a>.</p></body>
             </html>
             """.formatted(location, location);
-            content = BufferUtil.toBuffer(body, StandardCharsets.ISO_8859_1);
-        }
-
-        response.getHeaders().put(HttpHeader.LOCATION, location);
-        response.setStatus(code);
-        response.write(true, content, callback);
-=======
-            response.getHeaders().put(HttpHeader.LOCATION, toRedirectURI(request, location));
+                content = BufferUtil.toBuffer(body, StandardCharsets.ISO_8859_1);
+            }
+
+            response.getHeaders().put(HttpHeader.LOCATION, location);
             response.setStatus(code);
-            response.write(true, null, callback);
+            response.write(true, content, callback);
         }
         catch (Throwable failure)
         {
             callback.failed(failure);
         }
->>>>>>> 46204a86
     }
 
     /**
