//
// ========================================================================
// Copyright (c) 1995 Mort Bay Consulting Pty Ltd and others.
//
// This program and the accompanying materials are made available under the
// terms of the Eclipse Public License v. 2.0 which is available at
// https://www.eclipse.org/legal/epl-2.0, or the Apache License, Version 2.0
// which is available at https://www.apache.org/licenses/LICENSE-2.0.
//
// SPDX-License-Identifier: EPL-2.0 OR Apache-2.0
// ========================================================================
//

package org.eclipse.jetty.server.handler;

import java.io.IOException;
import java.io.OutputStreamWriter;
import java.io.PrintWriter;
import java.io.StringWriter;
import java.io.UncheckedIOException;
import java.io.Writer;
import java.nio.BufferOverflowException;
import java.nio.ByteBuffer;
import java.nio.charset.Charset;
import java.nio.charset.StandardCharsets;
import java.util.Collections;
import java.util.HashMap;
import java.util.List;
import java.util.Map;
import java.util.Objects;
import java.util.Set;
import java.util.concurrent.atomic.AtomicReference;
import java.util.function.Consumer;
import java.util.stream.Collectors;

import org.eclipse.jetty.http.HttpException;
import org.eclipse.jetty.http.HttpField;
import org.eclipse.jetty.http.HttpFields;
import org.eclipse.jetty.http.HttpHeader;
import org.eclipse.jetty.http.HttpStatus;
import org.eclipse.jetty.http.MimeTypes.Type;
import org.eclipse.jetty.http.PreEncodedHttpField;
import org.eclipse.jetty.http.QuotedQualityCSV;
import org.eclipse.jetty.io.ByteBufferOutputStream;
import org.eclipse.jetty.io.ByteBufferPool;
import org.eclipse.jetty.io.Content;
import org.eclipse.jetty.io.RetainableByteBuffer;
import org.eclipse.jetty.server.Request;
import org.eclipse.jetty.server.Response;
import org.eclipse.jetty.server.Server;
import org.eclipse.jetty.util.Attributes;
import org.eclipse.jetty.util.Callback;
import org.eclipse.jetty.util.ExceptionUtil;
import org.eclipse.jetty.util.StringUtil;
import org.eclipse.jetty.util.annotation.ManagedAttribute;
import org.eclipse.jetty.util.annotation.ManagedObject;
import org.slf4j.Logger;
import org.slf4j.LoggerFactory;

/**
 * Handler for Error pages
 * An ErrorHandler is registered with {@link Server#setErrorHandler(Request.Handler)}.
 * It is called by the {@link Response#writeError(Request, Response, Callback, int, String)}
 * to generate an error page.
 */
@ManagedObject
public class ErrorHandler implements Request.Handler
{
    private static final Logger LOG = LoggerFactory.getLogger(ErrorHandler.class);
    public static final String ERROR_STATUS = "org.eclipse.jetty.server.error_status";
    public static final String ERROR_MESSAGE = "org.eclipse.jetty.server.error_message";
    public static final String ERROR_EXCEPTION = "org.eclipse.jetty.server.error_exception";
    public static final String ERROR_CONTEXT = "org.eclipse.jetty.server.error_context";
<<<<<<< HEAD
    public static final String ERROR_ORIGIN = "org.eclipse.jetty.server.error_origin";
    public static final Set<String> ERROR_METHODS = Set.of("GET", "POST", "HEAD");
=======
    public static final Set<String> ERROR_METHODS = Set.of("GET", "POST", "HEAD", "BAD");
>>>>>>> 1e9aca4c
    public static final HttpField ERROR_CACHE_CONTROL = new PreEncodedHttpField(HttpHeader.CACHE_CONTROL, "must-revalidate,no-cache,no-store");

    boolean _showStacks = false;
    boolean _showCauses = false;
    boolean _showMessageInTitle = true;
    int _bufferSize = -1;
    boolean _showOrigin = false;
    String _defaultResponseMimeType = Type.TEXT_HTML.asString();
    HttpField _cacheControl = new PreEncodedHttpField(HttpHeader.CACHE_CONTROL, "must-revalidate,no-cache,no-store");

    public ErrorHandler()
    {
    }

    public boolean errorPageForMethod(String method)
    {
        return ERROR_METHODS.contains(method);
    }

    @Override
    public boolean handle(Request request, Response response, Callback callback) throws Exception
    {
        if (LOG.isDebugEnabled())
            LOG.debug("handle({}, {}, {})", request, response, callback);

        generateCacheControl(response);

        int code = response.getStatus();
        String message = (String)request.getAttribute(ERROR_MESSAGE);
        Throwable cause = (Throwable)request.getAttribute(ERROR_EXCEPTION);
        if (cause instanceof HttpException httpException)
        {
            code = httpException.getCode();
            response.setStatus(code);
            if (message == null)
                message = httpException.getReason();
        }

        if (!errorPageForMethod(request.getMethod()) || HttpStatus.hasNoBody(code))
        {
            callback.succeeded();
        }
        else
        {
            if (message == null)
                message = cause == null ? HttpStatus.getMessage(code) : cause.toString();
            generateResponse(request, response, code, message, cause, callback);
        }
        return true;
    }

    protected void generateCacheControl(Response response)
    {
        if (_cacheControl != null && response != null)
            response.getHeaders().put(_cacheControl);
    }

    protected void generateResponse(Request request, Response response, int code, String message, Throwable cause, Callback callback) throws IOException
    {
        List<String> acceptable = request.getHeaders().getQualityCSV(HttpHeader.ACCEPT, QuotedQualityCSV.MOST_SPECIFIC_MIME_ORDERING);
        if (acceptable.isEmpty())
        {
            if (request.getHeaders().contains(HttpHeader.ACCEPT))
            {
                callback.succeeded();
                return;
            }
            acceptable = Collections.singletonList(_defaultResponseMimeType);
        }
        List<Charset> charsets = request.getHeaders().getQualityCSV(HttpHeader.ACCEPT_CHARSET).stream()
            .map(s ->
            {
                try
                {
                    if ("*".equals(s))
                        return StandardCharsets.UTF_8;
                    return Charset.forName(s);
                }
                catch (Throwable t)
                {
                    return null;
                }
            })
            .filter(Objects::nonNull)
            .collect(Collectors.toList());
        if (charsets.isEmpty())
        {
            charsets = List.of(StandardCharsets.ISO_8859_1, StandardCharsets.UTF_8);
            if (request.getHeaders().contains(HttpHeader.ACCEPT_CHARSET))
            {
                callback.succeeded();
                return;
            }
        }

        for (String mimeType : acceptable)
        {
            if (generateAcceptableResponse(request, response, callback, mimeType, charsets, code, message, cause))
                return;
        }
        callback.succeeded();
    }

    protected boolean generateAcceptableResponse(Request request, Response response, Callback callback, String contentType, List<Charset> charsets, int code, String message, Throwable cause) throws IOException
    {
        Type type;
        Charset charset;
        switch (contentType)
        {
            case "text/html":
            case "text/*":
            case "*/*":
                type = Type.TEXT_HTML;
                charset = charsets.stream().findFirst().orElse(StandardCharsets.ISO_8859_1);
                break;

            case "text/json":
            case "application/json":
                if (charsets.contains(StandardCharsets.UTF_8))
                    charset = StandardCharsets.UTF_8;
                else if (charsets.contains(StandardCharsets.ISO_8859_1))
                    charset = StandardCharsets.ISO_8859_1;
                else
                    return false;
                type = Type.TEXT_JSON.is(contentType) ? Type.TEXT_JSON : Type.APPLICATION_JSON;
                break;

            case "text/plain":
                type = Type.TEXT_PLAIN;
                charset = charsets.stream().findFirst().orElse(StandardCharsets.ISO_8859_1);
                break;

            default:
                return false;
        }

        int bufferSize = getBufferSize() <= 0 ? computeBufferSize(request) : getBufferSize();
        ByteBufferPool byteBufferPool = request.getComponents().getByteBufferPool();
        RetainableByteBuffer buffer = byteBufferPool.acquire(bufferSize, false);

        try
        {
            // write into the response aggregate buffer and flush it asynchronously.
            // Looping to reduce size if buffer overflows
            boolean showStacks = isShowStacks();
            while (true)
            {
                try
                {
                    buffer.clear();
                    ByteBufferOutputStream out = new ByteBufferOutputStream(buffer.getByteBuffer());
                    PrintWriter writer = new PrintWriter(new OutputStreamWriter(out, charset));

                    switch (type)
                    {
                        case TEXT_HTML -> writeErrorHtml(request, writer, charset, code, message, cause);
                        case TEXT_JSON, APPLICATION_JSON -> writeErrorJson(request, writer, code, message, cause);
                        case TEXT_PLAIN -> writeErrorPlain(request, writer, code, message, cause);
                        default -> throw new IllegalStateException();
                    }

                    writer.flush();
                    break;
                }
                catch (BufferOverflowException e)
                {
                    if (showStacks)
                    {
                        if (LOG.isDebugEnabled())
                            LOG.debug("Disable stacks for " + e);

                        showStacks = false;
                        continue;
                    }
                    if (LOG.isDebugEnabled())
                        LOG.warn("Error page too large: >{} {} {} {}", bufferSize, code, message, request, e);
                    else
                        LOG.warn("Error page too large: >{} {} {} {}", bufferSize, code, message, request);

                    break;
                }
            }

            if (!buffer.hasRemaining())
            {
                buffer.release();
                callback.succeeded();
                return true;
            }

            response.getHeaders().put(type.getContentTypeField(charset));
            response.write(true, buffer.getByteBuffer(), new WriteErrorCallback(callback, buffer));

            return true;
        }
        catch (Throwable x)
        {
            if (buffer != null)
                buffer.releaseAndRemove();
            throw x;
        }
    }

    protected int computeBufferSize(Request request)
    {
        int bufferSize = request.getConnectionMetaData().getHttpConfiguration().getOutputBufferSize();
        bufferSize = Math.min(8192, bufferSize);
        return bufferSize;
    }

    protected void writeErrorHtml(Request request, Writer writer, Charset charset, int code, String message, Throwable cause) throws IOException
    {
        if (message == null)
            message = HttpStatus.getMessage(code);

        writer.write("<html>\n<head>\n");
        writeErrorHtmlMeta(request, writer, charset);
        writeErrorHtmlHead(request, writer, code, message);
        writer.write("</head>\n<body>\n");
        writeErrorHtmlBody(request, writer, code, message, cause);
        writer.write("\n</body>\n</html>\n");
    }

    protected void writeErrorHtmlMeta(Request request, Writer writer, Charset charset) throws IOException
    {
        writer.write("<meta http-equiv=\"Content-Type\" content=\"text/html;charset=");
        writer.write(charset.name());
        writer.write("\"/>\n");
    }

    protected void writeErrorHtmlHead(Request request, Writer writer, int code, String message) throws IOException
    {
        writer.write("<title>Error ");
        String status = Integer.toString(code);
        writer.write(status);
        if (isShowMessageInTitle() && message != null && !message.equals(status))
        {
            writer.write(' ');
            writer.write(StringUtil.sanitizeXmlString(message));
        }
        writer.write("</title>\n");
    }

    protected void writeErrorHtmlBody(Request request, Writer writer, int code, String message, Throwable cause) throws IOException
    {
        String uri = request.getHttpURI().toString();

        writeErrorHtmlMessage(request, writer, code, message, cause, uri);
        if (isShowStacks())
            writeErrorHtmlStacks(request, writer);

        request.getConnectionMetaData().getHttpConfiguration()
            .writePoweredBy(writer, "<hr/>", "<hr/>\n");
    }

    protected void writeErrorHtmlMessage(Request request, Writer writer, int code, String message, Throwable cause, String uri) throws IOException
    {
        writer.write("<h2>HTTP ERROR ");
        String status = Integer.toString(code);
        writer.write(status);
        if (message != null && !message.equals(status))
        {
            writer.write(' ');
            writer.write(StringUtil.sanitizeXmlString(message));
        }
        writer.write("</h2>\n");
        writer.write("<table>\n");
        htmlRow(writer, "URI", uri);
        htmlRow(writer, "STATUS", status);
        htmlRow(writer, "MESSAGE", message);
        writeErrorOrigin((String)request.getAttribute(ERROR_ORIGIN), (o) ->
        {
            try
            {
                htmlRow(writer, "ORIGIN", o);
            }
            catch (IOException x)
            {
                throw new UncheckedIOException(x);
            }
        });

        while (_showCauses && cause != null)
        {
            htmlRow(writer, "CAUSED BY", cause);
            cause = cause.getCause();
        }
        writer.write("</table>\n");
    }

    protected void htmlRow(Writer writer, String tag, Object value) throws IOException
    {
        writer.write("<tr><th>");
        writer.write(tag);
        writer.write(":</th><td>");
        if (value == null)
            writer.write("-");
        else
            writer.write(StringUtil.sanitizeXmlString(value.toString()));
        writer.write("</td></tr>\n");
    }

    protected void writeErrorPlain(Request request, PrintWriter writer, int code, String message, Throwable cause)
    {
        writer.write("HTTP ERROR ");
        writer.write(Integer.toString(code));
        if (isShowMessageInTitle())
        {
            writer.write(' ');
            writer.write(StringUtil.sanitizeXmlString(message));
        }
        writer.write("\n");
        writer.printf("URI: %s%n", request.getHttpURI());
        writer.printf("STATUS: %s%n", code);
        writer.printf("MESSAGE: %s%n", message);

        writeErrorOrigin((String)request.getAttribute(ERROR_ORIGIN), (o) -> writer.printf("ORIGIN: %s%n", o));

        while (_showCauses && cause != null)
        {
            writer.printf("CAUSED BY %s%n", cause);
            if (isShowStacks())
                cause.printStackTrace(writer);
            cause = cause.getCause();
        }
    }

    protected void writeErrorOrigin(String origin, Consumer<String> consumer)
    {
        if (_showOrigin && origin != null)
            consumer.accept(origin);
    }

    protected void writeErrorJson(Request request, PrintWriter writer, int code, String message, Throwable cause)
    {
        Map<String, String> json = new HashMap<>();

        json.put("url", request.getHttpURI().toString());
        json.put("status", Integer.toString(code));
        json.put("message", message);
        writeErrorOrigin((String)request.getAttribute(ERROR_ORIGIN), (o) -> json.put("origin", o));
        int c = 0;
        while (_showCauses && cause != null)
        {
            json.put("cause" + c++, cause.toString());
            cause = cause.getCause();
        }

        writer.append(json.entrySet().stream()
            .map(e -> HttpField.NAME_VALUE_TOKENIZER.quote(e.getKey()) + ":" + HttpField.NAME_VALUE_TOKENIZER.quote(StringUtil.sanitizeXmlString((e.getValue()))))
            .collect(Collectors.joining(",\n", "{\n", "\n}")));
    }

    protected void writeErrorHtmlStacks(Request request, Writer writer) throws IOException
    {
        Throwable th = (Throwable)request.getAttribute(ERROR_EXCEPTION);
        if (th != null)
        {
            writer.write("<h3>Caused by:</h3><pre>");
            // You have to pre-generate and then use #write(writer, String)
            try (StringWriter sw = new StringWriter();
                 PrintWriter pw = new PrintWriter(sw))
            {
                th.printStackTrace(pw);
                pw.flush();
                write(writer, sw.getBuffer().toString()); // sanitize
            }
            writer.write("</pre>\n");
        }
    }

    /**
     * Bad Message Error body
     * <p>Generate an error response body to be sent for a bad message.
     * In this case there is something wrong with the request, so either
     * a request cannot be built, or it is not safe to build a request.
     * This method allows for a simple error page body to be returned
     * and some response headers to be set.
     *
     * @param status The error code that will be sent
     * @param reason The reason for the error code (may be null)
     * @param fields The header fields that will be sent with the response.
     * @return The content as a ByteBuffer, or null for no body.
     * @deprecated Do not override. No longer invoked by Jetty.
     */
    @Deprecated(since = "12.0.8", forRemoval = true)
    public ByteBuffer badMessageError(int status, String reason, HttpFields.Mutable fields)
    {
        return null;
    }

    /**
     * Get the cacheControl.
     *
     * @return the cacheControl header to set on error responses.
     */
    @ManagedAttribute("The value of the Cache-Control response header")
    public String getCacheControl()
    {
        return _cacheControl == null ? null : _cacheControl.getValue();
    }

    /**
     * Set the cacheControl.
     *
     * @param cacheControl the cacheControl header to set on error responses.
     */
    public void setCacheControl(String cacheControl)
    {
        _cacheControl = cacheControl == null ? null : new PreEncodedHttpField(HttpHeader.CACHE_CONTROL, cacheControl);
    }

    /**
     * @return True if stack traces are shown in the error pages
     */
    @ManagedAttribute("Whether the error page shows the stack trace")
    public boolean isShowStacks()
    {
        return _showStacks;
    }

    /**
     * @param showStacks True if stack traces are shown in the error pages
     */
    public void setShowStacks(boolean showStacks)
    {
        _showStacks = showStacks;
    }

    /**
     * @return True if exception causes are shown in the error pages
     */
    @ManagedAttribute("Whether the error page shows the exception causes")
    public boolean isShowCauses()
    {
        return _showCauses;
    }

    /**
     * @param showCauses True if exception causes are shown in the error pages
     */
    public void setShowCauses(boolean showCauses)
    {
        _showCauses = showCauses;
    }

    @ManagedAttribute("Whether the error message is shown in the error page title")
    public boolean isShowMessageInTitle()
    {
        return _showMessageInTitle;
    }

    /**
     * Set if true, the error message appears in page title.
     * @param showMessageInTitle if true, the error message appears in page title
     */
    public void setShowMessageInTitle(boolean showMessageInTitle)
    {
        _showMessageInTitle = showMessageInTitle;
    }

    public boolean isShowOrigin()
    {
        return _showOrigin;
    }

    public void setShowOrigin(boolean showOrigin)
    {
        _showOrigin = showOrigin;
    }

    /**
     * @return The mime type to be used when a client does not specify an Accept header, or the request did not fully parse
     */
    @ManagedAttribute("Mime type to be used when a client does not specify an Accept header, or the request did not fully parse")
    public String getDefaultResponseMimeType()
    {
        return _defaultResponseMimeType;
    }

    /**
     * @param defaultResponseMimeType The mime type to be used when a client does not specify an Accept header, or the request did not fully parse
     */
    public void setDefaultResponseMimeType(String defaultResponseMimeType)
    {
        _defaultResponseMimeType = Objects.requireNonNull(defaultResponseMimeType);
    }

    protected void write(Writer writer, String string) throws IOException
    {
        if (string == null)
            return;

        writer.write(StringUtil.sanitizeXmlString(string));
    }

    public static Request.Handler getErrorHandler(Server server, ContextHandler context)
    {
        Request.Handler errorHandler = null;
        if (context != null)
            errorHandler = context.getErrorHandler();
        if (errorHandler == null && server != null)
            errorHandler = server.getErrorHandler();
        return errorHandler;
    }

    /**
     * @return Buffer size for entire error response. If error page is bigger than buffer size, it will be truncated.
     * With a -1 meaning that a heuristic will be used (e.g. min(8K, httpConfig.bufferSize))
     */
    @ManagedAttribute("Buffer size for entire error response")
    public int getBufferSize()
    {
        return _bufferSize;
    }

    /**
     * @param bufferSize Buffer size for entire error response. If error page is bigger than buffer size, it will be truncated.
     * With a -1 meaning that a heuristic will be used (e.g. min(8K, httpConfig.bufferSize))
     */
    public void setBufferSize(int bufferSize)
    {
        this._bufferSize = bufferSize;
    }

    public static class ErrorRequest extends Request.AttributesWrapper
    {
        private static final Set<String> ATTRIBUTES = Set.of(ERROR_MESSAGE, ERROR_EXCEPTION, ERROR_STATUS);

        public ErrorRequest(Request request, int status, String message, Throwable cause)
        {
            super(request, new Attributes.Synthetic(request)
            {
                @Override
                protected Object getSyntheticAttribute(String name)
                {
                    return switch (name)
                    {
                        case ERROR_MESSAGE -> message;
                        case ERROR_EXCEPTION -> cause;
                        case ERROR_STATUS -> status;
                        default -> null;
                    };
                }

                @Override
                protected Set<String> getSyntheticNameSet()
                {
                    return ATTRIBUTES;
                }
            });
        }

        @Override
        public Content.Chunk read()
        {
            return Content.Chunk.EOF;
        }

        @Override
        public void demand(Runnable demandCallback)
        {
            demandCallback.run();
        }

        @Override
        public String toString()
        {
            return "%s@%x:%s".formatted(getClass().getSimpleName(), hashCode(), getWrapped());
        }
    }

    /**
     * The callback used by
     * {@link ErrorHandler#generateAcceptableResponse(Request, Response, Callback, String, List, int, String, Throwable)}
     * when calling {@link Response#write(boolean, ByteBuffer, Callback)} to wrap the passed in {@link Callback}
     * so that the {@link RetainableByteBuffer} used can be released.
     */
    private static class WriteErrorCallback implements Callback
    {
        private final AtomicReference<Callback>  _callback;
        private final RetainableByteBuffer _buffer;

        public WriteErrorCallback(Callback callback, RetainableByteBuffer retainable)
        {
            _callback = new AtomicReference<>(callback);
            _buffer = retainable;
        }

        @Override
        public void succeeded()
        {
            Callback callback = _callback.getAndSet(null);
            if (callback == null)
                _buffer.release();
            else
                ExceptionUtil.callAndThen(_buffer::release, callback::succeeded);
        }

        @Override
        public void failed(Throwable x)
        {
            Callback callback = _callback.getAndSet(null);
            if (callback == null)
                _buffer.releaseAndRemove();
            else
                ExceptionUtil.callAndThen(x, t -> _buffer.releaseAndRemove(), callback::failed);
        }
    }
}<|MERGE_RESOLUTION|>--- conflicted
+++ resolved
@@ -71,12 +71,8 @@
     public static final String ERROR_MESSAGE = "org.eclipse.jetty.server.error_message";
     public static final String ERROR_EXCEPTION = "org.eclipse.jetty.server.error_exception";
     public static final String ERROR_CONTEXT = "org.eclipse.jetty.server.error_context";
-<<<<<<< HEAD
     public static final String ERROR_ORIGIN = "org.eclipse.jetty.server.error_origin";
-    public static final Set<String> ERROR_METHODS = Set.of("GET", "POST", "HEAD");
-=======
     public static final Set<String> ERROR_METHODS = Set.of("GET", "POST", "HEAD", "BAD");
->>>>>>> 1e9aca4c
     public static final HttpField ERROR_CACHE_CONTROL = new PreEncodedHttpField(HttpHeader.CACHE_CONTROL, "must-revalidate,no-cache,no-store");
 
     boolean _showStacks = false;
