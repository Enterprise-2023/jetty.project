//
//  ========================================================================
//  Copyright (c) 1995-2019 Mort Bay Consulting Pty. Ltd.
//  ------------------------------------------------------------------------
//  All rights reserved. This program and the accompanying materials
//  are made available under the terms of the Eclipse Public License v1.0
//  and Apache License v2.0 which accompanies this distribution.
//
//      The Eclipse Public License is available at
//      http://www.eclipse.org/legal/epl-v10.html
//
//      The Apache License v2.0 is available at
//      http://www.opensource.org/licenses/apache2.0.php
//
//  You may elect to redistribute this code under either of these licenses.
//  ========================================================================
//

package org.eclipse.jetty.client;

import java.io.IOException;
import java.net.CookieManager;
import java.net.CookiePolicy;
import java.net.CookieStore;
import java.net.InetSocketAddress;
import java.net.Socket;
import java.net.SocketAddress;
import java.net.URI;
import java.nio.channels.SelectionKey;
import java.nio.channels.SocketChannel;
import java.time.Duration;
import java.util.ArrayList;
import java.util.Collection;
import java.util.HashMap;
import java.util.HashSet;
import java.util.Iterator;
import java.util.List;
import java.util.Locale;
import java.util.Map;
import java.util.Objects;
import java.util.Set;
import java.util.concurrent.ConcurrentHashMap;
import java.util.concurrent.ConcurrentMap;
import java.util.concurrent.ExecutionException;
import java.util.concurrent.Executor;
import java.util.concurrent.TimeUnit;
import java.util.concurrent.TimeoutException;

import org.eclipse.jetty.client.api.AuthenticationStore;
import org.eclipse.jetty.client.api.Connection;
import org.eclipse.jetty.client.api.ContentResponse;
import org.eclipse.jetty.client.api.Destination;
import org.eclipse.jetty.client.api.Request;
import org.eclipse.jetty.client.api.Response;
import org.eclipse.jetty.client.http.HttpClientTransportOverHTTP;
import org.eclipse.jetty.client.util.FormContentProvider;
import org.eclipse.jetty.http.HttpCompliance;
import org.eclipse.jetty.http.HttpField;
import org.eclipse.jetty.http.HttpHeader;
import org.eclipse.jetty.http.HttpMethod;
import org.eclipse.jetty.http.HttpParser;
import org.eclipse.jetty.http.HttpScheme;
import org.eclipse.jetty.io.ByteBufferPool;
import org.eclipse.jetty.io.ClientConnectionFactory;
import org.eclipse.jetty.io.ClientConnector;
import org.eclipse.jetty.io.MappedByteBufferPool;
import org.eclipse.jetty.io.ssl.SslClientConnectionFactory;
import org.eclipse.jetty.util.Fields;
import org.eclipse.jetty.util.Jetty;
import org.eclipse.jetty.util.ProcessorUtils;
import org.eclipse.jetty.util.Promise;
import org.eclipse.jetty.util.SocketAddressResolver;
import org.eclipse.jetty.util.annotation.ManagedAttribute;
import org.eclipse.jetty.util.annotation.ManagedObject;
import org.eclipse.jetty.util.component.ContainerLifeCycle;
import org.eclipse.jetty.util.component.DumpableCollection;
import org.eclipse.jetty.util.log.Log;
import org.eclipse.jetty.util.log.Logger;
import org.eclipse.jetty.util.ssl.SslContextFactory;
import org.eclipse.jetty.util.thread.QueuedThreadPool;
import org.eclipse.jetty.util.thread.ScheduledExecutorScheduler;
import org.eclipse.jetty.util.thread.Scheduler;
import org.eclipse.jetty.util.thread.ThreadPool;

/**
 * <p>HttpClient provides an efficient, asynchronous, non-blocking implementation
 * to perform HTTP requests to a server through a simple API that offers also blocking semantic.</p>
 * <p>HttpClient provides easy-to-use methods such as {@link #GET(String)} that allow to perform HTTP
 * requests in a one-liner, but also gives the ability to fine tune the configuration of requests via
 * {@link HttpClient#newRequest(URI)}.</p>
 * <p>HttpClient acts as a central configuration point for network parameters (such as idle timeouts)
 * and HTTP parameters (such as whether to follow redirects).</p>
 * <p>HttpClient transparently pools connections to servers, but allows direct control of connections
 * for cases where this is needed.</p>
 * <p>HttpClient also acts as a central configuration point for cookies, via {@link #getCookieStore()}.</p>
 * <p>Typical usage:</p>
 * <pre>
 * HttpClient httpClient = new HttpClient();
 * httpClient.start();
 *
 * // One liner:
 * httpClient.GET("http://localhost:8080/").getStatus();
 *
 * // Building a request with a timeout
 * ContentResponse response = httpClient.newRequest("http://localhost:8080")
 *         .timeout(5, TimeUnit.SECONDS)
 *         .send();
 * int status = response.status();
 *
 * // Asynchronously
 * httpClient.newRequest("http://localhost:8080").send(new Response.CompleteListener()
 * {
 *     &#64;Override
 *     public void onComplete(Result result)
 *     {
 *         ...
 *     }
 * });
 * </pre>
 */
@ManagedObject("The HTTP client")
public class HttpClient extends ContainerLifeCycle
{
    public static final String USER_AGENT = "Jetty/" + Jetty.VERSION;
    private static final Logger LOG = Log.getLogger(HttpClient.class);

    private final ConcurrentMap<HttpDestination.Key, HttpDestination> destinations = new ConcurrentHashMap<>();
    private final ProtocolHandlers handlers = new ProtocolHandlers();
    private final List<Request.Listener> requestListeners = new ArrayList<>();
    private final Set<ContentDecoder.Factory> decoderFactories = new ContentDecoderFactorySet();
    private final ProxyConfiguration proxyConfig = new ProxyConfiguration();
    private final HttpClientTransport transport;
    private final ClientConnector connector;
    private AuthenticationStore authenticationStore = new HttpAuthenticationStore();
    private CookieManager cookieManager;
    private CookieStore cookieStore;
    private SocketAddressResolver resolver;
    private HttpField agentField = new HttpField(HttpHeader.USER_AGENT, USER_AGENT);
    private boolean followRedirects = true;
    private int maxConnectionsPerDestination = 64;
    private int maxRequestsQueuedPerDestination = 1024;
    private int requestBufferSize = 4096;
    private int responseBufferSize = 16384;
    private int maxRedirects = 8;
    private long addressResolutionTimeout = 15000;
    private boolean tcpNoDelay = true;
    private boolean strictEventOrdering = false;
    private HttpField encodingField;
    private boolean removeIdleDestinations = false;
    private String name = getClass().getSimpleName() + "@" + Integer.toHexString(hashCode());
    private HttpCompliance httpCompliance = HttpCompliance.RFC7230;
    private String defaultRequestContentType = "application/octet-stream";

    /**
     * Creates a HttpClient instance that can perform HTTP/1.1 requests to non-TLS and TLS destinations.
     */
    public HttpClient()
    {
        this(new HttpClientTransportOverHTTP());
    }

    public HttpClient(HttpClientTransport transport)
    {
        this.transport = Objects.requireNonNull(transport);
        addBean(transport);
        this.connector = ((AbstractHttpClientTransport)transport).getBean(ClientConnector.class);
        addBean(handlers);
        addBean(decoderFactories);
    }

    @Override
    public void dump(Appendable out, String indent) throws IOException
    {
        dumpObjects(out, indent, new DumpableCollection("requestListeners", requestListeners));
    }

    public HttpClientTransport getTransport()
    {
        return transport;
    }

    /**
     * @return the {@link SslContextFactory} that manages TLS encryption
     */
    public SslContextFactory.Client getSslContextFactory()
    {
        return connector.getSslContextFactory();
    }

    @Override
    protected void doStart() throws Exception
    {
        Executor executor = getExecutor();
        if (executor == null)
        {
            QueuedThreadPool threadPool = new QueuedThreadPool();
            threadPool.setName(name);
            setExecutor(threadPool);
        }
        ByteBufferPool byteBufferPool = getByteBufferPool();
        if (byteBufferPool == null)
            setByteBufferPool(new MappedByteBufferPool(2048,
                executor instanceof ThreadPool.SizedThreadPool
                    ? ((ThreadPool.SizedThreadPool)executor).getMaxThreads() / 2
                    : ProcessorUtils.availableProcessors() * 2));
        Scheduler scheduler = getScheduler();
        if (scheduler == null)
            setScheduler(new ScheduledExecutorScheduler(name + "-scheduler", false));

        if (resolver == null)
            setSocketAddressResolver(new SocketAddressResolver.Async(getExecutor(), getScheduler(), getAddressResolutionTimeout()));

        handlers.put(new ContinueProtocolHandler());
        handlers.put(new RedirectProtocolHandler(this));
        handlers.put(new WWWAuthenticationProtocolHandler(this));
        handlers.put(new ProxyAuthenticationProtocolHandler(this));

        decoderFactories.add(new GZIPContentDecoder.Factory(byteBufferPool));

        cookieManager = newCookieManager();
        cookieStore = cookieManager.getCookieStore();

        transport.setHttpClient(this);
        super.doStart();
    }

    private CookieManager newCookieManager()
    {
        return new CookieManager(getCookieStore(), CookiePolicy.ACCEPT_ALL);
    }

    @Override
    protected void doStop() throws Exception
    {
        decoderFactories.clear();
        handlers.clear();

        for (HttpDestination destination : destinations.values())
        {
            destination.close();
        }
        destinations.clear();

        requestListeners.clear();
        authenticationStore.clearAuthentications();
        authenticationStore.clearAuthenticationResults();

        super.doStop();
    }

    /**
     * Returns a <em>non</em> thread-safe list of {@link org.eclipse.jetty.client.api.Request.Listener}s that can be modified before
     * performing requests.
     *
     * @return a list of {@link org.eclipse.jetty.client.api.Request.Listener} that can be used to add and remove listeners
     */
    public List<Request.Listener> getRequestListeners()
    {
        return requestListeners;
    }

    /**
     * @return the cookie store associated with this instance
     */
    public CookieStore getCookieStore()
    {
        return cookieStore;
    }

    /**
     * @param cookieStore the cookie store associated with this instance
     */
    public void setCookieStore(CookieStore cookieStore)
    {
        if (isStarted())
            throw new IllegalStateException();
        this.cookieStore = Objects.requireNonNull(cookieStore);
        this.cookieManager = newCookieManager();
    }

    /**
     * Keep this method package-private because its interface is so ugly
     * that we really don't want to expose it more than strictly needed.
     *
     * @return the cookie manager
     */
    CookieManager getCookieManager()
    {
        return cookieManager;
    }

    /**
     * @return the authentication store associated with this instance
     */
    public AuthenticationStore getAuthenticationStore()
    {
        return authenticationStore;
    }

    /**
     * @param authenticationStore the authentication store associated with this instance
     */
    public void setAuthenticationStore(AuthenticationStore authenticationStore)
    {
        if (isStarted())
            throw new IllegalStateException();
        this.authenticationStore = authenticationStore;
    }

    /**
     * Returns a <em>non</em> thread-safe set of {@link ContentDecoder.Factory}s that can be modified before
     * performing requests.
     *
     * @return a set of {@link ContentDecoder.Factory} that can be used to add and remove content decoder factories
     */
    public Set<ContentDecoder.Factory> getContentDecoderFactories()
    {
        return decoderFactories;
    }

    // @checkstyle-disable-check : MethodNameCheck

    /**
     * Performs a GET request to the specified URI.
     *
     * @param uri the URI to GET
     * @return the {@link ContentResponse} for the request
     * @throws InterruptedException if send threading has been interrupted
     * @throws ExecutionException the execution failed
     * @throws TimeoutException the send timed out
     * @see #GET(URI)
     */
    public ContentResponse GET(String uri) throws InterruptedException, ExecutionException, TimeoutException
    {
        return GET(URI.create(uri));
    }

    /**
     * Performs a GET request to the specified URI.
     *
     * @param uri the URI to GET
     * @return the {@link ContentResponse} for the request
     * @throws InterruptedException if send threading has been interrupted
     * @throws ExecutionException the execution failed
     * @throws TimeoutException the send timed out
     * @see #newRequest(URI)
     */
    public ContentResponse GET(URI uri) throws InterruptedException, ExecutionException, TimeoutException
    {
        return newRequest(uri).send();
    }

    /**
     * Performs a POST request to the specified URI with the given form parameters.
     *
     * @param uri the URI to POST
     * @param fields the fields composing the form name/value pairs
     * @return the {@link ContentResponse} for the request
     * @throws InterruptedException if send threading has been interrupted
     * @throws ExecutionException the execution failed
     * @throws TimeoutException the send timed out
     */
    public ContentResponse FORM(String uri, Fields fields) throws InterruptedException, ExecutionException, TimeoutException
    {
        return FORM(URI.create(uri), fields);
    }

    /**
     * Performs a POST request to the specified URI with the given form parameters.
     *
     * @param uri the URI to POST
     * @param fields the fields composing the form name/value pairs
     * @return the {@link ContentResponse} for the request
     * @throws InterruptedException if send threading has been interrupted
     * @throws ExecutionException the execution failed
     * @throws TimeoutException the send timed out
     */
    public ContentResponse FORM(URI uri, Fields fields) throws InterruptedException, ExecutionException, TimeoutException
    {
        return POST(uri).content(new FormContentProvider(fields)).send();
    }

    /**
     * Creates a POST request to the specified URI.
     *
     * @param uri the URI to POST to
     * @return the POST request
     * @see #POST(URI)
     */
    public Request POST(String uri)
    {
        return POST(URI.create(uri));
    }

    /**
     * Creates a POST request to the specified URI.
     *
     * @param uri the URI to POST to
     * @return the POST request
     */
    public Request POST(URI uri)
    {
        return newRequest(uri).method(HttpMethod.POST);
    }

    // @checkstyle-enable-check : MethodNameCheck

    /**
     * Creates a new request with the "http" scheme and the specified host and port
     *
     * @param host the request host
     * @param port the request port
     * @return the request just created
     */
    public Request newRequest(String host, int port)
    {
        return newRequest(new Origin("http", host, port).asString());
    }

    /**
     * Creates a new request with the specified absolute URI in string format.
     *
     * @param uri the request absolute URI
     * @return the request just created
     */
    public Request newRequest(String uri)
    {
        return newRequest(URI.create(uri));
    }

    /**
     * Creates a new request with the specified absolute URI.
     *
     * @param uri the request absolute URI
     * @return the request just created
     */
    public Request newRequest(URI uri)
    {
        return newHttpRequest(newConversation(), uri);
    }

    protected Request copyRequest(HttpRequest oldRequest, URI newURI)
    {
        Request newRequest = newHttpRequest(oldRequest.getConversation(), newURI);
        newRequest.method(oldRequest.getMethod())
            .version(oldRequest.getVersion())
            .content(oldRequest.getContent())
            .idleTimeout(oldRequest.getIdleTimeout(), TimeUnit.MILLISECONDS)
            .timeout(oldRequest.getTimeout(), TimeUnit.MILLISECONDS)
            .followRedirects(oldRequest.isFollowRedirects());
        for (HttpField field : oldRequest.getHeaders())
        {
            HttpHeader header = field.getHeader();
            // We have a new URI, so skip the host header if present.
            if (HttpHeader.HOST == header)
                continue;

            // Remove expectation headers.
            if (HttpHeader.EXPECT == header)
                continue;

            // Remove cookies.
            if (HttpHeader.COOKIE == header)
                continue;

            // Remove authorization headers.
            if (HttpHeader.AUTHORIZATION == header ||
                HttpHeader.PROXY_AUTHORIZATION == header)
                continue;

            String name = field.getName();
            String value = field.getValue();
            if (!newRequest.getHeaders().contains(name, value))
                newRequest.header(name, value);
        }
        return newRequest;
    }

    protected HttpRequest newHttpRequest(HttpConversation conversation, URI uri)
    {
        return new HttpRequest(this, conversation, checkHost(uri));
    }

    /**
     * <p>Checks {@code uri} for the host to be non-null host.</p>
     * <p>URIs built from strings that have an internationalized domain name (IDN)
     * are parsed without errors, but {@code uri.getHost()} returns null.</p>
     *
     * @param uri the URI to check for non-null host
     * @return the same {@code uri} if the host is non-null
     * @throws IllegalArgumentException if the host is null
     */
    private URI checkHost(URI uri)
    {
        if (uri.getHost() == null)
            throw new IllegalArgumentException(String.format("Invalid URI host: null (authority: %s)", uri.getRawAuthority()));
        return uri;
    }

    public Destination resolveDestination(Request request)
    {
        Origin origin = createOrigin(request.getScheme(), request.getHost(), request.getPort());
        HttpClientTransport transport = getTransport();
        HttpDestination.Key destinationKey = transport.newDestinationKey((HttpRequest)request, origin);
        HttpDestination destination = resolveDestination(destinationKey);
        if (LOG.isDebugEnabled())
            LOG.debug("Resolved {} for {}", destination, request);
        return destination;
    }

    private Origin createOrigin(String scheme, String host, int port)
    {
        return resolveDestination(scheme, host, port, null);
    }

    protected HttpDestination resolveDestination(String scheme, String host, int port, Object tag)
    {
        Origin origin = createOrigin(scheme, host, port, tag);
        return resolveDestination(origin);
    }

    protected Origin createOrigin(String scheme, String host, int port, Object tag)
    {
        if (!HttpScheme.HTTP.is(scheme) && !HttpScheme.HTTPS.is(scheme) &&
            !HttpScheme.WS.is(scheme) && !HttpScheme.WSS.is(scheme))
            throw new IllegalArgumentException("Invalid protocol " + scheme);
        scheme = scheme.toLowerCase(Locale.ENGLISH);
        host = host.toLowerCase(Locale.ENGLISH);
        port = normalizePort(scheme, port);
        return new Origin(scheme, host, port, tag);
    }

<<<<<<< HEAD
        return new Origin(scheme, host, port);
    }

    HttpDestination resolveDestination(HttpDestination.Key key)
    {
        return destinations.computeIfAbsent(key, k ->
=======
    protected HttpDestination resolveDestination(Origin origin)
    {
        return destinations.computeIfAbsent(origin, o ->
>>>>>>> 129a51c7
        {
            HttpDestination destination = getTransport().newHttpDestination(k);
            // Start the destination before it's published to other threads.
            addManaged(destination);
            if (LOG.isDebugEnabled())
                LOG.debug("Created {}", destination);
            return destination;
        });
    }

    protected boolean removeDestination(HttpDestination destination)
    {
        removeBean(destination);
        return destinations.remove(destination.getKey(), destination);
    }

    /**
     * @return the list of destinations known to this HttpClient.
     */
    public List<Destination> getDestinations()
    {
        return new ArrayList<>(destinations.values());
    }

    protected void send(final HttpRequest request, List<Response.ResponseListener> listeners)
    {
<<<<<<< HEAD
        HttpDestination destination = (HttpDestination)resolveDestination(request);
=======
        HttpDestination destination = resolveDestination(request.getScheme(), request.getHost(), request.getPort(), request.getTag());
>>>>>>> 129a51c7
        destination.send(request, listeners);
    }

    protected void newConnection(final HttpDestination destination, final Promise<Connection> promise)
    {
        Origin.Address address = destination.getConnectAddress();
        resolver.resolve(address.getHost(), address.getPort(), new Promise<>()
        {
            @Override
            public void succeeded(List<InetSocketAddress> socketAddresses)
            {
                Map<String, Object> context = new HashMap<>();
                context.put(ClientConnectionFactory.CLIENT_CONTEXT_KEY, HttpClient.this);
                context.put(HttpClientTransport.HTTP_DESTINATION_CONTEXT_KEY, destination);
                connect(socketAddresses, 0, context);
            }

            @Override
            public void failed(Throwable x)
            {
                promise.failed(x);
            }

            private void connect(List<InetSocketAddress> socketAddresses, int index, Map<String, Object> context)
            {
                context.put(HttpClientTransport.HTTP_CONNECTION_PROMISE_CONTEXT_KEY, new Promise.Wrapper<>(promise)
                {
                    @Override
                    public void failed(Throwable x)
                    {
                        int nextIndex = index + 1;
                        if (nextIndex == socketAddresses.size())
                            super.failed(x);
                        else
                            connect(socketAddresses, nextIndex, context);
                    }
                });
                transport.connect(socketAddresses.get(index), context);
            }
        });
    }

    private HttpConversation newConversation()
    {
        return new HttpConversation();
    }

    public ProtocolHandlers getProtocolHandlers()
    {
        return handlers;
    }

    protected ProtocolHandler findProtocolHandler(Request request, Response response)
    {
        return handlers.find(request, response);
    }

    /**
     * @return the {@link ByteBufferPool} of this HttpClient
     */
    public ByteBufferPool getByteBufferPool()
    {
        return connector.getByteBufferPool();
    }

    /**
     * @param byteBufferPool the {@link ByteBufferPool} of this HttpClient
     */
    public void setByteBufferPool(ByteBufferPool byteBufferPool)
    {
        connector.setByteBufferPool(byteBufferPool);
    }

    /**
     * @return the name of this HttpClient
     */
    @ManagedAttribute("The name of this HttpClient")
    public String getName()
    {
        return name;
    }

    /**
     * <p>Sets the name of this HttpClient.</p>
     * <p>The name is also used to generate the JMX ObjectName of this HttpClient
     * and must be set before the registration of the HttpClient MBean in the MBeanServer.</p>
     *
     * @param name the name of this HttpClient
     */
    public void setName(String name)
    {
        this.name = name;
    }

    /**
     * @return the max time, in milliseconds, a connection can take to connect to destinations
     */
    @ManagedAttribute("The timeout, in milliseconds, for connect() operations")
    public long getConnectTimeout()
    {
        return connector.getConnectTimeout().toMillis();
    }

    /**
     * @param connectTimeout the max time, in milliseconds, a connection can take to connect to destinations
     * @see java.net.Socket#connect(SocketAddress, int)
     */
    public void setConnectTimeout(long connectTimeout)
    {
        connector.setConnectTimeout(Duration.ofMillis(connectTimeout));
    }

    /**
     * @return the timeout, in milliseconds, for the default {@link SocketAddressResolver} created at startup
     * @see #getSocketAddressResolver()
     */
    public long getAddressResolutionTimeout()
    {
        return addressResolutionTimeout;
    }

    /**
     * <p>Sets the socket address resolution timeout used by the default {@link SocketAddressResolver}
     * created by this HttpClient at startup.</p>
     * <p>For more fine tuned configuration of socket address resolution, see
     * {@link #setSocketAddressResolver(SocketAddressResolver)}.</p>
     *
     * @param addressResolutionTimeout the timeout, in milliseconds, for the default {@link SocketAddressResolver} created at startup
     * @see #setSocketAddressResolver(SocketAddressResolver)
     */
    public void setAddressResolutionTimeout(long addressResolutionTimeout)
    {
        this.addressResolutionTimeout = addressResolutionTimeout;
    }

    /**
     * @return the max time, in milliseconds, a connection can be idle (that is, without traffic of bytes in either direction)
     */
    @ManagedAttribute("The timeout, in milliseconds, to close idle connections")
    public long getIdleTimeout()
    {
        return connector.getIdleTimeout().toMillis();
    }

    /**
     * @param idleTimeout the max time, in milliseconds, a connection can be idle (that is, without traffic of bytes in either direction)
     */
    public void setIdleTimeout(long idleTimeout)
    {
        connector.setIdleTimeout(Duration.ofMillis(idleTimeout));
    }

    /**
     * @return the address to bind socket channels to
     * @see #setBindAddress(SocketAddress)
     */
    public SocketAddress getBindAddress()
    {
        return connector.getBindAddress();
    }

    /**
     * @param bindAddress the address to bind socket channels to
     * @see #getBindAddress()
     * @see SocketChannel#bind(SocketAddress)
     */
    public void setBindAddress(SocketAddress bindAddress)
    {
        connector.setBindAddress(bindAddress);
    }

    /**
     * @return the "User-Agent" HTTP field of this HttpClient
     */
    public HttpField getUserAgentField()
    {
        return agentField;
    }

    /**
     * @param agent the "User-Agent" HTTP header string of this HttpClient
     */
    public void setUserAgentField(HttpField agent)
    {
        if (agent != null && agent.getHeader() != HttpHeader.USER_AGENT)
            throw new IllegalArgumentException();
        this.agentField = agent;
    }

    /**
     * @return whether this HttpClient follows HTTP redirects
     * @see Request#isFollowRedirects()
     */
    @ManagedAttribute("Whether HTTP redirects are followed")
    public boolean isFollowRedirects()
    {
        return followRedirects;
    }

    /**
     * @param follow whether this HttpClient follows HTTP redirects
     * @see #setMaxRedirects(int)
     */
    public void setFollowRedirects(boolean follow)
    {
        this.followRedirects = follow;
    }

    /**
     * @return the {@link Executor} of this HttpClient
     */
    public Executor getExecutor()
    {
        return connector.getExecutor();
    }

    /**
     * @param executor the {@link Executor} of this HttpClient
     */
    public void setExecutor(Executor executor)
    {
        connector.setExecutor(executor);
    }

    /**
     * @return the {@link Scheduler} of this HttpClient
     */
    public Scheduler getScheduler()
    {
        return connector.getScheduler();
    }

    /**
     * @param scheduler the {@link Scheduler} of this HttpClient
     */
    public void setScheduler(Scheduler scheduler)
    {
        connector.setScheduler(scheduler);
    }

    /**
     * @return the {@link SocketAddressResolver} of this HttpClient
     */
    public SocketAddressResolver getSocketAddressResolver()
    {
        return resolver;
    }

    /**
     * @param resolver the {@link SocketAddressResolver} of this HttpClient
     */
    public void setSocketAddressResolver(SocketAddressResolver resolver)
    {
        if (isStarted())
            throw new IllegalStateException();
        updateBean(this.resolver, resolver);
        this.resolver = resolver;
    }

    /**
     * @return the max number of connections that this HttpClient opens to {@link Destination}s
     */
    @ManagedAttribute("The max number of connections per each destination")
    public int getMaxConnectionsPerDestination()
    {
        return maxConnectionsPerDestination;
    }

    /**
     * Sets the max number of connections to open to each destinations.
     * <p>
     * RFC 2616 suggests that 2 connections should be opened per each destination,
     * but browsers commonly open 6.
     * If this HttpClient is used for load testing, it is common to have only one destination
     * (the server to load test), and it is recommended to set this value to a high value (at least as
     * much as the threads present in the {@link #getExecutor() executor}).
     *
     * @param maxConnectionsPerDestination the max number of connections that this HttpClient opens to {@link Destination}s
     */
    public void setMaxConnectionsPerDestination(int maxConnectionsPerDestination)
    {
        this.maxConnectionsPerDestination = maxConnectionsPerDestination;
    }

    /**
     * @return the max number of requests that may be queued to a {@link Destination}.
     */
    @ManagedAttribute("The max number of requests queued per each destination")
    public int getMaxRequestsQueuedPerDestination()
    {
        return maxRequestsQueuedPerDestination;
    }

    /**
     * Sets the max number of requests that may be queued to a destination.
     * <p>
     * If this HttpClient performs a high rate of requests to a destination,
     * and all the connections managed by that destination are busy with other requests,
     * then new requests will be queued up in the destination.
     * This parameter controls how many requests can be queued before starting to reject them.
     * If this HttpClient is used for load testing, it is common to have this parameter
     * set to a high value, although this may impact latency (requests sit in the queue for a long
     * time before being sent).
     *
     * @param maxRequestsQueuedPerDestination the max number of requests that may be queued to a {@link Destination}.
     */
    public void setMaxRequestsQueuedPerDestination(int maxRequestsQueuedPerDestination)
    {
        this.maxRequestsQueuedPerDestination = maxRequestsQueuedPerDestination;
    }

    /**
     * @return the size of the buffer used to write requests
     */
    @ManagedAttribute("The request buffer size")
    public int getRequestBufferSize()
    {
        return requestBufferSize;
    }

    /**
     * @param requestBufferSize the size of the buffer used to write requests
     */
    public void setRequestBufferSize(int requestBufferSize)
    {
        this.requestBufferSize = requestBufferSize;
    }

    /**
     * @return the size of the buffer used to read responses
     */
    @ManagedAttribute("The response buffer size")
    public int getResponseBufferSize()
    {
        return responseBufferSize;
    }

    /**
     * @param responseBufferSize the size of the buffer used to read responses
     */
    public void setResponseBufferSize(int responseBufferSize)
    {
        this.responseBufferSize = responseBufferSize;
    }

    /**
     * @return the max number of HTTP redirects that are followed in a conversation
     * @see #setMaxRedirects(int)
     */
    public int getMaxRedirects()
    {
        return maxRedirects;
    }

    /**
     * @param maxRedirects the max number of HTTP redirects that are followed in a conversation, or -1 for unlimited redirects
     * @see #setFollowRedirects(boolean)
     */
    public void setMaxRedirects(int maxRedirects)
    {
        this.maxRedirects = maxRedirects;
    }

    /**
     * @return whether TCP_NODELAY is enabled
     */
    @ManagedAttribute(value = "Whether the TCP_NODELAY option is enabled", name = "tcpNoDelay")
    public boolean isTCPNoDelay()
    {
        return tcpNoDelay;
    }

    /**
     * @param tcpNoDelay whether TCP_NODELAY is enabled
     * @see java.net.Socket#setTcpNoDelay(boolean)
     */
    public void setTCPNoDelay(boolean tcpNoDelay)
    {
        this.tcpNoDelay = tcpNoDelay;
    }

    /**
     * Gets the http compliance mode for parsing http responses.
     * The default http compliance level is {@link HttpCompliance#RFC7230} which is the latest HTTP/1.1 specification
     *
     * @return the HttpCompliance instance
     */
    public HttpCompliance getHttpCompliance()
    {
        return httpCompliance;
    }

    /**
     * Sets the http compliance mode for parsing http responses.
     * This affect how weak the {@link HttpParser} parses http responses and which http protocol level is supported
     *
     * @param httpCompliance The compliance level which is used to actually parse http responses
     */
    public void setHttpCompliance(HttpCompliance httpCompliance)
    {
        this.httpCompliance = httpCompliance;
    }

    /**
     * @return whether request events must be strictly ordered
     * @see #setStrictEventOrdering(boolean)
     */
    @ManagedAttribute("Whether request/response events must be strictly ordered")
    public boolean isStrictEventOrdering()
    {
        return strictEventOrdering;
    }

    /**
     * Whether request/response events must be strictly ordered with respect to connection usage.
     * <p>
     * From the point of view of connection usage, the connection can be reused just before the
     * "complete" event notified to {@link org.eclipse.jetty.client.api.Response.CompleteListener}s
     * (but after the "success" event).
     * <p>
     * When a request/response exchange is completing, the destination may have another request
     * queued to be sent to the server.
     * If the connection for that destination is reused for the second request before the "complete"
     * event of the first exchange, it may happen that the "begin" event of the second request
     * happens before the "complete" event of the first exchange.
     * <p>
     * Enforcing strict ordering of events so that a "begin" event of a request can never happen
     * before the "complete" event of the previous exchange comes with the cost of increased
     * connection usage.
     * In case of HTTP redirects and strict event ordering, for example, the redirect request will
     * be forced to open a new connection because it is typically sent from the complete listener
     * when the connection cannot yet be reused.
     * When strict event ordering is not enforced, the redirect request will reuse the already
     * open connection making the system more efficient.
     * <p>
     * The default value for this property is {@code false}.
     *
     * @param strictEventOrdering whether request/response events must be strictly ordered
     */
    public void setStrictEventOrdering(boolean strictEventOrdering)
    {
        this.strictEventOrdering = strictEventOrdering;
    }

    /**
     * @return whether destinations that have no connections should be removed
     * @see #setRemoveIdleDestinations(boolean)
     */
    @ManagedAttribute("Whether idle destinations are removed")
    public boolean isRemoveIdleDestinations()
    {
        return removeIdleDestinations;
    }

    /**
     * Whether destinations that have no connections (nor active nor idle) should be removed.
     * <p>
     * Applications typically make request to a limited number of destinations so keeping
     * destinations around is not a problem for the memory or the GC.
     * However, for applications that hit millions of different destinations (e.g. a spider
     * bot) it would be useful to be able to remove the old destinations that won't be visited
     * anymore and leave space for new destinations.
     *
     * @param removeIdleDestinations whether destinations that have no connections should be removed
     * @see org.eclipse.jetty.client.DuplexConnectionPool
     */
    public void setRemoveIdleDestinations(boolean removeIdleDestinations)
    {
        this.removeIdleDestinations = removeIdleDestinations;
    }

    /**
     * @return whether {@code connect()} operations are performed in blocking mode
     */
    @ManagedAttribute("Whether the connect() operation is blocking")
    public boolean isConnectBlocking()
    {
        return connector.isConnectBlocking();
    }

    /**
     * <p>Whether {@code connect()} operations are performed in blocking mode.</p>
     * <p>If {@code connect()} are performed in blocking mode, then {@link Socket#connect(SocketAddress, int)}
     * will be used to connect to servers.</p>
     * <p>Otherwise, {@link SocketChannel#connect(SocketAddress)} will be used in non-blocking mode,
     * therefore registering for {@link SelectionKey#OP_CONNECT} and finishing the connect operation
     * when the NIO system emits that event.</p>
     *
     * @param connectBlocking whether {@code connect()} operations are performed in blocking mode
     */
    public void setConnectBlocking(boolean connectBlocking)
    {
        connector.setConnectBlocking(connectBlocking);
    }

    /**
     * @return the default content type for request content
     */
    @ManagedAttribute("The default content type for request content")
    public String getDefaultRequestContentType()
    {
        return defaultRequestContentType;
    }

    /**
     * @param contentType the default content type for request content
     */
    public void setDefaultRequestContentType(String contentType)
    {
        this.defaultRequestContentType = contentType;
    }

    /**
     * @return the forward proxy configuration
     */
    public ProxyConfiguration getProxyConfiguration()
    {
        return proxyConfig;
    }

    protected HttpField getAcceptEncodingField()
    {
        return encodingField;
    }

    protected String normalizeHost(String host)
    {
        if (host != null && host.matches("\\[.*]"))
            return host.substring(1, host.length() - 1);
        return host;
    }

    public static int normalizePort(String scheme, int port)
    {
        if (port > 0)
            return port;
        else if (isSchemeSecure(scheme))
            return 443;
        else
            return 80;
    }

    public boolean isDefaultPort(String scheme, int port)
    {
        if (isSchemeSecure(scheme))
            return port == 443;
        else
            return port == 80;
    }

    public static boolean isSchemeSecure(String scheme)
    {
        return HttpScheme.HTTPS.is(scheme) || HttpScheme.WSS.is(scheme);
    }

    protected ClientConnectionFactory newSslClientConnectionFactory(SslContextFactory.Client sslContextFactory, ClientConnectionFactory connectionFactory)
    {
        if (sslContextFactory == null)
            sslContextFactory = getSslContextFactory();
        return new SslClientConnectionFactory(sslContextFactory, getByteBufferPool(), getExecutor(), connectionFactory);
    }

    private class ContentDecoderFactorySet implements Set<ContentDecoder.Factory>
    {
        private final Set<ContentDecoder.Factory> set = new HashSet<>();

        @Override
        public boolean add(ContentDecoder.Factory e)
        {
            boolean result = set.add(e);
            invalidate();
            return result;
        }

        @Override
        public boolean addAll(Collection<? extends ContentDecoder.Factory> c)
        {
            boolean result = set.addAll(c);
            invalidate();
            return result;
        }

        @Override
        public boolean remove(Object o)
        {
            boolean result = set.remove(o);
            invalidate();
            return result;
        }

        @Override
        public boolean removeAll(Collection<?> c)
        {
            boolean result = set.removeAll(c);
            invalidate();
            return result;
        }

        @Override
        public boolean retainAll(Collection<?> c)
        {
            boolean result = set.retainAll(c);
            invalidate();
            return result;
        }

        @Override
        public void clear()
        {
            set.clear();
            invalidate();
        }

        @Override
        public int size()
        {
            return set.size();
        }

        @Override
        public boolean isEmpty()
        {
            return set.isEmpty();
        }

        @Override
        public boolean contains(Object o)
        {
            return set.contains(o);
        }

        @Override
        public boolean containsAll(Collection<?> c)
        {
            return set.containsAll(c);
        }

        @Override
        public Iterator<ContentDecoder.Factory> iterator()
        {
            final Iterator<ContentDecoder.Factory> iterator = set.iterator();
            return new Iterator<>()
            {
                @Override
                public boolean hasNext()
                {
                    return iterator.hasNext();
                }

                @Override
                public ContentDecoder.Factory next()
                {
                    return iterator.next();
                }

                @Override
                public void remove()
                {
                    iterator.remove();
                    invalidate();
                }
            };
        }

        @Override
        public Object[] toArray()
        {
            return set.toArray();
        }

        @Override
        public <T> T[] toArray(T[] a)
        {
            return set.toArray(a);
        }

        private void invalidate()
        {
            if (set.isEmpty())
            {
                encodingField = null;
            }
            else
            {
                StringBuilder value = new StringBuilder();
                for (Iterator<ContentDecoder.Factory> iterator = set.iterator(); iterator.hasNext(); )
                {
                    ContentDecoder.Factory decoderFactory = iterator.next();
                    value.append(decoderFactory.getEncoding());
                    if (iterator.hasNext())
                        value.append(",");
                }
                encodingField = new HttpField(HttpHeader.ACCEPT_ENCODING, value.toString());
            }
        }
    }
}<|MERGE_RESOLUTION|>--- conflicted
+++ resolved
@@ -124,7 +124,7 @@
     public static final String USER_AGENT = "Jetty/" + Jetty.VERSION;
     private static final Logger LOG = Log.getLogger(HttpClient.class);
 
-    private final ConcurrentMap<HttpDestination.Key, HttpDestination> destinations = new ConcurrentHashMap<>();
+    private final ConcurrentMap<Origin, HttpDestination> destinations = new ConcurrentHashMap<>();
     private final ProtocolHandlers handlers = new ProtocolHandlers();
     private final List<Request.Listener> requestListeners = new ArrayList<>();
     private final Set<ContentDecoder.Factory> decoderFactories = new ContentDecoderFactorySet();
@@ -499,51 +499,33 @@
 
     public Destination resolveDestination(Request request)
     {
-        Origin origin = createOrigin(request.getScheme(), request.getHost(), request.getPort());
         HttpClientTransport transport = getTransport();
-        HttpDestination.Key destinationKey = transport.newDestinationKey((HttpRequest)request, origin);
-        HttpDestination destination = resolveDestination(destinationKey);
+        Origin origin = transport.newOrigin((HttpRequest)request);
+        HttpDestination destination = resolveDestination(origin);
         if (LOG.isDebugEnabled())
             LOG.debug("Resolved {} for {}", destination, request);
         return destination;
     }
 
-    private Origin createOrigin(String scheme, String host, int port)
-    {
-        return resolveDestination(scheme, host, port, null);
-    }
-
-    protected HttpDestination resolveDestination(String scheme, String host, int port, Object tag)
-    {
-        Origin origin = createOrigin(scheme, host, port, tag);
-        return resolveDestination(origin);
-    }
-
-    protected Origin createOrigin(String scheme, String host, int port, Object tag)
-    {
+    public Origin createOrigin(HttpRequest request, Origin.Protocol protocol)
+    {
+        String scheme = request.getScheme();
         if (!HttpScheme.HTTP.is(scheme) && !HttpScheme.HTTPS.is(scheme) &&
             !HttpScheme.WS.is(scheme) && !HttpScheme.WSS.is(scheme))
             throw new IllegalArgumentException("Invalid protocol " + scheme);
         scheme = scheme.toLowerCase(Locale.ENGLISH);
+        String host = request.getHost();
         host = host.toLowerCase(Locale.ENGLISH);
+        int port = request.getPort();
         port = normalizePort(scheme, port);
-        return new Origin(scheme, host, port, tag);
-    }
-
-<<<<<<< HEAD
-        return new Origin(scheme, host, port);
-    }
-
-    HttpDestination resolveDestination(HttpDestination.Key key)
-    {
-        return destinations.computeIfAbsent(key, k ->
-=======
-    protected HttpDestination resolveDestination(Origin origin)
+        return new Origin(scheme, host, port, request.getTag(), protocol);
+    }
+
+    HttpDestination resolveDestination(Origin origin)
     {
         return destinations.computeIfAbsent(origin, o ->
->>>>>>> 129a51c7
-        {
-            HttpDestination destination = getTransport().newHttpDestination(k);
+        {
+            HttpDestination destination = getTransport().newHttpDestination(o);
             // Start the destination before it's published to other threads.
             addManaged(destination);
             if (LOG.isDebugEnabled())
@@ -555,7 +537,7 @@
     protected boolean removeDestination(HttpDestination destination)
     {
         removeBean(destination);
-        return destinations.remove(destination.getKey(), destination);
+        return destinations.remove(destination.getOrigin(), destination);
     }
 
     /**
@@ -568,11 +550,7 @@
 
     protected void send(final HttpRequest request, List<Response.ResponseListener> listeners)
     {
-<<<<<<< HEAD
         HttpDestination destination = (HttpDestination)resolveDestination(request);
-=======
-        HttpDestination destination = resolveDestination(request.getScheme(), request.getHost(), request.getPort(), request.getTag());
->>>>>>> 129a51c7
         destination.send(request, listeners);
     }
 
