--- conflicted
+++ resolved
@@ -18,15 +18,36 @@
 
 package org.eclipse.jetty.client;
 
+import java.util.List;
+import java.util.Map;
 import java.util.Objects;
 
+import org.eclipse.jetty.client.dynamic.HttpClientTransportDynamic;
+import org.eclipse.jetty.io.ClientConnectionFactory;
+import org.eclipse.jetty.io.EndPoint;
 import org.eclipse.jetty.util.URIUtil;
 
+/**
+ * <p>Class that groups the elements that uniquely identify a destination.</p>
+ * <p>The elements are {@code scheme}, {@code host}, {@code port}, a
+ * {@link Origin.Protocol} and a tag object that further distinguishes
+ * destinations that have the same origin and protocol.</p>
+ * <p>In general it is possible that, for the same origin, the server can
+ * speak different protocols (for example, clear-text HTTP/1.1 and clear-text
+ * HTTP/2), so the {@link Origin.Protocol} makes that distinction.</p>
+ * <p>Furthermore, it may be desirable to have different destinations for
+ * the same origin and protocol (for example, when using the PROXY protocol
+ * in a reverse proxy server, you want to be able to map the client ip:port
+ * to the destination {@code tag}, so that all the connections to the server
+ * associated to that destination can specify the PROXY protocol bytes for
+ * that particular client connection.</p>
+ */
 public class Origin
 {
     private final String scheme;
     private final Address address;
     private final Object tag;
+    private final Protocol protocol;
 
     public Origin(String scheme, String host, int port)
     {
@@ -38,16 +59,27 @@
         this(scheme, new Address(host, port), tag);
     }
 
+    public Origin(String scheme, String host, int port, Object tag, Protocol protocol)
+    {
+        this(scheme, new Address(host, port), tag, protocol);
+    }
+
     public Origin(String scheme, Address address)
     {
         this(scheme, address, null);
     }
 
     public Origin(String scheme, Address address, Object tag)
+    {
+        this(scheme, address, tag, null);
+    }
+
+    public Origin(String scheme, Address address, Object tag, Protocol protocol)
     {
         this.scheme = Objects.requireNonNull(scheme);
         this.address = address;
         this.tag = tag;
+        this.protocol = protocol;
     }
 
     public String getScheme()
@@ -60,21 +92,16 @@
         return address;
     }
 
-<<<<<<< HEAD
-=======
     public Object getTag()
     {
         return tag;
     }
 
-    public String asString()
-    {
-        StringBuilder result = new StringBuilder();
-        URIUtil.appendSchemeHostPort(result, scheme, address.host, address.port);
-        return result.toString();
-    }
-
->>>>>>> 129a51c7
+    public Protocol getProtocol()
+    {
+        return protocol;
+    }
+
     @Override
     public boolean equals(Object obj)
     {
@@ -85,14 +112,14 @@
         Origin that = (Origin)obj;
         return scheme.equals(that.scheme) &&
             address.equals(that.address) &&
-            Objects.equals(tag, that.tag);
+            Objects.equals(tag, that.tag) &&
+            Objects.equals(protocol, that.protocol);
     }
 
     @Override
     public int hashCode()
     {
-<<<<<<< HEAD
-        return Objects.hash(scheme, address);
+        return Objects.hash(scheme, address, tag, protocol);
     }
 
     public String asString()
@@ -100,22 +127,17 @@
         StringBuilder result = new StringBuilder();
         URIUtil.appendSchemeHostPort(result, scheme, address.host, address.port);
         return result.toString();
-=======
-        return Objects.hash(scheme, address, tag);
->>>>>>> 129a51c7
     }
 
     @Override
     public String toString()
     {
-<<<<<<< HEAD
-        return String.format("%s@%x[%s]", getClass().getSimpleName(), hashCode(), asString());
-=======
-        String result = asString();
-        if (tag != null)
-            result += "[tag=" + tag + "]";
-        return result;
->>>>>>> 129a51c7
+        return String.format("%s@%x[%s,tag=%s,protocol=%s]",
+            getClass().getSimpleName(),
+            hashCode(),
+            asString(),
+            getTag(),
+            getProtocol());
     }
 
     public static class Address
@@ -167,4 +189,69 @@
             return asString();
         }
     }
+
+    /**
+     * <p>The representation of a network protocol.</p>
+     * <p>A network protocol may have multiple protocol <em>names</em>
+     * associated to it, for example {@code ["h2", "h2-17", "h2-16"]}.</p>
+     * <p>A Protocol is then rendered into a {@link ClientConnectionFactory}
+     * chain, for example in
+     * {@link HttpClientTransportDynamic#newConnection(EndPoint, Map)}.</p>
+     */
+    public static class Protocol
+    {
+        private final List<String> protocols;
+        private final boolean negotiate;
+
+        /**
+         * Creates a Protocol with the given list of protocol names
+         * and whether it should negotiate the protocol.
+         *
+         * @param protocols the protocol names
+         * @param negotiate whether the protocol should be negotiated
+         */
+        public Protocol(List<String> protocols, boolean negotiate)
+        {
+            this.protocols = protocols;
+            this.negotiate = negotiate;
+        }
+
+        public List<String> getProtocols()
+        {
+            return protocols;
+        }
+
+        public boolean isNegotiate()
+        {
+            return negotiate;
+        }
+
+        @Override
+        public boolean equals(Object obj)
+        {
+            if (this == obj)
+                return true;
+            if (obj == null || getClass() != obj.getClass())
+                return false;
+            Protocol that = (Protocol)obj;
+            return protocols.equals(that.protocols) && negotiate == that.negotiate;
+        }
+
+        @Override
+        public int hashCode()
+        {
+            return Objects.hash(protocols, negotiate);
+        }
+
+        public String asString()
+        {
+            return String.format("proto=%s,nego=%b", protocols, negotiate);
+        }
+
+        @Override
+        public String toString()
+        {
+            return String.format("%s@%x[%s]", getClass().getSimpleName(), hashCode(), asString());
+        }
+    }
 }