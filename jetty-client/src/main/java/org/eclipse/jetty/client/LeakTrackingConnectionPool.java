//
//  ========================================================================
//  Copyright (c) 1995-2015 Mort Bay Consulting Pty. Ltd.
//  ------------------------------------------------------------------------
//  All rights reserved. This program and the accompanying materials
//  are made available under the terms of the Eclipse Public License v1.0
//  and Apache License v2.0 which accompanies this distribution.
//
//      The Eclipse Public License is available at
//      http://www.eclipse.org/legal/epl-v10.html
//
//      The Apache License v2.0 is available at
//      http://www.opensource.org/licenses/apache2.0.php
//
//  You may elect to redistribute this code under either of these licenses.
//  ========================================================================
//

package org.eclipse.jetty.client;

import org.eclipse.jetty.client.api.Connection;
import org.eclipse.jetty.client.api.Destination;
import org.eclipse.jetty.util.Callback;
import org.eclipse.jetty.util.LeakDetector;

public class LeakTrackingConnectionPool extends ConnectionPool
{
    private final LeakDetector<Connection> leakDetector = new LeakDetector<Connection>()
    {
        @Override
        protected void leaked(LeakInfo leakInfo)
        {
            LeakTrackingConnectionPool.this.leaked(leakInfo);
        }
    };

<<<<<<< HEAD
    public LeakTrackingConnectionPool(Destination destination, int maxConnections, Callback requester, LeakDetector<Connection> leakDetector)
    {
        super(destination, maxConnections, requester);
        this.leakDetector = leakDetector;
=======
    public LeakTrackingConnectionPool(Destination destination, int maxConnections, Promise<Connection> connectionPromise)
    {
        super(destination, maxConnections, connectionPromise);
>>>>>>> 7c915bcb
        start();
    }

    private void start()
    {
        try
        {
            leakDetector.start();
        }
        catch (Exception x)
        {
            throw new RuntimeException(x);
        }
    }

    @Override
    public void close()
    {
        stop();
        super.close();
    }

    private void stop()
    {
        try
        {
            leakDetector.stop();
        }
        catch (Exception x)
        {
            throw new RuntimeException(x);
        }
    }

    @Override
    protected void acquired(Connection connection)
    {
        if (!leakDetector.acquired(connection))
            LOG.info("Connection {}@{} not tracked", connection, leakDetector.id(connection));
    }

    @Override
    protected void released(Connection connection)
    {
        if (!leakDetector.released(connection))
            LOG.info("Connection {}@{} released but not acquired", connection, leakDetector.id(connection));
    }

    protected void leaked(LeakDetector.LeakInfo leakInfo)
    {
        LOG.info("Connection " + leakInfo.getResourceDescription() + " leaked at:", leakInfo.getStackFrames());
    }
}<|MERGE_RESOLUTION|>--- conflicted
+++ resolved
@@ -34,16 +34,9 @@
         }
     };
 
-<<<<<<< HEAD
-    public LeakTrackingConnectionPool(Destination destination, int maxConnections, Callback requester, LeakDetector<Connection> leakDetector)
+    public LeakTrackingConnectionPool(Destination destination, int maxConnections, Callback requester)
     {
         super(destination, maxConnections, requester);
-        this.leakDetector = leakDetector;
-=======
-    public LeakTrackingConnectionPool(Destination destination, int maxConnections, Promise<Connection> connectionPromise)
-    {
-        super(destination, maxConnections, connectionPromise);
->>>>>>> 7c915bcb
         start();
     }
 
