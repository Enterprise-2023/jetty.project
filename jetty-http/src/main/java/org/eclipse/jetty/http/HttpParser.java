//
// ========================================================================
// Copyright (c) 1995-2020 Mort Bay Consulting Pty Ltd and others.
//
// This program and the accompanying materials are made available under
// the terms of the Eclipse Public License 2.0 which is available at
// https://www.eclipse.org/legal/epl-2.0
//
// This Source Code may also be made available under the following
// Secondary Licenses when the conditions for such availability set
// forth in the Eclipse Public License, v. 2.0 are satisfied:
// the Apache License v2.0 which is available at
// https://www.apache.org/licenses/LICENSE-2.0
//
// SPDX-License-Identifier: EPL-2.0 OR Apache-2.0
// ========================================================================
//

package org.eclipse.jetty.http;

import java.nio.ByteBuffer;
import java.nio.charset.StandardCharsets;
import java.util.EnumSet;
import java.util.List;
import java.util.Locale;

import org.eclipse.jetty.http.HttpTokens.EndOfContent;
import org.eclipse.jetty.util.ArrayTernaryTrie;
import org.eclipse.jetty.util.ArrayTrie;
import org.eclipse.jetty.util.BufferUtil;
import org.eclipse.jetty.util.StringUtil;
import org.eclipse.jetty.util.Trie;
import org.eclipse.jetty.util.Utf8StringBuilder;
import org.slf4j.Logger;
import org.slf4j.LoggerFactory;

import static org.eclipse.jetty.http.HttpCompliance.RFC7230;
import static org.eclipse.jetty.http.HttpCompliance.Violation;
import static org.eclipse.jetty.http.HttpCompliance.Violation.CASE_SENSITIVE_FIELD_NAME;
import static org.eclipse.jetty.http.HttpCompliance.Violation.MULTIPLE_CONTENT_LENGTHS;
import static org.eclipse.jetty.http.HttpCompliance.Violation.NO_COLON_AFTER_FIELD_NAME;
import static org.eclipse.jetty.http.HttpCompliance.Violation.TRANSFER_ENCODING_WITH_CONTENT_LENGTH;
import static org.eclipse.jetty.http.HttpCompliance.Violation.WHITESPACE_AFTER_FIELD_NAME;

/**
 * A Parser for 1.0 and 1.1 as defined by RFC7230
 * <p>
 * This parser parses HTTP client and server messages from buffers
 * passed in the {@link #parseNext(ByteBuffer)} method.  The parsed
 * elements of the HTTP message are passed as event calls to the
 * {@link HttpHandler} instance the parser is constructed with.
 * If the passed handler is a {@link RequestHandler} then server side
 * parsing is performed and if it is a {@link ResponseHandler}, then
 * client side parsing is done.
 * </p>
 * <p>
 * The contract of the {@link HttpHandler} API is that if a call returns
 * true then the call to {@link #parseNext(ByteBuffer)} will return as
 * soon as possible also with a true response.  Typically this indicates
 * that the parsing has reached a stage where the caller should process
 * the events accumulated by the handler.    It is the preferred calling
 * style that handling such as calling a servlet to process a request,
 * should be done after a true return from {@link #parseNext(ByteBuffer)}
 * rather than from within the scope of a call like
 * {@link RequestHandler#messageComplete()}
 * </p>
 * <p>
 * For performance, the parse is heavily dependent on the
 * {@link Trie#getBest(ByteBuffer, int, int)} method to look ahead in a
 * single pass for both the structure ( : and CRLF ) and semantic (which
 * header and value) of a header.  Specifically the static {@link HttpHeader#CACHE}
 * is used to lookup common combinations of headers and values
 * (eg. "Connection: close"), or just header names (eg. "Connection:" ).
 * For headers who's value is not known statically (eg. Host, COOKIE) then a
 * per parser dynamic Trie of {@link HttpFields} from previous parsed messages
 * is used to help the parsing of subsequent messages.
 * </p>
 * <p>
 * The parser can work in varying compliance modes:
 * <dl>
 * <dt>RFC7230</dt><dd>(default) Compliance with RFC7230</dd>
 * <dt>RFC2616</dt><dd>Wrapped headers and HTTP/0.9 supported</dd>
 * <dt>LEGACY</dt><dd>Adherence to Servlet Specification requirement for
 * exact case of header names, bypassing the header caches, which are case insensitive,
 * otherwise equivalent to RFC2616</dd>
 * </dl>
 *
 * @see <a href="http://tools.ietf.org/html/rfc7230">RFC 7230</a>
 */
public class HttpParser
{
    public static final Logger LOG = LoggerFactory.getLogger(HttpParser.class);
    public static final int INITIAL_URI_LENGTH = 256;
    private static final int MAX_CHUNK_LENGTH = Integer.MAX_VALUE / 16 - 16;

    /**
     * Cache of common {@link HttpField}s including: <UL>
     * <LI>Common static combinations such as:<UL>
     * <li>Connection: close
     * <li>Accept-Encoding: gzip
     * <li>Content-Length: 0
     * </ul>
     * <li>Combinations of Content-Type header for common mime types by common charsets
     * <li>Most common headers with null values so that a lookup will at least
     * determine the header name even if the name:value combination is not cached
     * </ul>
     */
    public static final Trie<HttpField> CACHE = new ArrayTrie<>(2048);

    // States
    public enum FieldState
    {
        FIELD,
        IN_NAME,
        VALUE,
        IN_VALUE,
        WS_AFTER_NAME,
    }

    // States
    public enum State
    {
        START,
        METHOD,
        RESPONSE_VERSION,
        SPACE1,
        STATUS,
        URI,
        SPACE2,
        REQUEST_VERSION,
        REASON,
        PROXY,
        HEADER,
        CONTENT,
        EOF_CONTENT,
        CHUNKED_CONTENT,
        CHUNK_SIZE,
        CHUNK_PARAMS,
        CHUNK,
        CONTENT_END,
        TRAILER,
        END,
        CLOSE,  // The associated stream/endpoint should be closed
        CLOSED  // The associated stream/endpoint is at EOF
    }

    private static final EnumSet<State> __idleStates = EnumSet.of(State.START, State.END, State.CLOSE, State.CLOSED);
    private static final EnumSet<State> __completeStates = EnumSet.of(State.END, State.CLOSE, State.CLOSED);

    private final boolean debugEnabled = LOG.isDebugEnabled(); // Cache debug to help branch prediction
    private final HttpHandler _handler;
    private final RequestHandler _requestHandler;
    private final ResponseHandler _responseHandler;
    private final ComplianceViolation.Listener _complianceListener;
    private final int _maxHeaderBytes;
    private final HttpCompliance _complianceMode;
    private HttpField _field;
    private HttpHeader _header;
    private String _headerString;
    private String _valueString;
    private int _responseStatus;
    private int _headerBytes;
    private boolean _host;
    private boolean _headerComplete;
    private volatile State _state = State.START;
    private volatile FieldState _fieldState = FieldState.FIELD;
    private volatile boolean _eof;
    private HttpMethod _method;
    private String _methodString;
    private HttpVersion _version;
    private Utf8StringBuilder _uri = new Utf8StringBuilder(INITIAL_URI_LENGTH); // Tune?
    private EndOfContent _endOfContent;
    private boolean _hasContentLength;
    private boolean _hasTransferEncoding;
    private long _contentLength = -1;
    private long _contentPosition;
    private int _chunkLength;
    private int _chunkPosition;
    private boolean _headResponse;
    private boolean _cr;
    private ByteBuffer _contentChunk;
    private Trie<HttpField> _fieldCache;
    private int _length;
    private final StringBuilder _string = new StringBuilder();
    private int _headerCacheSize = 1024;
    private boolean _headerCacheCaseSensitive;

    static
    {
        CACHE.put(new HttpField(HttpHeader.CONNECTION, HttpHeaderValue.CLOSE));
        CACHE.put(new HttpField(HttpHeader.CONNECTION, HttpHeaderValue.KEEP_ALIVE));
        CACHE.put(new HttpField(HttpHeader.CONNECTION, HttpHeaderValue.UPGRADE));
        CACHE.put(new HttpField(HttpHeader.ACCEPT_ENCODING, "gzip"));
        CACHE.put(new HttpField(HttpHeader.ACCEPT_ENCODING, "gzip, deflate"));
        CACHE.put(new HttpField(HttpHeader.ACCEPT_ENCODING, "gzip, deflate, br"));
        CACHE.put(new HttpField(HttpHeader.ACCEPT_ENCODING, "gzip,deflate,sdch"));
        CACHE.put(new HttpField(HttpHeader.ACCEPT_LANGUAGE, "en-US,en;q=0.5"));
        CACHE.put(new HttpField(HttpHeader.ACCEPT_LANGUAGE, "en-GB,en-US;q=0.8,en;q=0.6"));
        CACHE.put(new HttpField(HttpHeader.ACCEPT_LANGUAGE, "en-AU,en;q=0.9,it-IT;q=0.8,it;q=0.7,en-GB;q=0.6,en-US;q=0.5"));
        CACHE.put(new HttpField(HttpHeader.ACCEPT_CHARSET, "ISO-8859-1,utf-8;q=0.7,*;q=0.3"));
        CACHE.put(new HttpField(HttpHeader.ACCEPT, "*/*"));
        CACHE.put(new HttpField(HttpHeader.ACCEPT, "image/png,image/*;q=0.8,*/*;q=0.5"));
        CACHE.put(new HttpField(HttpHeader.ACCEPT, "text/html,application/xhtml+xml,application/xml;q=0.9,*/*;q=0.8"));
        CACHE.put(new HttpField(HttpHeader.ACCEPT, "text/html,application/xhtml+xml,application/xml;q=0.9,image/webp,image/apng,*/*;q=0.8"));
        CACHE.put(new HttpField(HttpHeader.ACCEPT_RANGES, HttpHeaderValue.BYTES));
        CACHE.put(new HttpField(HttpHeader.PRAGMA, "no-cache"));
        CACHE.put(new HttpField(HttpHeader.CACHE_CONTROL, "private, no-cache, no-cache=Set-Cookie, proxy-revalidate"));
        CACHE.put(new HttpField(HttpHeader.CACHE_CONTROL, "no-cache"));
        CACHE.put(new HttpField(HttpHeader.CACHE_CONTROL, "max-age=0"));
        CACHE.put(new HttpField(HttpHeader.CONTENT_LENGTH, "0"));
        CACHE.put(new HttpField(HttpHeader.CONTENT_ENCODING, "gzip"));
        CACHE.put(new HttpField(HttpHeader.CONTENT_ENCODING, "deflate"));
        CACHE.put(new HttpField(HttpHeader.TRANSFER_ENCODING, "chunked"));
        CACHE.put(new HttpField(HttpHeader.EXPIRES, "Fri, 01 Jan 1990 00:00:00 GMT"));

        // Add common Content types as fields
        for (String type : new String[]{
            "text/plain", "text/html", "text/xml", "text/json", "application/json", "application/x-www-form-urlencoded"
        })
        {
            HttpField field = new PreEncodedHttpField(HttpHeader.CONTENT_TYPE, type);
            CACHE.put(field);

            for (String charset : new String[]{"utf-8", "iso-8859-1"})
            {
                CACHE.put(new PreEncodedHttpField(HttpHeader.CONTENT_TYPE, type + ";charset=" + charset));
                CACHE.put(new PreEncodedHttpField(HttpHeader.CONTENT_TYPE, type + "; charset=" + charset));
                CACHE.put(new PreEncodedHttpField(HttpHeader.CONTENT_TYPE, type + ";charset=" + charset.toUpperCase(Locale.ENGLISH)));
                CACHE.put(new PreEncodedHttpField(HttpHeader.CONTENT_TYPE, type + "; charset=" + charset.toUpperCase(Locale.ENGLISH)));
            }
        }

        // Add headers with null values so HttpParser can avoid looking up name again for unknown values
        for (HttpHeader h : HttpHeader.values())
        {
            if (!CACHE.put(new HttpField(h, (String)null)))
                throw new IllegalStateException("CACHE FULL");
        }
    }

    private static HttpCompliance compliance()
    {
        return RFC7230;
    }

    public HttpParser(RequestHandler handler)
    {
        this(handler, -1, compliance());
    }

    public HttpParser(ResponseHandler handler)
    {
        this(handler, -1, compliance());
    }

    public HttpParser(RequestHandler handler, int maxHeaderBytes)
    {
        this(handler, maxHeaderBytes, compliance());
    }

    public HttpParser(ResponseHandler handler, int maxHeaderBytes)
    {
        this(handler, maxHeaderBytes, compliance());
    }

    public HttpParser(RequestHandler handler, HttpCompliance compliance)
    {
        this(handler, -1, compliance);
    }

    public HttpParser(RequestHandler handler, int maxHeaderBytes, HttpCompliance compliance)
    {
        this(handler, null, maxHeaderBytes, compliance == null ? compliance() : compliance);
    }

    public HttpParser(ResponseHandler handler, int maxHeaderBytes, HttpCompliance compliance)
    {
        this(null, handler, maxHeaderBytes, compliance == null ? compliance() : compliance);
    }

    private HttpParser(RequestHandler requestHandler, ResponseHandler responseHandler, int maxHeaderBytes, HttpCompliance compliance)
    {
        _handler = requestHandler != null ? requestHandler : responseHandler;
        _requestHandler = requestHandler;
        _responseHandler = responseHandler;
        _maxHeaderBytes = maxHeaderBytes;
        _complianceMode = compliance;
        _complianceListener = (ComplianceViolation.Listener)(_handler instanceof ComplianceViolation.Listener ? _handler : null);
    }

    public HttpHandler getHandler()
    {
        return _handler;
    }

    public int getHeaderCacheSize()
    {
        return _headerCacheSize;
    }

    public void setHeaderCacheSize(int headerCacheSize)
    {
        _headerCacheSize = headerCacheSize;
    }

    public boolean isHeaderCacheCaseSensitive()
    {
        return _headerCacheCaseSensitive;
    }

    public void setHeaderCacheCaseSensitive(boolean headerCacheCaseSensitive)
    {
        _headerCacheCaseSensitive = headerCacheCaseSensitive;
    }

    protected void checkViolation(Violation violation) throws BadMessageException
    {
        if (violation.isAllowedBy(_complianceMode))
            reportComplianceViolation(violation, violation.getDescription());
        else
            throw new BadMessageException(HttpStatus.BAD_REQUEST_400, violation.getDescription());
    }

    protected void reportComplianceViolation(Violation violation)
    {
        reportComplianceViolation(violation, violation.getDescription());
    }

    protected void reportComplianceViolation(Violation violation, String reason)
    {
        if (_complianceListener != null)
            _complianceListener.onComplianceViolation(_complianceMode, violation, reason);
    }

    protected String caseInsensitiveHeader(String orig, String normative)
    {
        if (CASE_SENSITIVE_FIELD_NAME.isAllowedBy(_complianceMode))
            return normative;
        if (!orig.equals(normative))
            reportComplianceViolation(CASE_SENSITIVE_FIELD_NAME, orig);
        return orig;
    }

    public long getContentLength()
    {
        return _contentLength;
    }

    public long getContentRead()
    {
        return _contentPosition;
    }

    /**
     * Set if a HEAD response is expected
     *
     * @param head true if head response is expected
     */
    public void setHeadResponse(boolean head)
    {
        _headResponse = head;
    }

    protected void setResponseStatus(int status)
    {
        _responseStatus = status;
    }

    public State getState()
    {
        return _state;
    }

    public boolean inContentState()
    {
        return _state.ordinal() >= State.CONTENT.ordinal() && _state.ordinal() < State.END.ordinal();
    }

    public boolean inHeaderState()
    {
        return _state.ordinal() < State.CONTENT.ordinal();
    }

    public boolean isChunking()
    {
        return _endOfContent == EndOfContent.CHUNKED_CONTENT;
    }

    public boolean isStart()
    {
        return isState(State.START);
    }

    public boolean isClose()
    {
        return isState(State.CLOSE);
    }

    public boolean isClosed()
    {
        return isState(State.CLOSED);
    }

    public boolean isIdle()
    {
        return __idleStates.contains(_state);
    }

    public boolean isComplete()
    {
        return __completeStates.contains(_state);
    }

    public boolean isState(State state)
    {
        return _state == state;
    }

    private HttpTokens.Token next(ByteBuffer buffer)
    {
        byte ch = buffer.get();

        HttpTokens.Token t = HttpTokens.TOKENS[0xff & ch];

        switch (t.getType())
        {
            case CNTL:
                throw new IllegalCharacterException(_state, t, buffer);

            case LF:
                _cr = false;
                break;

            case CR:
                if (_cr)
                    throw new BadMessageException("Bad EOL");

                _cr = true;
                if (buffer.hasRemaining())
                {
                    // Don't count the CRs and LFs of the chunked encoding.
                    if (_maxHeaderBytes > 0 && (_state == State.HEADER || _state == State.TRAILER))
                        _headerBytes++;
                    return next(buffer);
                }

                return null;

            case ALPHA:
            case DIGIT:
            case TCHAR:
            case VCHAR:
            case HTAB:
            case SPACE:
            case OTEXT:
            case COLON:
                if (_cr)
                    throw new BadMessageException("Bad EOL");
                break;

            default:
                break;
        }

        return t;
    }

    /* Quick lookahead for the start state looking for a request method or an HTTP version,
     * otherwise skip white space until something else to parse.
     */
    private boolean quickStart(ByteBuffer buffer)
    {
        if (_requestHandler != null)
        {
            _method = HttpMethod.lookAheadGet(buffer);
            if (_method != null)
            {
                _methodString = _method.asString();
                buffer.position(buffer.position() + _methodString.length() + 1);

                setState(State.SPACE1);
                return false;
            }
        }
        else if (_responseHandler != null)
        {
            _version = HttpVersion.lookAheadGet(buffer);
            if (_version != null)
            {
                buffer.position(buffer.position() + _version.asString().length() + 1);
                setState(State.SPACE1);
                return false;
            }
        }

        // Quick start look
        while (_state == State.START && buffer.hasRemaining())
        {
            HttpTokens.Token t = next(buffer);
            if (t == null)
                break;

            switch (t.getType())
            {
                case ALPHA:
                case DIGIT:
                case TCHAR:
                case VCHAR:
                {
                    _string.setLength(0);
                    _string.append(t.getChar());
                    setState(_requestHandler != null ? State.METHOD : State.RESPONSE_VERSION);
                    return false;
                }
                case OTEXT:
                case SPACE:
                case HTAB:
                    throw new IllegalCharacterException(_state, t, buffer);

                default:
                    break;
            }

            // count this white space as a header byte to avoid DOS
            if (_maxHeaderBytes > 0 && ++_headerBytes > _maxHeaderBytes)
            {
                LOG.warn("padding is too large >{}", _maxHeaderBytes);
                throw new BadMessageException(HttpStatus.BAD_REQUEST_400);
            }
        }
        return false;
    }

    private void setString(String s)
    {
        _string.setLength(0);
        _string.append(s);
        _length = s.length();
    }

    private String takeString()
    {
        _string.setLength(_length);
        String s = _string.toString();
        _string.setLength(0);
        _length = -1;
        return s;
    }

    private boolean handleHeaderContentMessage()
    {
        boolean handleHeader = _handler.headerComplete();
        _headerComplete = true;
        if (handleHeader)
            return true;
        setState(State.CONTENT_END);
        return handleContentMessage();
    }

    private boolean handleContentMessage()
    {
        boolean handleContent = _handler.contentComplete();
        if (handleContent)
            return true;
        setState(State.END);
        return _handler.messageComplete();
    }

    /* Parse a request or response line
     */
    private boolean parseLine(ByteBuffer buffer)
    {
        boolean handle = false;

        // Process headers
        while (_state.ordinal() < State.HEADER.ordinal() && buffer.hasRemaining() && !handle)
        {
            // process each character
            HttpTokens.Token t = next(buffer);
            if (t == null)
                break;

            if (_maxHeaderBytes > 0 && ++_headerBytes > _maxHeaderBytes)
            {
                if (_state == State.URI)
                {
                    LOG.warn("URI is too large >{}", _maxHeaderBytes);
                    throw new BadMessageException(HttpStatus.URI_TOO_LONG_414);
                }
                else
                {
                    if (_requestHandler != null)
                        LOG.warn("request is too large >{}", _maxHeaderBytes);
                    else
                        LOG.warn("response is too large >{}", _maxHeaderBytes);
                    throw new BadMessageException(HttpStatus.REQUEST_HEADER_FIELDS_TOO_LARGE_431);
                }
            }

            switch (_state)
            {
                case METHOD:
                    switch (t.getType())
                    {
                        case SPACE:
                            _length = _string.length();
                            _methodString = takeString();

                            if (Violation.CASE_INSENSITIVE_METHOD.isAllowedBy(_complianceMode))
                            {
                                HttpMethod method = HttpMethod.INSENSITIVE_CACHE.get(_methodString);
                                if (method != null)
                                {
                                    if (!method.asString().equals(_methodString))
                                        reportComplianceViolation(Violation.CASE_INSENSITIVE_METHOD, _methodString);
                                    _methodString = method.asString();
                                }
                            }
                            else
                            {
                                HttpMethod method = HttpMethod.CACHE.get(_methodString);
                                if (method != null)
                                    _methodString = method.asString();
                            }

                            setState(State.SPACE1);
                            break;

                        case LF:
                            throw new BadMessageException("No URI");

                        case ALPHA:
                        case DIGIT:
                        case TCHAR:
                            _string.append(t.getChar());
                            break;

                        default:
                            throw new IllegalCharacterException(_state, t, buffer);
                    }
                    break;

                case RESPONSE_VERSION:
                    switch (t.getType())
                    {
                        case SPACE:
                            _length = _string.length();
                            String version = takeString();
                            _version = HttpVersion.CACHE.get(version);
                            checkVersion();
                            setState(State.SPACE1);
                            break;

                        case ALPHA:
                        case DIGIT:
                        case TCHAR:
                        case VCHAR:
                        case COLON:
                            _string.append(t.getChar());
                            break;
                        default:
                            throw new IllegalCharacterException(_state, t, buffer);
                    }
                    break;

                case SPACE1:
                    switch (t.getType())
                    {
                        case SPACE:
                            break;

                        case ALPHA:
                        case DIGIT:
                        case TCHAR:
                        case VCHAR:
                        case COLON:
                            if (_responseHandler != null)
                            {
                                if (t.getType() != HttpTokens.Type.DIGIT)
                                    throw new IllegalCharacterException(_state, t, buffer);
                                setState(State.STATUS);
                                setResponseStatus(t.getByte() - '0');
                            }
                            else
                            {
                                _uri.reset();
                                setState(State.URI);
                                // quick scan for space or EoBuffer
                                if (buffer.hasArray())
                                {
                                    byte[] array = buffer.array();
                                    int p = buffer.arrayOffset() + buffer.position();
                                    int l = buffer.arrayOffset() + buffer.limit();
                                    int i = p;
                                    while (i < l && array[i] > HttpTokens.SPACE)
                                    {
                                        i++;
                                    }

                                    int len = i - p;
                                    _headerBytes += len;

                                    if (_maxHeaderBytes > 0 && ++_headerBytes > _maxHeaderBytes)
                                    {
                                        LOG.warn("URI is too large >{}", _maxHeaderBytes);
                                        throw new BadMessageException(HttpStatus.URI_TOO_LONG_414);
                                    }
                                    _uri.append(array, p - 1, len + 1);
                                    buffer.position(i - buffer.arrayOffset());
                                }
                                else
                                    _uri.append(t.getByte());
                            }
                            break;

                        default:
                            throw new BadMessageException(HttpStatus.BAD_REQUEST_400, _requestHandler != null ? "No URI" : "No Status");
                    }
                    break;

                case STATUS:
                    switch (t.getType())
                    {
                        case SPACE:
                            setState(State.SPACE2);
                            break;

                        case DIGIT:
                            _responseStatus = _responseStatus * 10 + (t.getByte() - '0');
                            if (_responseStatus >= 1000)
                                throw new BadMessageException("Bad status");
                            break;

                        case LF:
                            setState(State.HEADER);
                            _responseHandler.startResponse(_version, _responseStatus, null);
                            break;

                        default:
                            throw new IllegalCharacterException(_state, t, buffer);
                    }
                    break;

                case URI:
                    switch (t.getType())
                    {
                        case SPACE:
                            setState(State.SPACE2);
                            break;

                        case LF:
                            // HTTP/0.9
<<<<<<< HEAD
                            checkViolation(Violation.HTTP_0_9);
=======
                            if (complianceViolation(HttpComplianceSection.NO_HTTP_0_9, "No request version"))
                                throw new BadMessageException(HttpStatus.HTTP_VERSION_NOT_SUPPORTED_505, "HTTP/0.9 not supported");
>>>>>>> e7d15afe
                            _requestHandler.startRequest(_methodString, _uri.toString(), HttpVersion.HTTP_0_9);
                            setState(State.CONTENT);
                            _endOfContent = EndOfContent.NO_CONTENT;
                            BufferUtil.clear(buffer);
                            handle = handleHeaderContentMessage();
                            break;

                        case ALPHA:
                        case DIGIT:
                        case TCHAR:
                        case VCHAR:
                        case COLON:
                        case OTEXT:
                            _uri.append(t.getByte());
                            break;

                        default:
                            throw new IllegalCharacterException(_state, t, buffer);
                    }
                    break;

                case SPACE2:
                    switch (t.getType())
                    {
                        case SPACE:
                            break;

                        case ALPHA:
                        case DIGIT:
                        case TCHAR:
                        case VCHAR:
                        case COLON:
                            _string.setLength(0);
                            _string.append(t.getChar());
                            if (_responseHandler != null)
                            {
                                _length = 1;
                                setState(State.REASON);
                            }
                            else
                            {
                                setState(State.REQUEST_VERSION);

                                // try quick look ahead for HTTP Version
                                HttpVersion version;
                                if (buffer.position() > 0 && buffer.hasArray())
                                    version = HttpVersion.lookAheadGet(buffer.array(), buffer.arrayOffset() + buffer.position() - 1, buffer.arrayOffset() + buffer.limit());
                                else
                                    version = HttpVersion.CACHE.getBest(buffer, 0, buffer.remaining());

                                if (version != null)
                                {
                                    int pos = buffer.position() + version.asString().length() - 1;
                                    if (pos < buffer.limit())
                                    {
                                        byte n = buffer.get(pos);
                                        if (n == HttpTokens.CARRIAGE_RETURN)
                                        {
                                            _cr = true;
                                            _version = version;
                                            checkVersion();
                                            _string.setLength(0);
                                            buffer.position(pos + 1);
                                        }
                                        else if (n == HttpTokens.LINE_FEED)
                                        {
                                            _version = version;
                                            checkVersion();
                                            _string.setLength(0);
                                            buffer.position(pos);
                                        }
                                    }
                                }
                            }
                            break;

                        case LF:
                            if (_responseHandler != null)
                            {
                                setState(State.HEADER);
                                _responseHandler.startResponse(_version, _responseStatus, null);
                            }
                            else
                            {
                                // HTTP/0.9
                                checkViolation(Violation.HTTP_0_9);
                                _requestHandler.startRequest(_methodString, _uri.toString(), HttpVersion.HTTP_0_9);
                                setState(State.CONTENT);
                                _endOfContent = EndOfContent.NO_CONTENT;
                                BufferUtil.clear(buffer);
                                handle = handleHeaderContentMessage();
                            }
                            break;

                        default:
                            throw new IllegalCharacterException(_state, t, buffer);
                    }
                    break;

                case REQUEST_VERSION:
                    switch (t.getType())
                    {
                        case LF:
                            if (_version == null)
                            {
                                _length = _string.length();
                                _version = HttpVersion.CACHE.get(takeString());
                            }
                            checkVersion();

                            // Should we try to cache header fields?
                            int headerCache = getHeaderCacheSize();
                            if (_fieldCache == null && _version.getVersion() >= HttpVersion.HTTP_1_1.getVersion() && headerCache > 0)
                                _fieldCache = new ArrayTernaryTrie<>(headerCache);

                            setState(State.HEADER);

                            _requestHandler.startRequest(_methodString, _uri.toString(), _version);
                            continue;

                        case ALPHA:
                        case DIGIT:
                        case TCHAR:
                        case VCHAR:
                        case COLON:
                            _string.append(t.getChar());
                            break;

                        default:
                            throw new IllegalCharacterException(_state, t, buffer);
                    }
                    break;

                case REASON:
                    switch (t.getType())
                    {
                        case LF:
                            String reason = takeString();
                            setState(State.HEADER);
                            _responseHandler.startResponse(_version, _responseStatus, reason);
                            continue;

                        case ALPHA:
                        case DIGIT:
                        case TCHAR:
                        case VCHAR:
                        case COLON:
                        case OTEXT: // TODO should this be UTF8
                            _string.append(t.getChar());
                            _length = _string.length();
                            break;

                        case SPACE:
                        case HTAB:
                            _string.append(t.getChar());
                            break;

                        default:
                            throw new IllegalCharacterException(_state, t, buffer);
                    }
                    break;

                default:
                    throw new IllegalStateException(_state.toString());
            }
        }

        return handle;
    }

    private void checkVersion()
    {
        if (_version == null)
            throw new BadMessageException(HttpStatus.HTTP_VERSION_NOT_SUPPORTED_505, "Unknown Version");

        if (_version.getVersion() < 10 || _version.getVersion() > 20)
            throw new BadMessageException(HttpStatus.HTTP_VERSION_NOT_SUPPORTED_505, "Unsupported Version");
    }

    private void parsedHeader()
    {
        // handler last header if any.  Delayed to here just in case there was a continuation line (above)
        if (_headerString != null || _valueString != null)
        {
            // Handle known headers
            if (_header != null)
            {
                boolean addToConnectionTrie = false;
                switch (_header)
                {
                    case CONTENT_LENGTH:
                        if (_hasTransferEncoding)
                            checkViolation(TRANSFER_ENCODING_WITH_CONTENT_LENGTH);

                        if (_hasContentLength)
                        {
                            checkViolation(MULTIPLE_CONTENT_LENGTHS);
                            if (convertContentLength(_valueString) != _contentLength)
                                throw new BadMessageException(HttpStatus.BAD_REQUEST_400, MULTIPLE_CONTENT_LENGTHS.getDescription());
                        }
                        _hasContentLength = true;

                        if (_endOfContent != EndOfContent.CHUNKED_CONTENT)
                        {
                            _contentLength = convertContentLength(_valueString);
                            if (_contentLength <= 0)
                                _endOfContent = EndOfContent.NO_CONTENT;
                            else
                                _endOfContent = EndOfContent.CONTENT_LENGTH;
                        }
                        break;

                    case TRANSFER_ENCODING:
                        _hasTransferEncoding = true;

                        if (_hasContentLength)
                            checkViolation(TRANSFER_ENCODING_WITH_CONTENT_LENGTH);

                        // we encountered another Transfer-Encoding header, but chunked was already set
                        if (_endOfContent == EndOfContent.CHUNKED_CONTENT)
                            throw new BadMessageException(HttpStatus.BAD_REQUEST_400, "Bad Transfer-Encoding, chunked not last");

                        if (HttpHeaderValue.CHUNKED.is(_valueString))
                        {
                            _endOfContent = EndOfContent.CHUNKED_CONTENT;
                            _contentLength = -1;
                        }
                        else
                        {
                            List<String> values = new QuotedCSV(_valueString).getValues();
                            int chunked = -1;
                            int len = values.size();
                            for (int i = 0; i < len; i++)
                            {
                                if (HttpHeaderValue.CHUNKED.is(values.get(i)))
                                {
                                    if (chunked != -1)
                                        throw new BadMessageException(HttpStatus.BAD_REQUEST_400, "Bad Transfer-Encoding, multiple chunked tokens");
                                    chunked = i;
                                    // declared chunked
                                    _endOfContent = EndOfContent.CHUNKED_CONTENT;
                                    _contentLength = -1;
                                }
                                // we have a non-chunked token after a declared chunked token
                                else if (_endOfContent == EndOfContent.CHUNKED_CONTENT)
                                {
                                    throw new BadMessageException(HttpStatus.BAD_REQUEST_400, "Bad Transfer-Encoding, chunked not last");
                                }
                            }
                        }
                        break;

                    case HOST:
                        _host = true;
                        if (!(_field instanceof HostPortHttpField) && _valueString != null && !_valueString.isEmpty())
                        {
                            _field = new HostPortHttpField(_header,
                                CASE_SENSITIVE_FIELD_NAME.isAllowedBy(_complianceMode) ? _headerString : _header.asString(),
                                _valueString);
                            addToConnectionTrie = _fieldCache != null;
                        }
                        break;

                    case CONNECTION:
                        // Don't cache headers if not persistent
                        if (HttpHeaderValue.CLOSE.is(_valueString) || new QuotedCSV(_valueString).getValues().stream().anyMatch(HttpHeaderValue.CLOSE::is))
                            _fieldCache = null;
                        break;

                    case AUTHORIZATION:
                    case ACCEPT:
                    case ACCEPT_CHARSET:
                    case ACCEPT_ENCODING:
                    case ACCEPT_LANGUAGE:
                    case COOKIE:
                    case CACHE_CONTROL:
                    case USER_AGENT:
                        addToConnectionTrie = _fieldCache != null && _field == null;
                        break;

                    default:
                        break;
                }

                if (addToConnectionTrie && !_fieldCache.isFull() && _header != null && _valueString != null)
                {
                    if (_field == null)
                        _field = new HttpField(_header, caseInsensitiveHeader(_headerString, _header.asString()), _valueString);
                    _fieldCache.put(_field);
                }
            }
            _handler.parsedHeader(_field != null ? _field : new HttpField(_header, _headerString, _valueString));
        }

        _headerString = _valueString = null;
        _header = null;
        _field = null;
    }

    private void parsedTrailer()
    {
        // handler last header if any.  Delayed to here just in case there was a continuation line (above)
        if (_headerString != null || _valueString != null)
            _handler.parsedTrailer(_field != null ? _field : new HttpField(_header, _headerString, _valueString));

        _headerString = _valueString = null;
        _header = null;
        _field = null;
    }

    private long convertContentLength(String valueString)
    {
        try
        {
            return Long.parseLong(valueString);
        }
        catch (NumberFormatException e)
        {
            LOG.trace("IGNORED", e);
            throw new BadMessageException(HttpStatus.BAD_REQUEST_400, "Invalid Content-Length Value", e);
        }
    }

    /*
     * Parse the message headers and return true if the handler has signalled for a return
     */
    protected boolean parseFields(ByteBuffer buffer)
    {
        // Process headers
        while ((_state == State.HEADER || _state == State.TRAILER) && buffer.hasRemaining())
        {
            // process each character
            HttpTokens.Token t = next(buffer);
            if (t == null)
                break;

            if (_maxHeaderBytes > 0 && ++_headerBytes > _maxHeaderBytes)
            {
                boolean header = _state == State.HEADER;
                LOG.warn("{} is too large {}>{}", header ? "Header" : "Trailer", _headerBytes, _maxHeaderBytes);
                throw new BadMessageException(header
                    ? HttpStatus.REQUEST_HEADER_FIELDS_TOO_LARGE_431
                    : HttpStatus.PAYLOAD_TOO_LARGE_413);
            }

            switch (_fieldState)
            {
                case FIELD:
                    switch (t.getType())
                    {
                        case COLON:
                        case SPACE:
                        case HTAB:
                        {
                            checkViolation(Violation.MULTILINE_FIELD_VALUE);

                            // header value without name - continuation?
                            if (StringUtil.isEmpty(_valueString))
                            {
                                _string.setLength(0);
                                _length = 0;
                            }
                            else
                            {
                                setString(_valueString);
                                _string.append(' ');
                                _length++;
                                _valueString = null;
                            }
                            setState(FieldState.VALUE);
                            break;
                        }

                        case LF:
                        {
                            // process previous header
                            if (_state == State.HEADER)
                                parsedHeader();
                            else
                                parsedTrailer();

                            _contentPosition = 0;

                            // End of headers or trailers?
                            if (_state == State.TRAILER)
                            {
                                setState(State.END);
                                return _handler.messageComplete();
                            }

                            // We found Transfer-Encoding headers, but none declared the 'chunked' token
                            if (_hasTransferEncoding && _endOfContent != EndOfContent.CHUNKED_CONTENT)
                            {
                                if (_responseHandler == null || _endOfContent != EndOfContent.EOF_CONTENT)
                                {
                                    // Transfer-Encoding chunked not specified
                                    // https://tools.ietf.org/html/rfc7230#section-3.3.1
                                    throw new BadMessageException(HttpStatus.BAD_REQUEST_400, "Bad Transfer-Encoding, chunked not last");
                                }
                            }

                            // Was there a required host header?
                            if (!_host && _version == HttpVersion.HTTP_1_1 && _requestHandler != null)
                            {
                                throw new BadMessageException(HttpStatus.BAD_REQUEST_400, "No Host");
                            }

                            // is it a response that cannot have a body?
                            if (_responseHandler != null && // response
                                (_responseStatus == 304 || // not-modified response
                                    _responseStatus == 204 || // no-content response
                                    _responseStatus < 200)) // 1xx response
                                _endOfContent = EndOfContent.NO_CONTENT; // ignore any other headers set

                                // else if we don't know framing
                            else if (_endOfContent == EndOfContent.UNKNOWN_CONTENT)
                            {
                                if (_responseStatus == 0 || // request
                                    _responseStatus == 304 || // not-modified response
                                    _responseStatus == 204 || // no-content response
                                    _responseStatus < 200) // 1xx response
                                    _endOfContent = EndOfContent.NO_CONTENT;
                                else
                                    _endOfContent = EndOfContent.EOF_CONTENT;
                            }

                            // How is the message ended?
                            switch (_endOfContent)
                            {
                                case EOF_CONTENT:
                                {
                                    setState(State.EOF_CONTENT);
                                    boolean handle = _handler.headerComplete();
                                    _headerComplete = true;
                                    return handle;
                                }
                                case CHUNKED_CONTENT:
                                {
                                    setState(State.CHUNKED_CONTENT);
                                    boolean handle = _handler.headerComplete();
                                    _headerComplete = true;
                                    return handle;
                                }
                                default:
                                {
                                    setState(State.CONTENT);
                                    boolean handle = _handler.headerComplete();
                                    _headerComplete = true;
                                    return handle;
                                }
                            }
                        }

                        case ALPHA:
                        case DIGIT:
                        case TCHAR:
                        {
                            // process previous header
                            if (_state == State.HEADER)
                                parsedHeader();
                            else
                                parsedTrailer();

                            // handle new header
                            if (buffer.hasRemaining())
                            {
                                // Try a look ahead for the known header name and value.
                                HttpField cachedField = _fieldCache == null ? null : _fieldCache.getBest(buffer, -1, buffer.remaining());
                                if (cachedField == null)
                                    cachedField = CACHE.getBest(buffer, -1, buffer.remaining());

                                if (cachedField != null)
                                {
                                    String n = cachedField.getName();
                                    String v = cachedField.getValue();

                                    if (CASE_SENSITIVE_FIELD_NAME.isAllowedBy(_complianceMode))
                                    {
                                        // Have to get the fields exactly from the buffer to match case
                                        String en = BufferUtil.toString(buffer, buffer.position() - 1, n.length(), StandardCharsets.US_ASCII);
                                        if (!n.equals(en))
                                        {
                                            reportComplianceViolation(CASE_SENSITIVE_FIELD_NAME, en);
                                            n = en;
                                            cachedField = new HttpField(cachedField.getHeader(), n, v);
                                        }
                                    }

                                    if (v != null && isHeaderCacheCaseSensitive())
                                    {
                                        String ev = BufferUtil.toString(buffer, buffer.position() + n.length() + 1, v.length(), StandardCharsets.ISO_8859_1);
                                        if (!v.equals(ev))
                                        {
                                            v = ev;
                                            cachedField = new HttpField(cachedField.getHeader(), n, v);
                                        }
                                    }

                                    _header = cachedField.getHeader();
                                    _headerString = n;

                                    if (v == null)
                                    {
                                        // Header only
                                        setState(FieldState.VALUE);
                                        _string.setLength(0);
                                        _length = 0;
                                        buffer.position(buffer.position() + n.length() + 1);
                                        break;
                                    }

                                    // Header and value
                                    int pos = buffer.position() + n.length() + v.length() + 1;
                                    byte peek = buffer.get(pos);
                                    if (peek == HttpTokens.CARRIAGE_RETURN || peek == HttpTokens.LINE_FEED)
                                    {
                                        _field = cachedField;
                                        _valueString = v;
                                        setState(FieldState.IN_VALUE);

                                        if (peek == HttpTokens.CARRIAGE_RETURN)
                                        {
                                            _cr = true;
                                            buffer.position(pos + 1);
                                        }
                                        else
                                            buffer.position(pos);
                                        break;
                                    }
                                    setState(FieldState.IN_VALUE);
                                    setString(v);
                                    buffer.position(pos);
                                    break;
                                }
                            }

                            // New header
                            setState(FieldState.IN_NAME);
                            _string.setLength(0);
                            _string.append(t.getChar());
                            _length = 1;
                            break;
                        }

                        default:
                            throw new IllegalCharacterException(_state, t, buffer);
                    }
                    break;

                case IN_NAME:
                    switch (t.getType())
                    {
                        case SPACE:
                        case HTAB:
                            //Ignore trailing whitespaces ?
                            if (WHITESPACE_AFTER_FIELD_NAME.isAllowedBy(_complianceMode))
                            {
                                _headerString = takeString();
                                reportComplianceViolation(WHITESPACE_AFTER_FIELD_NAME, "Space after " + _headerString);
                                _header = HttpHeader.CACHE.get(_headerString);
                                _length = -1;
                                setState(FieldState.WS_AFTER_NAME);
                                break;
                            }
                            throw new IllegalCharacterException(_state, t, buffer);

                        case COLON:
                            _headerString = takeString();
                            _header = HttpHeader.CACHE.get(_headerString);
                            _length = -1;
                            setState(FieldState.VALUE);
                            break;

                        case LF:
                            _headerString = takeString();
                            _header = HttpHeader.CACHE.get(_headerString);
                            _string.setLength(0);
                            _valueString = "";
                            _length = -1;

                            if (NO_COLON_AFTER_FIELD_NAME.isAllowedBy(_complianceMode))
                            {
                                reportComplianceViolation(NO_COLON_AFTER_FIELD_NAME, "Field " + _headerString);
                                setState(FieldState.FIELD);
                                break;
                            }
                            throw new IllegalCharacterException(_state, t, buffer);

                        case ALPHA:
                        case DIGIT:
                        case TCHAR:
                            _string.append(t.getChar());
                            _length = _string.length();
                            break;

                        default:
                            throw new IllegalCharacterException(_state, t, buffer);
                    }
                    break;

                case WS_AFTER_NAME:

                    switch (t.getType())
                    {
                        case SPACE:
                        case HTAB:
                            break;

                        case COLON:
                            setState(FieldState.VALUE);
                            break;

                        case LF:
                            if (NO_COLON_AFTER_FIELD_NAME.isAllowedBy(_complianceMode))
                            {
                                reportComplianceViolation(NO_COLON_AFTER_FIELD_NAME, "Field " + _headerString);
                                setState(FieldState.FIELD);
                                break;
                            }
                            throw new IllegalCharacterException(_state, t, buffer);

                        default:
                            throw new IllegalCharacterException(_state, t, buffer);
                    }
                    break;

                case VALUE:
                    switch (t.getType())
                    {
                        case LF:
                            _string.setLength(0);
                            _valueString = "";
                            _length = -1;

                            setState(FieldState.FIELD);
                            break;

                        case SPACE:
                        case HTAB:
                            break;

                        case ALPHA:
                        case DIGIT:
                        case TCHAR:
                        case VCHAR:
                        case COLON:
                        case OTEXT: // TODO review? should this be a utf8 string?
                            _string.append(t.getChar());
                            _length = _string.length();
                            setState(FieldState.IN_VALUE);
                            break;

                        default:
                            throw new IllegalCharacterException(_state, t, buffer);
                    }
                    break;

                case IN_VALUE:
                    switch (t.getType())
                    {
                        case LF:
                            if (_length > 0)
                            {
                                _valueString = takeString();
                                _length = -1;
                            }
                            setState(FieldState.FIELD);
                            break;

                        case SPACE:
                        case HTAB:
                            _string.append(t.getChar());
                            break;

                        case ALPHA:
                        case DIGIT:
                        case TCHAR:
                        case VCHAR:
                        case COLON:
                        case OTEXT: // TODO review? should this be a utf8 string?
                            _string.append(t.getChar());
                            _length = _string.length();
                            break;

                        default:
                            throw new IllegalCharacterException(_state, t, buffer);
                    }
                    break;

                default:
                    throw new IllegalStateException(_state.toString());
            }
        }

        return false;
    }

    /**
     * Parse until next Event.
     *
     * @param buffer the buffer to parse
     * @return True if an {@link RequestHandler} method was called and it returned true;
     */
    public boolean parseNext(ByteBuffer buffer)
    {
        if (debugEnabled)
            LOG.debug("parseNext s={} {}", _state, BufferUtil.toDetailString(buffer));
        try
        {
            // Start a request/response
            if (_state == State.START)
            {
                _version = null;
                _method = null;
                _methodString = null;
                _endOfContent = EndOfContent.UNKNOWN_CONTENT;
                _header = null;
                if (quickStart(buffer))
                    return true;
            }

            // Request/response line
            if (_state.ordinal() >= State.START.ordinal() && _state.ordinal() < State.HEADER.ordinal())
            {
                if (parseLine(buffer))
                    return true;
            }

            // parse headers
            if (_state == State.HEADER)
            {
                if (parseFields(buffer))
                    return true;
            }

            // parse content
            if (_state.ordinal() >= State.CONTENT.ordinal() && _state.ordinal() < State.TRAILER.ordinal())
            {
                // Handle HEAD response
                if (_responseStatus > 0 && _headResponse)
                {
                    if (_state != State.CONTENT_END)
                    {
                        setState(State.CONTENT_END);
                        return handleContentMessage();
                    }
                    else
                    {
                        setState(State.END);
                        return _handler.messageComplete();
                    }
                }
                else
                {
                    if (parseContent(buffer))
                        return true;
                }
            }

            // parse headers
            if (_state == State.TRAILER)
            {
                if (parseFields(buffer))
                    return true;
            }

            // handle end states
            if (_state == State.END)
            {
                // Eat CR or LF white space, but not SP.
                int whiteSpace = 0;
                while (buffer.remaining() > 0)
                {
                    byte b = buffer.get(buffer.position());
                    if (b != HttpTokens.CARRIAGE_RETURN && b != HttpTokens.LINE_FEED)
                        break;
                    buffer.get();
                    ++whiteSpace;
                }
                if (debugEnabled && whiteSpace > 0)
                    LOG.debug("Discarded {} CR or LF characters", whiteSpace);
            }
            else if (isClose() || isClosed())
            {
                BufferUtil.clear(buffer);
            }

            // Handle EOF
            if (isAtEOF() && !buffer.hasRemaining())
            {
                switch (_state)
                {
                    case CLOSED:
                        break;

                    case END:
                    case CLOSE:
                        setState(State.CLOSED);
                        break;

                    case EOF_CONTENT:
                    case TRAILER:
                        if (_fieldState == FieldState.FIELD)
                        {
                            // Be forgiving of missing last CRLF
                            setState(State.CONTENT_END);
                            boolean handle = handleContentMessage();
                            if (handle && _state == State.CONTENT_END)
                                return true;
                            setState(State.CLOSED);
                            return handle;
                        }
                        setState(State.CLOSED);
                        _handler.earlyEOF();
                        break;

                    case START:
                    case CONTENT:
                    case CHUNKED_CONTENT:
                    case CHUNK_SIZE:
                    case CHUNK_PARAMS:
                    case CHUNK:
                        setState(State.CLOSED);
                        _handler.earlyEOF();
                        break;

                    default:
                        if (debugEnabled)
                            LOG.debug("{} EOF in {}", this, _state);
                        setState(State.CLOSED);
                        _handler.badMessage(new BadMessageException(HttpStatus.BAD_REQUEST_400));
                        break;
                }
            }
        }
        catch (BadMessageException x)
        {
            BufferUtil.clear(buffer);
            badMessage(x);
        }
        catch (Throwable x)
        {
            BufferUtil.clear(buffer);
            badMessage(new BadMessageException(HttpStatus.BAD_REQUEST_400, _requestHandler != null ? "Bad Request" : "Bad Response", x));
        }
        return false;
    }

    protected void badMessage(BadMessageException x)
    {
        if (debugEnabled)
            LOG.debug("Parse exception: {} for {}", this, _handler, x);
        setState(State.CLOSE);
        if (_headerComplete)
            _handler.earlyEOF();
        else
            _handler.badMessage(x);
    }

    protected boolean parseContent(ByteBuffer buffer)
    {
        int remaining = buffer.remaining();
        if (remaining == 0)
        {
            switch (_state)
            {
                case CONTENT:
                    long content = _contentLength - _contentPosition;
                    if (_endOfContent == EndOfContent.NO_CONTENT || content == 0)
                    {
                        setState(State.CONTENT_END);
                        return handleContentMessage();
                    }
                    break;
                case CONTENT_END:
                    setState(_endOfContent == EndOfContent.EOF_CONTENT ? State.CLOSED : State.END);
                    return _handler.messageComplete();
                default:
                    // No bytes to parse, return immediately.
                    return false;
            }
        }

        // Handle content.
        while (_state.ordinal() < State.TRAILER.ordinal() && remaining > 0)
        {
            switch (_state)
            {
                case EOF_CONTENT:
                    _contentChunk = buffer.asReadOnlyBuffer();
                    _contentPosition += remaining;
                    buffer.position(buffer.position() + remaining);
                    if (_handler.content(_contentChunk))
                        return true;
                    break;

                case CONTENT:
                {
                    long content = _contentLength - _contentPosition;
                    if (_endOfContent == EndOfContent.NO_CONTENT || content == 0)
                    {
                        setState(State.CONTENT_END);
                        return handleContentMessage();
                    }
                    else
                    {
                        _contentChunk = buffer.asReadOnlyBuffer();

                        // limit content by expected size
                        if (remaining > content)
                        {
                            // We can cast remaining to an int as we know that it is smaller than
                            // or equal to length which is already an int.
                            _contentChunk.limit(_contentChunk.position() + (int)content);
                        }

                        _contentPosition += _contentChunk.remaining();
                        buffer.position(buffer.position() + _contentChunk.remaining());

                        if (_handler.content(_contentChunk))
                            return true;

                        if (_contentPosition == _contentLength)
                        {
                            setState(State.CONTENT_END);
                            return handleContentMessage();
                        }
                    }
                    break;
                }

                case CHUNKED_CONTENT:
                {
                    HttpTokens.Token t = next(buffer);
                    if (t == null)
                        break;
                    switch (t.getType())
                    {
                        case LF:
                            break;

                        case DIGIT:
                            _chunkLength = t.getHexDigit();
                            _chunkPosition = 0;
                            setState(State.CHUNK_SIZE);
                            break;

                        case ALPHA:
                            if (t.isHexDigit())
                            {
                                _chunkLength = t.getHexDigit();
                                _chunkPosition = 0;
                                setState(State.CHUNK_SIZE);
                                break;
                            }
                            throw new IllegalCharacterException(_state, t, buffer);

                        default:
                            throw new IllegalCharacterException(_state, t, buffer);
                    }
                    break;
                }

                case CHUNK_SIZE:
                {
                    HttpTokens.Token t = next(buffer);
                    if (t == null)
                        break;

                    switch (t.getType())
                    {
                        case LF:
                            if (_chunkLength == 0)
                            {
                                setState(State.TRAILER);
                                if (_handler.contentComplete())
                                    return true;
                            }
                            else
                                setState(State.CHUNK);
                            break;

                        case SPACE:
                            setState(State.CHUNK_PARAMS);
                            break;

                        default:
                            if (t.isHexDigit())
                            {
                                if (_chunkLength > MAX_CHUNK_LENGTH)
                                    throw new BadMessageException(HttpStatus.PAYLOAD_TOO_LARGE_413);
                                _chunkLength = _chunkLength * 16 + t.getHexDigit();
                            }
                            else
                            {
                                setState(State.CHUNK_PARAMS);
                            }
                    }
                    break;
                }

                case CHUNK_PARAMS:
                {
                    HttpTokens.Token t = next(buffer);
                    if (t == null)
                        break;

                    switch (t.getType())
                    {
                        case LF:
                            if (_chunkLength == 0)
                            {
                                setState(State.TRAILER);
                                if (_handler.contentComplete())
                                    return true;
                            }
                            else
                                setState(State.CHUNK);
                            break;
                        default:
                            break; // TODO review
                    }
                    break;
                }

                case CHUNK:
                {
                    int chunk = _chunkLength - _chunkPosition;
                    if (chunk == 0)
                    {
                        setState(State.CHUNKED_CONTENT);
                    }
                    else
                    {
                        _contentChunk = buffer.asReadOnlyBuffer();

                        if (remaining > chunk)
                            _contentChunk.limit(_contentChunk.position() + chunk);
                        chunk = _contentChunk.remaining();

                        _contentPosition += chunk;
                        _chunkPosition += chunk;
                        buffer.position(buffer.position() + chunk);
                        if (_handler.content(_contentChunk))
                            return true;
                    }
                    break;
                }

                case CONTENT_END:
                {
                    setState(_endOfContent == EndOfContent.EOF_CONTENT ? State.CLOSED : State.END);
                    return _handler.messageComplete();
                }

                default:
                    break;
            }

            remaining = buffer.remaining();
        }
        return false;
    }

    public boolean isAtEOF()
    {
        return _eof;
    }

    /**
     * Signal that the associated data source is at EOF
     */
    public void atEOF()
    {
        if (debugEnabled)
            LOG.debug("atEOF {}", this);
        _eof = true;
    }

    /**
     * Request that the associated data source be closed
     */
    public void close()
    {
        if (debugEnabled)
            LOG.debug("close {}", this);
        setState(State.CLOSE);
    }

    public void reset()
    {
        if (debugEnabled)
            LOG.debug("reset {}", this);

        // reset state
        if (_state == State.CLOSE || _state == State.CLOSED)
            return;

        setState(State.START);
        _endOfContent = EndOfContent.UNKNOWN_CONTENT;
        _contentLength = -1;
        _hasContentLength = false;
        _hasTransferEncoding = false;
        _contentPosition = 0;
        _responseStatus = 0;
        _contentChunk = null;
        _headerBytes = 0;
        _host = false;
        _headerComplete = false;
    }

    protected void setState(State state)
    {
        if (debugEnabled)
            LOG.debug("{} --> {}", _state, state);
        _state = state;
    }

    protected void setState(FieldState state)
    {
        if (debugEnabled)
            LOG.debug("{}:{} --> {}", _state, _field != null ? _field : _headerString != null ? _headerString : _string, state);
        _fieldState = state;
    }

    public Trie<HttpField> getFieldCache()
    {
        return _fieldCache;
    }

    @Override
    public String toString()
    {
        return String.format("%s{s=%s,%d of %d}",
            getClass().getSimpleName(),
            _state,
            getContentRead(),
            getContentLength());
    }

    /* Event Handler interface
     * These methods return true if the caller should process the events
     * so far received (eg return from parseNext and call HttpChannel.handle).
     * If multiple callbacks are called in sequence (eg
     * headerComplete then messageComplete) from the same point in the parsing
     * then it is sufficient for the caller to process the events only once.
     */
    public interface HttpHandler
    {
        boolean content(ByteBuffer item);

        boolean headerComplete();

        boolean contentComplete();

        boolean messageComplete();

        /**
         * This is the method called by parser when an HTTP Header name and value is found
         *
         * @param field The field parsed
         */
        void parsedHeader(HttpField field);

        /**
         * This is the method called by parser when an HTTP Trailer name and value is found
         *
         * @param field The field parsed
         */
        default void parsedTrailer(HttpField field)
        {
        }

        /**
         * Called to signal that an EOF was received unexpectedly
         * during the parsing of an HTTP message
         */
        void earlyEOF();

        /**
         * Called to signal that a bad HTTP message has been received.
         *
         * @param failure the failure with the bad message information
         */
        default void badMessage(BadMessageException failure)
        {
        }
    }

    public interface RequestHandler extends HttpHandler
    {
        /**
         * This is the method called by parser when the HTTP request line is parsed
         *
         * @param method The method
         * @param uri The raw bytes of the URI.  These are copied into a ByteBuffer that will not be changed until this parser is reset and reused.
         * @param version the http version in use
         */
        void startRequest(String method, String uri, HttpVersion version);
    }

    public interface ResponseHandler extends HttpHandler
    {
        /**
         * This is the method called by parser when the HTTP request line is parsed
         *
         * @param version the http version in use
         * @param status the response status
         * @param reason the response reason phrase
         */
        void startResponse(HttpVersion version, int status, String reason);
    }

    @SuppressWarnings("serial")
    private static class IllegalCharacterException extends BadMessageException
    {
        private IllegalCharacterException(State state, HttpTokens.Token token, ByteBuffer buffer)
        {
            super(400, String.format("Illegal character %s", token));
            if (LOG.isDebugEnabled())
                LOG.debug(String.format("Illegal character %s in state=%s for buffer %s", token, state, BufferUtil.toDetailString(buffer)));
        }
    }
}<|MERGE_RESOLUTION|>--- conflicted
+++ resolved
@@ -37,6 +37,7 @@
 import static org.eclipse.jetty.http.HttpCompliance.RFC7230;
 import static org.eclipse.jetty.http.HttpCompliance.Violation;
 import static org.eclipse.jetty.http.HttpCompliance.Violation.CASE_SENSITIVE_FIELD_NAME;
+import static org.eclipse.jetty.http.HttpCompliance.Violation.HTTP_0_9;
 import static org.eclipse.jetty.http.HttpCompliance.Violation.MULTIPLE_CONTENT_LENGTHS;
 import static org.eclipse.jetty.http.HttpCompliance.Violation.NO_COLON_AFTER_FIELD_NAME;
 import static org.eclipse.jetty.http.HttpCompliance.Violation.TRANSFER_ENCODING_WITH_CONTENT_LENGTH;
@@ -750,17 +751,19 @@
 
                         case LF:
                             // HTTP/0.9
-<<<<<<< HEAD
-                            checkViolation(Violation.HTTP_0_9);
-=======
-                            if (complianceViolation(HttpComplianceSection.NO_HTTP_0_9, "No request version"))
+                            if (Violation.HTTP_0_9.isAllowedBy(_complianceMode))
+                            {
+                                reportComplianceViolation(HTTP_0_9, HTTP_0_9.getDescription());
+                                _requestHandler.startRequest(_methodString, _uri.toString(), HttpVersion.HTTP_0_9);
+                                setState(State.CONTENT);
+                                _endOfContent = EndOfContent.NO_CONTENT;
+                                BufferUtil.clear(buffer);
+                                handle = handleHeaderContentMessage();
+                            }
+                            else
+                            {
                                 throw new BadMessageException(HttpStatus.HTTP_VERSION_NOT_SUPPORTED_505, "HTTP/0.9 not supported");
->>>>>>> e7d15afe
-                            _requestHandler.startRequest(_methodString, _uri.toString(), HttpVersion.HTTP_0_9);
-                            setState(State.CONTENT);
-                            _endOfContent = EndOfContent.NO_CONTENT;
-                            BufferUtil.clear(buffer);
-                            handle = handleHeaderContentMessage();
+                            }
                             break;
 
                         case ALPHA:
